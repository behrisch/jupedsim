--- conflicted
+++ resolved
@@ -181,20 +181,12 @@
             -lvtkzlib-6.1  \
             -lwsock32
         }
-<<<<<<< HEAD
-
-win32_5 {
-        INCLUDEPATH += C:/VTK/include/vtk-5.10
-
-        LIBS += -LC:/VTK/bin_5 \
-=======
-		
+	
 #Dynamic linking
 #Windows  VTK 5.10
 win32_dyn {
         INCLUDEPATH += C:/VTK/VTK5.1/include
         LIBS += -LC:/VTK/VTK5.1/bin_shared \
->>>>>>> 86201646
             -lvtksys \
             -lvtkzlib \
             -lvtkjpeg \
