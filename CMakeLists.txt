# Documentation: Some useful options:
# -DCMAKE_CXX_COMPILER:STRING=clang++   -DCMAKE_C_COMPILER:STRING=clang .
# -DCMAKE_BUILD_TYPE:STRING=Debug (default Release)
# -DCMAKE_VERBOSE_MAKEFILE:BOOL=ON (default OFF)
# -DBUILD_TESTING=ON (default OFF) for python tests
# -DBUILD_CPPUNIT_TEST=ON (default OFF) for unit tests
# -DUSE_DUAL_ABI=ON (default OFF)  https://gcc.gnu.org/onlinedocs/libstdc++/manual/using_dual_abi.html
#--------------------------------------------------------------------------

cmake_minimum_required(VERSION 2.8 FATAL_ERROR)
set(CMAKE_LEGACY_CYGWIN_WIN32 0)

project(JPScore)

set(CMAKE_COLOR_MAKEFILE ON)
set(JPSCORE_MAJOR_VERSION 0)
set(JPSCORE_MINOR_VERSION 8)
set(JPSCORE_PATCH_VERSION 0)
set(JPSCORE_VERSION
        ${JPSCORE_MAJOR_VERSION}.${JPSCORE_MINOR_VERSION}.${JPSCORE_PATCH_VERSION})
message(STATUS "JPSCORE_VERSION: " ${JPSCORE_VERSION})

if ("${CMAKE_CXX_COMPILER_ID}" STREQUAL "GNU" OR
        "${CMAKE_CXX_COMPILER_ID}" STREQUAL "Clang")
    set(warnings "-Wall -Wextra")
    set(CMAKE_CXX_FLAGS "${CMAKE_CXX_FLAGS} -std=c++11")
  elseif ("${CMAKE_CXX_COMPILER_ID}" STREQUAL "MSVC")
    set(warnings "/W4 /WX /EHsc")
  elseif ("${CMAKE_CXX_COMPILER_ID}" STREQUAL "Intel")
      message(STATUS "Compiling with Intel settings")
   set(CMAKE_CXX_FLAGS_RELEASE "${CMAKE_CXX_FLAGS_RELEASE} -O3 -w")
  set(CMAKE_CXX_FLAGS_DEBUG "${CMAKE_CXX_FLAGS_DEBUG} -g -O0 -w -tcheck")
elseif ()
endif ()
set(CMAKE_C_FLAGS "${CMAKE_C_FLAGS} ${warnings}")
set(CMAKE_CXX_FLAGS "${CMAKE_CXX_FLAGS} ${warnings}")

if (NOT BUILD_TESTING)
    set(BUILD_TESTING OFF) # test units & python tests are not generated.
endif (NOT BUILD_TESTING)
message(STATUS "BUILD_TESTING: " ${BUILD_TESTING})

if (NOT BUILD_CPPUNIT_TEST)
    set(BUILD_CPPUNIT_TEST OFF)
endif (NOT BUILD_CPPUNIT_TEST)
message(STATUS "BUILD_CPPUNIT_TEST: " ${BUILD_CPPUNIT_TEST})

if (NOT CMAKE_EXPORT_COMPILE_COMMANDS)
    # To generate a compilation database "compilation_commands.json" for clang_check
    set(CMAKE_EXPORT_COMPILE_COMMANDS ON)
endif (NOT CMAKE_EXPORT_COMPILE_COMMANDS)

# Get number of processors. Mac is not supported
if (NOT DEFINED PROCESSOR_COUNT)
    # Unknown:
    set(PROCESSOR_COUNT 0)

    # Linux:
    set(cpuinfo_file "/proc/cpuinfo")
    if (EXISTS "${cpuinfo_file}")
        file(STRINGS "${cpuinfo_file}" procs REGEX "^processor.: [0-9]+$")
        list(LENGTH procs PROCESSOR_COUNT)
    endif (EXISTS "${cpuinfo_file}")


    # Windows:
    if (WIN32)
        set(PROCESSOR_COUNT "$ENV{NUMBER_OF_PROCESSORS}")
    endif (WIN32)
endif (NOT DEFINED PROCESSOR_COUNT)

if (PROCESSOR_COUNT)
    #  message( STATUS "PROCESSOR_COUNT: " ${PROCESSOR_COUNT})
    #  set(CTEST_BUILD_FLAGS "-j${PROCESSOR_COUNT}")
    message(STATUS "PROCESSOR_COUNT: 0")
    set(CTEST_BUILD_FLAGS "-j0")
endif (PROCESSOR_COUNT)

if (NOT CMAKE_BUILD_TYPE)
    #  set (CMAKE_BUILD_TYPE Release)
    set(CMAKE_BUILD_TYPE Debug)
endif (NOT CMAKE_BUILD_TYPE)
message(STATUS "CMAKE_BUILD_TYPE: " ${CMAKE_BUILD_TYPE})
if(NOT USE_DUAL_ABI)
  set (USE_DUAL_ABI FALSE)
endif()
#------------------ set important directories --------------------
set(CMAKE_RUNTIME_OUTPUT_DIRECTORY ${CMAKE_SOURCE_DIR}/bin)
set(EXECUTABLE_OUTPUT_PATH "${CMAKE_SOURCE_DIR}/bin")
set(LIBRARY_OUTPUT_PATH ${CMAKE_SOURCE_DIR}/lib/${CMAKE_BUILD_TYPE})
set(CMAKE_TEST_DIR ${CMAKE_SOURCE_DIR}/Utest)
# Debug messages
message(STATUS "CMAKE_BINARY_DIR: " ${CMAKE_BINARY_DIR})
message(STATUS "CMAKE_SOURCE_DIR: " ${CMAKE_SOURCE_DIR})
message(STATUS "CMAKE_TEST_DIR: " ${CMAKE_TEST_DIR})
# ========================== build platform ==========================
message(STATUS "")
message(STATUS "Platform: ")
message(STATUS "    Host: " ${CMAKE_HOST_SYSTEM_NAME} ${CMAKE_HOST_SYSTEM_VERSION} ${CMAKE_HOST_SYSTEM_PROCESSOR})
if (CMAKE_CROSSCOMPILING)
    message(STATUS "    Target: " ${CMAKE_SYSTEM_NAME} ${CMAKE_SYSTEM_VERSION} ${CMAKE_SYSTEM_PROCESSOR})
endif ()
message(STATUS "    CMake: " ${CMAKE_VERSION})
message(STATUS "    CMake generator: " ${CMAKE_GENERATOR})
message(STATUS "    CMake build tool: " ${CMAKE_BUILD_TOOL})
if (MSVC)
    message(STATUS "    MSVC: " ${MSVC_VERSION})
endif ()
if (CMAKE_GENERATOR MATCHES Xcode)
    message(STATUS "    Xcode: " ${XCODE_VERSION})
endif ()
if (NOT CMAKE_GENERATOR MATCHES "Xcode|Visual Studio")
    message(STATUS "    Configuration: " ${CMAKE_BUILD_TYPE})
endif ()
message(STATUS "")

# message( STATUS "CMAKE_CURRENT_SOURCE_DIR: " ${CMAKE_CURRENT_SOURCE_DIR} )
# message( STATUS "CMAKE_RUNTIME_OUTPUT_DIRECTORY: " ${CMAKE_RUNTIME_OUTPUT_DIRECTORY} )
# message( STATUS "EXECUTABLE_OUTPUT_PATH: " ${EXECUTABLE_OUTPUT_PATH} )
# message( STATUS "CMAKE_VERBOSE_MAKEFILE: " ${CMAKE_VERBOSE_MAKEFILE} )

# add a target to generate API documentation with Doxygen
find_package(Doxygen)
if (DOXYGEN_FOUND)
    configure_file(${CMAKE_CURRENT_SOURCE_DIR}/Doxyfile.in ${CMAKE_CURRENT_BINARY_DIR}/Doxyfile @ONLY)
    add_custom_target(doc
            ${DOXYGEN_EXECUTABLE} ${CMAKE_CURRENT_BINARY_DIR}/Doxyfile
            WORKING_DIRECTORY ${CMAKE_CURRENT_SOURCE_DIR}
            COMMENT "Generating API documentation with Doxygen" VERBATIM
            )
endif (DOXYGEN_FOUND)
#http://stackoverflow.com/questions/1487752/how-do-i-instruct-cmake-to-look-for-libraries-installed-by-macports
if (APPLE)
    # Detect if the "port" command is valid on this system; if so, return full path
    execute_process(COMMAND which port RESULT_VARIABLE DETECT_MACPORTS OUTPUT_VARIABLE MACPORTS_PREFIX ERROR_QUIET OUTPUT_STRIP_TRAILING_WHITESPACE)
    if (${DETECT_MACPORTS} EQUAL 0)
        # "/opt/local/bin/port" doesn't have libs, so we get the parent directory
        get_filename_component(MACPORTS_PREFIX ${MACPORTS_PREFIX} DIRECTORY)
        # "/opt/local/bin" doesn't have libs, so we get the parent directory
        get_filename_component(MACPORTS_PREFIX ${MACPORTS_PREFIX} DIRECTORY)
        # "/opt/local" is where MacPorts lives, add `/lib` suffix and link
        link_directories(${MACPORTS_PREFIX}/lib)
        message(STATUS "Macports detected: ${MACPORTS_PREFIX}/lib")
        # SET(CMAKE_SYSTEM_NAME Darwin)
        # # Add MacPorts
        # INCLUDE_DIRECTORIES(/opt/local/include)

        # LINK_DIRECTORIES(/opt/local/lib)

    else ()
        # Recommendation, also add a "brew --prefix" custom command to detect a homebrew build environment
        execute_process(COMMAND brew --prefix RESULT_VARIABLE DETECT_BREW OUTPUT_VARIABLE BREW_PREFIX ERROR_QUIET OUTPUT_STRIP_TRAILING_WHITESPACE)
        if (${DETECT_BREW} EQUAL 0)
            link_directories(${BREW_PREFIX}/lib)
            message(STATUS "Brew detected: ${BREW_PREFIX}")
        endif ()
    endif ()


endif (APPLE)


#set(CMAKE_LIBRARY_PATH ${CMAKE_LIBRARY_PATH} /opt/local/lib)
#set(Boost_INCLUDE_DIR /opt/local/include/)
#set(Boost_LIBRARY_DIR /usr/local/lib/)
# in case boost is a non-default location
# SET(CMAKE_INCLUDE_PATH ${CMAKE_INCLUDE_PATH} "C:/win32libs/boost")
# SET(CMAKE_LIBRARY_PATH ${CMAKE_LIBRARY_PATH} "C:/win32libs/boost/lib")
find_package(Boost COMPONENTS system filesystem REQUIRED)


# find the correct OpenMP flag
FIND_PACKAGE(OpenMP)
if (OPENMP_FOUND)
    set(CMAKE_C_FLAGS "${CMAKE_C_FLAGS} ${OpenMP_C_FLAGS}")
    set(CMAKE_CXX_FLAGS "${CMAKE_CXX_FLAGS} ${OpenMP_CXX_FLAGS}")
    set(CMAKE_EXE_LINKER_FLAGS "${CMAKE_EXE_LINKER_FLAGS} ${OpenMP_EXE_LINKER_FLAGS}")
else (OPENMP_FOUND)
    if (CMAKE_CXX_COMPILER_ID STREQUAL "Clang")
        #set(CMAKE_CXX_FLAGS "${CMAKE_CXX_FLAGS} -fopenmp")
        # somehow find_package(openmp) does not work properly with clang
    else (CMAKE_CXX_COMPILER_ID STREQUAL "Clang")
        message(STATUS "Disabling OpenMP support")
    endif (CMAKE_CXX_COMPILER_ID STREQUAL "Clang")
endif (OPENMP_FOUND)

#statically link all gcc stuffs
#set(CMAKE_EXE_LINKER_FLAGS "${CMAKE_EXE_LINKER_FLAGS} -static")
set(CMAKE_EXE_LINKER_FLAGS "${CMAKE_EXE_LINKER_FLAGS}")

# test all cpp-files in Utest

if (BUILD_TESTING OR BUILD_CPPUNIT_TEST)

    find_package(Boost COMPONENTS unit_test_framework REQUIRED)
    IF (CMAKE_COMPILER_IS_GNUCXX)
      set(CMAKE_CXX_FLAGS_DEBUG "${CMAKE_CXX_FLAGS_DEBUG} -fprofile-arcs -ftest-coverage")
      IF (USE_DUAL_ABI)
        set(CMAKE_CXX_FLAGS_DEBUG "${CMAKE_CXX_FLAGS_DEBUG} -D_GLIBCXX_USE_CXX11_ABI=0")
      ENDIF(USE_DUAL_ABI)
        set(CMAKE_EXE_LINKER_FLAGS "-fprofile-arcs -ftest-coverage")
        set(CMAKE_MODULE_PATH ${CMAKE_MODULE_PATH} "${CMAKE_SOURCE_DIR}/cmake_modules/")
        INCLUDE(CodeCoverage)
        set(ENABLE_COVERAGE ON)
        SETUP_TARGET_FOR_COVERAGE(
                cov  # Name for custom target.
                ctest         # Name of the test driver executable that runs the tests.
                # NOTE! This should always have a ZERO as exit code
                # otherwise the coverage generation will not complete.
                coverage            # Name of output directory.
        )

    endif (CMAKE_COMPILER_IS_GNUCXX)
    file(GLOB_RECURSE test_files "${CMAKE_TEST_DIR}/*.cpp")
    #  file(GLOB test_py_files "${CMAKE_TEST_DIR}/*/runtest*.py")
endif (BUILD_TESTING OR BUILD_CPPUNIT_TEST)

if (BUILD_TESTING)
    file(GLOB_RECURSE test_py_files "${CMAKE_TEST_DIR}/*runtest_*.py")
endif (BUILD_TESTING)

# add sources and headers
set(source_files
        Simulation.cpp
        general/ArgumentParser.cpp

        tinyxml/tinystr.cpp
        tinyxml/tinyxml.cpp
        tinyxml/tinyxmlerror.cpp
        tinyxml/tinyxmlparser.cpp

        geometry/Building.cpp
        geometry/Line.cpp
        geometry/Point.cpp
        geometry/Transition.cpp
        geometry/Hline.cpp
        geometry/Obstacle.cpp
        geometry/SubRoom.cpp
        geometry/Crossing.cpp
        geometry/NavLine.cpp
        geometry/Room.cpp
        geometry/Wall.cpp
        geometry/Goal.cpp

        IO/GeoFileParser.cpp
        IO/IniFileParser.cpp
        IO/IODispatcher.cpp
        IO/OutputHandler.cpp
        IO/PedDistributionParser.cpp
        IO/TraVisToClient.cpp

        math/ForceModel.cpp
        math/Mathematics.cpp
        math/ODESolver.cpp
        math/GCFMModel.cpp
        math/GompertzModel.cpp
        math/GradientModel.cpp
        math/VelocityModel.cpp
        math/OperationalModel.cpp


        mpi/LCGrid.cpp

        pedestrian/Ellipse.cpp
        pedestrian/PedDistributor.cpp
        pedestrian/Pedestrian.cpp
        pedestrian/AgentsParameters.cpp
        pedestrian/Knowledge.cpp
        pedestrian/AgentsQueue.cpp
        pedestrian/AgentsSource.cpp
        pedestrian/Pedestrian.cpp
        pedestrian/AgentsSourcesManager.cpp
        pedestrian/StartDistribution.cpp


        voronoi/VoronoiDiagramGenerator.cpp
        voronoi-boost/VoronoiPositionGenerator.cpp

        routing/ffRouter.cpp
        routing/LocalFloorfieldViaFM.cpp
        routing/FloorfieldViaFM.cpp
        routing/AccessPoint.cpp
        routing/DirectionStrategy.cpp
        routing/DummyRouter.cpp
        routing/GlobalRouter.cpp
        routing/QuickestPathRouter.cpp
        routing/SafestPathRouter.cpp
        routing/Router.cpp
        routing/RoutingEngine.cpp
        routing/NavMesh.cpp
        routing/DTriangulation.cpp
        routing/MeshRouter.cpp
        routing/mesh/Mesh.cpp
        #header files with scr code need to be added here, in order to be
        #included in generated project files (codeblocks)
        #plz do not delete them here
        routing/mesh/RectGrid.h
        routing/mesh/Trial.h
        general/Configuration.h
        general/Macros.h

        routing/CognitiveMapRouter.cpp
        routing/cognitive_map/GraphNetwork.cpp
        routing/cognitive_map/NavigationGraph.cpp
        routing/cognitive_map/CognitiveMapStorage.cpp
        routing/cognitive_map/AbstractCognitiveMapCreator.cpp
        routing/cognitive_map/CompleteCognitiveMapCreator.cpp
        routing/cognitive_map/EmptyCognitiveMapCreator.cpp
        routing/cognitive_map/navigation_graph/GraphEdge.cpp
        routing/cognitive_map/navigation_graph/GraphVertex.cpp
        routing/cognitive_map/sensor/RoomToFloorSensor.cpp
        routing/cognitive_map/sensor/SensorManager.cpp
        routing/cognitive_map/sensor/AbstractSensor.cpp
        routing/cognitive_map/sensor/DiscoverDoorsSensor.cpp
        routing/cognitive_map/sensor/JamSensor.cpp
        routing/cognitive_map/sensor/LastDestinationsSensor.cpp
        routing/cognitive_map/sensor/locater.cpp
        routing/cognitive_map/cognitiveMap/associations.cpp
        routing/cognitive_map/cognitiveMap/cognitivemap.cpp
        routing/cognitive_map/cognitiveMap/waypoints.cpp
        routing/cognitive_map/cognitiveMap/landmark.cpp
        routing/cognitive_map/cognitiveMap/youareherepointer.cpp
        routing/cognitive_map/cognitiveMap/cogmapoutputhandler.cpp

        visiLibity/source_code/visilibity.cpp


        poly2tri/common/shapes.cpp
        poly2tri/sweep/sweep_context.cpp
        poly2tri/sweep/advancing_front.cpp
        poly2tri/sweep/sweep.cpp
        poly2tri/sweep/cdt.cpp
        events/EventManager.cpp
        events/Event.cpp
<<<<<<< HEAD

        JPSfire/generic/FDSMesh.cpp
        JPSfire/generic/Knot.cpp
        JPSfire/generic/FDSMeshStorage.cpp
        JPSfire/A_smoke_sensor/SmokeSensor.cpp
        JPSfire/B_walking_speed/WalkingSpeed.cpp
        JPSfire/C_toxicity_analysis/ToxicityAnalysis.cpp
        JPSfire/C_toxicity_analysis/ToxicityOutputhandler.cpp

        )
=======
        math/KrauszModel.cpp)
>>>>>>> 1f2e2c84

set(header_files
        routing/ffRouter.h
        routing/LocalFloorfieldViaFM.h
        routing/FloorfieldViaFM.h
        routing/NavMesh.h
        routing/DirectionStrategy.h
        routing/DummyRouter.h
        routing/GlobalRouter.h
        routing/QuickestPathRouter.h
        routing/SafestPathRouter.h
        routing/Router.h
        routing/RoutingEngine.h
        routing/AccessPoint.h
        routing/DTriangulation.h
        routing/MeshRouter.h
        routing/mesh/Mesh.h
        routing/mesh/RectGrid.h
        routing/mesh/Trial.h
        routing/graph/RoutingGraphStorage.h
        routing/graph/RoutingGraph.h
        routing/graph/NavLineState.h


        routing/CognitiveMapRouter.h
        routing/cognitive_map/GraphNetwork.h
        routing/cognitive_map/NavigationGraph.h
        routing/cognitive_map/CognitiveMapStorage.h
        routing/cognitive_map/AbstractCognitiveMapCreator.h
        routing/cognitive_map/CompleteCognitiveMapCreator.h
        routing/cognitive_map/EmptyCognitiveMapCreator.h
        routing/cognitive_map/navigation_graph/GraphEdge.h
        routing/cognitive_map/navigation_graph/GraphVertex.h
        routing/cognitive_map/sensor/AbstractSensor.h
        routing/cognitive_map/sensor/RoomToFloorSensor.h
        routing/cognitive_map/sensor/SensorManager.h
        routing/cognitive_map/sensor/DiscoverDoorsSensor.h
        routing/cognitive_map/sensor/JamSensor.h
        routing/cognitive_map/sensor/LastDestinationsSensor.h
        routing/cognitive_map/sensor/locater.h
        routing/cognitive_map/cognitiveMap/associations.h
        routing/cognitive_map/cognitiveMap/cognitivemap.h
        routing/cognitive_map/cognitiveMap/waypoints.h
        routing/cognitive_map/cognitiveMap/landmark.h
        routing/cognitive_map/cognitiveMap/youareherepointer.h
        routing/cognitive_map/cognitiveMap/cogmapoutputhandler.cpp

        visiLibity/source_code/visilibity.hpp

        pedestrian/Pedestrian.h
        pedestrian/PedDistributor.h
        pedestrian/Ellipse.h
        pedestrian/AgentsParameters.h
        pedestrian/Knowledge.h
        pedestrian/AgentsQueue.h
        pedestrian/AgentsSource.h
        pedestrian/Pedestrian.h
        pedestrian/AgentsSourcesManager.h
        pedestrian/StartDistribution.h
        voronoi/VoronoiDiagramGenerator.h
        voronoi-boost/VoronoiPositionGenerator.h

        mpi/LCGrid.h

        tinyxml/tinyxml.h
        tinyxml/tinystr.h

        general/ArgumentParser.h
        general/Macros.h

        geometry/Crossing.h
        geometry/NavLine.h
        geometry/Room.h
        geometry/Building.h
        geometry/Wall.h
        geometry/Line.h
        geometry/Point.h
        geometry/Transition.h
        geometry/Hline.h
        geometry/Obstacle.h
        geometry/SubRoom.h
        geometry/Goal.h

        IO/GeoFileParser.h
        IO/IniFileParser.h
        IO/IODispatcher.h
        IO/OutputHandler.h
        IO/PedDistributionParser.h
        IO/TraVisToClient.h

        math/ForceModel.h
        math/Mathematics.h
        math/ODESolver.h
        math/GCFMModel.h
        math/GompertzModel.h
        math/GradientModel.h
        math/VelocityModel.h
        math/OperationalModel.h


        poly2tri/poly2tri.h
        poly2tri/common/shapes.h
        poly2tri/sweep/cdt.h
        poly2tri/common/utils.h
        poly2tri/sweep/sweep_context.h
        poly2tri/sweep/advancing_front.h
        poly2tri/sweep/sweep.h
        events/EventManager.h
        events/Event.h

        JPSfire/generic/FDSMesh.h
        JPSfire/generic/Knot.h
        JPSfire/generic/FDSMeshStorage.h
        JPSfire/A_smoke_sensor/SmokeSensor.h
        JPSfire/B_walking_speed/WalkingSpeed.h
        JPSfire/C_toxicity_analysis/ToxicityAnalysis.h
        JPSfire/C_toxicity_analysis/ToxicityOutputhandler.h
        )

      add_library(core STATIC ${source_files})
      if(Boost_FOUND)
        target_link_libraries(core ${Boost_LIBRARIES})
      endif()

#add_library ( core SHARED ${source_files} )

#Target
#add_executable(
#  jpscore Utest/Fastmarchtest.h
#)
<<<<<<< HEAD
=======
add_executable(jpscore main.cpp)

if (Boost_FOUND)
    message(STATUS "BOOST FOUND: " ${Boost_LIBRARIES})
    message(STATUS "Boost_LIBRARY_DIRS: " ${Boost_LIBRARY_DIRS})
    message(STATUS "Boost_INCLUDE_DIR: " ${Boost_INCLUDE_DIR})
    message(STATUS "Boost_LIB_VERSION: " ${Boost_LIB_VERSION})
    message(STATUS "Boost_libraries: " ${Boost_LIBRARIES})
    link_directories(${Boost_LIBRARY_DIRS})
    include_directories(${Boost_INCLUDE_DIR})
    # todo: is this necessary?
    target_link_libraries(jpscore ${Boost_LIBRARIES})
endif ()
>>>>>>> 1f2e2c84

add_executable( jpscore  main.cpp )

if(Boost_FOUND)
  message(STATUS "BOOST FOUND: " ${Boost_LIBRARIES})
  message(STATUS "Boost_LIBRARY_DIRS: " ${Boost_LIBRARY_DIRS})
  message(STATUS "Boost_INCLUDE_DIR: " ${Boost_INCLUDE_DIR})
  message(STATUS "Boost_LIB_VERSION: " ${Boost_LIB_VERSION})
  link_directories(${Boost_LIBRARY_DIRS})
  include_directories(${Boost_INCLUDE_DIR})
  # todo: is this necessary?

  #target_link_libraries(jpscore ${Boost_LIBRARIES})
  find_package(Boost COMPONENTS system filesystem REQUIRED)

  # target_link_libraries(jpscore
  # ${Boost_FILESYSTEM_LIBRARY}
  # ${Boost_SYSTEM_LIBRARY})

  target_link_libraries(jpscore ${Boost_LIBRARIES})

endif()

target_link_libraries(jpscore core )

if (WIN32)
    target_link_libraries(jpscore core wsock32)
endif (WIN32)


# if(CGAL_FOUND)
#   target_link_libraries (jpscore ${CGAL_CORE_LIBRARY})
# endif(CGAL_FOUND)

##if (JPS_AS_A_SERVICE)
#find_package(Protobuf REQUIRED)
#set(GRPC_DIR "${CMAKE_SOURCE_DIR}/cmake_modules/")
#find_package(GRPC REQUIRED)
#file(GLOB ProtoFiles "${CMAKE_SOURCE_DIR}/hybrid/*.proto")
#PROTOBUF_GENERATE_CPP(ProtoSources ProtoHeaders ${ProtoFiles})
#PROTOBUF_GENERATE_GRPC_CPP(ProtoGRPCSources ProtoGRPCHeaders ${ProtoFiles})
#
#include_directories(${CMAKE_CURRENT_BINARY_DIR})
#set(hybrid_source_files
#        ${ProtoSources}
#        ${ProtoGRPCSources}
#        hybrid/JPSserver.cpp
#        hybrid/HybridSimulationManager.cpp
#        hybrid/Latches.cpp
#        hybrid/GeometryFromProtobufLoader.cpp
#        hybrid/PedDistributionFromProtobufLoader.cpp
#        hybrid/IniFromProtobufLoader.cpp
#        hybrid/IniFileWriter.cpp hybrid/SimObserver.cpp hybrid/SimObserver.h)
#
#set(hybrid_header_files
#        ${ProtoHeaders}
#        ${ProtoGRPCHeaders}
#        hybrid/JPSserver.h
#        hybrid/HybridSimulationManager.h
#        hybrid/Latches.h
#        hybrid/GeometryFromProtobufLoader.h
#        hybrid/PedDistributionFromProtobufLoader.h
#        hybrid/IniFromProtobufLoader.h
#        hybrid/IniFileWriter.h)
#add_library(hybrid STATIC ${hybrid_source_files})
#target_link_libraries(hybrid grpc++ grpc protobuf dl)
#target_link_libraries(core hybrid)
##endif (JPS_AS_A_SERVICE)

#----------------------------------------------------------------------
# enable as many warnings as possible
# set(warning_flags "-Wall -Wextra")
# issue all the warnings demanded by strict iso c and iso c++
# set(warning_flags "${warning_flags} -pedantic")
# treat warnings as errors
#set(warning_flags "${warning_flags} -Werror")
# definition shadows another
#set(warning_flags "${warning_flags} -Wshadow")
# do not issue warnings for system headers
# set(warning_flags "${warning_flags} -Wno-system-headers")
# overloaded virtual function has a different signature
# set(warning_flags "${warning_flags} -Woverloaded-virtual")
# make string constants const char*
# set(warning_flags "${warning_flags} -Wwrite-strings")
#----------------------------------------------------------------------
#---------------------------- compiler -------------------------------
# Initialize CXXFLAGS.
if (CMAKE_COMPILER_IS_GNUCXX OR CMAKE_CXX_COMPILER_ID STREQUAL "Clang")
    set(CMAKE_CXX_FLAGS "${CMAKE_CXX_FLAGS} ${warning_flags}")
    set(CMAKE_CXX_FLAGS_DEBUG "${CMAKE_CXX_FLAGS_DEBUG} ${warning_flags} -O0 -g -Wunused-variable -Wunused-parameter -Wunused-function -Wshadow -Wunused -DTRACE_LOGGING")
    #    set(CMAKE_CXX_FLAGS_RELEASE        "${CMAKE_CXX_FLAGS_RELEASE} -O3 -DNDEBUG")
endif ()

#--------------------
if (APPLE AND CMAKE_CXX_COMPILER_ID STREQUAL "Clang")
    SET(CMAKE_CXX_FLAGS "${CMAKE_CXX_FLAGS} -std=c++11")
    SET(CMAKE_CXX_FLAGS "${CMAKE_CXX_FLAGS} -stdlib=libc++")
    SET(CMAKE_EXE_LINKER_FLAGS "${CMAKE_EXE_LINKER_FLAGS} -stdlib=libc++")
    SET(CMAKE_SHARED_LINKER_FLAGS "${CMAKE_SHARED_LINKER_FLAGS} -stdlib=libc++")
    SET(CMAKE_MODULE_LINKER_FLAGS "${CMAKE_MODULE_LINKER_FLAGS} -stdlib=libc++")
endif (APPLE AND CMAKE_CXX_COMPILER_ID STREQUAL "Clang")

if (NOT CMAKE_GENERATOR MATCHES "Xcode|Visual Studio")
    include(CheckCXXCompilerFlag)
    CHECK_CXX_COMPILER_FLAG("-std=c++11" COMPILER_SUPPORTS_CXX11)
    CHECK_CXX_COMPILER_FLAG("-std=c++0x" COMPILER_SUPPORTS_CXX0X)

    if (COMPILER_SUPPORTS_CXX11)
        set(CMAKE_CXX_FLAGS "${CMAKE_CXX_FLAGS} -std=c++11")
    elseif (COMPILER_SUPPORTS_CXX0X)
        set(CMAKE_CXX_FLAGS "${CMAKE_CXX_FLAGS} -std=c++0x")
    else ()
        message(FATAL_ERROR "The compiler ${CMAKE_CXX_COMPILER} has no C++11 support. Please use a different C++ compiler.")
    endif ()
endif ()

message(STATUS "MSVC: " ${MSVC})
message(STATUS "MSVC_IDE: " ${MSVC_IDE})
message(STATUS "MSVC60: " ${MSVC60})
message(STATUS "MSVC71: " ${MSVC71})
message(STATUS "MSVC80: " ${MSVC80})
message(STATUS "MSVC90: " ${MSVC90})
message(STATUS "MSVC10: " ${MSVC10})
message(STATUS "MSVC12: " ${MSVC12})
message(STATUS "MSVC13: " ${MSVC13})

#---------------------
message(STATUS "C++ Compiler: " ${CMAKE_CXX_COMPILER})
if ("${CMAKE_CXX_COMPILER_ID}" STREQUAL "Clang")
    message(STATUS "Using Clang " ${CMAKE_CXX_COMPILER_VERSION})
endif ("${CMAKE_CXX_COMPILER_ID}" STREQUAL "Clang")
if (CMAKE_COMPILER_IS_GNUCXX)
    message(STATUS "Using g++ " ${CMAKE_CXX_COMPILER_VERSION})
endif (CMAKE_COMPILER_IS_GNUCXX)

if (CMAKE_BUILD_TYPE MATCHES Debug)
    set(CMAKE_CXX_LDFLAGS_DEBUG "${CMAKE_CXX_FLAGS_DEBUG} -fprofile-arcs -ftest-coverage")
    message(STATUS "Debug flags: " ${CMAKE_CXX_FLAGS} " " ${CMAKE_CXX_FLAGS_DEBUG})
else (CMAKE_BUILD_TYPE MATCHES Debug)
    message(STATUS "Release flags: " ${CMAKE_CXX_FLAGS} " ,  " ${CMAKE_CXX_FLAGS_RELEASE})
endif (CMAKE_BUILD_TYPE MATCHES Debug)

# PGI ++ Flags
if ("${CMAKE_CXX_COMPILER_ID}" STREQUAL "PGI")
    set(CMAKE_CXX_FLAGS "${CMAKE_CXX_FLAGS} --c++11 -Minform=inform")
endif ()


# ----------------------------- cTest ------------------------------------------
if (BUILD_TESTING OR BUILD_CPPUNIT_TEST)
    set(counter "0")
    SET(BUILD_TEST_TIMEOUT 10800 CACHE STRING "Global timeout on all tests (seconds).")
    SET(DART_TESTING_TIMEOUT "${BUILD_TEST_TIMEOUT}" CACHE STRING "" FORCE)
    message(STATUS "Timeout: " ${BUILD_TEST_TIMEOUT} " s")
    enable_testing() # adds another build target, which is test for Makefile generators
    include(CTest) # adding Dart support

    # test if code compiles and runs default setting. Takes about 30 seconds

    # link_directories(${Boost_LIBRARY_DIRS})
    foreach (test_src ${test_files})
        MATH(EXPR counter "${counter}+1")
        GET_FILENAME_COMPONENT(test ${test_src} NAME_WE)
        message(STATUS "Add test " ${counter} "  : " ${test})
        add_executable(${test} ${test_src})
        target_link_libraries(${test} core ${Boost_LIBRARIES})
        add_test(NAME ${test} COMMAND ${test})
    endforeach (test_src ${test_files})
endif (BUILD_TESTING OR BUILD_CPPUNIT_TEST)

if (BUILD_TESTING)
    #  add_test (jpscore_compile ${CMAKE_CTEST_COMMAND}
    #  --build-and-test "${CMAKE_SOURCE_DIR}"  "${CMAKE_SOURCE_DIR}" #"${EXECUTABLE_OUTPUT_PATH}" #"${CMAKE_BINARY_DIR}"
    #  --build-generator ${CMAKE_GENERATOR}
    #  --build-makeprogram ${CMAKE_MAKE_PROGRAM} -j${PROCESSOR_COUNT}
    #  --build-two-config
    #  --build-exe-dir ${EXECUTABLE_OUTPUT_PATH}  # todo wo soll der exe hin?: ${CMAKE_RUNTIME_OUTPUT_DIRECTORY}
    #  --build-project JPScore
    #  --test-command jpscore --ini=${CMAKE_SOURCE_DIR}/inputfiles/Default/ini.xml
    #  )
    find_package(PythonInterp)
    if (PYTHONINTERP_FOUND)
        foreach (test_src ${test_py_files})
            MATH(EXPR counter "${counter}+1")
            GET_FILENAME_COMPONENT(test ${test_src} NAME_WE)
            message(STATUS "Add test " ${counter} "  : " ${test})
            # message (STATUS "Add python test: " ${test} " | test_src: " ${PYTHON_EXECUTABLE} " " ${test_src})
            add_test(NAME ${test} COMMAND ${PYTHON_EXECUTABLE} ${test_src})
        endforeach (test_src ${test_py_files})
        message(STATUS "Found Python: " ${PYTHON_EXECUTABLE})
        # set (test_parameters "${CMAKE_SOURCE_DIR}")
        # add_test(NAME flow  COMMAND "${CMAKE_TEST_DIR}/testflow.py" "${test_parameters}")
    endif (PYTHONINTERP_FOUND)
endif (BUILD_TESTING)


install(TARGETS jpscore DESTINATION bin)<|MERGE_RESOLUTION|>--- conflicted
+++ resolved
@@ -332,7 +332,6 @@
         poly2tri/sweep/cdt.cpp
         events/EventManager.cpp
         events/Event.cpp
-<<<<<<< HEAD
 
         JPSfire/generic/FDSMesh.cpp
         JPSfire/generic/Knot.cpp
@@ -342,10 +341,7 @@
         JPSfire/C_toxicity_analysis/ToxicityAnalysis.cpp
         JPSfire/C_toxicity_analysis/ToxicityOutputhandler.cpp
 
-        )
-=======
         math/KrauszModel.cpp)
->>>>>>> 1f2e2c84
 
 set(header_files
         routing/ffRouter.h
@@ -476,8 +472,7 @@
 #add_executable(
 #  jpscore Utest/Fastmarchtest.h
 #)
-<<<<<<< HEAD
-=======
+
 add_executable(jpscore main.cpp)
 
 if (Boost_FOUND)
@@ -491,29 +486,6 @@
     # todo: is this necessary?
     target_link_libraries(jpscore ${Boost_LIBRARIES})
 endif ()
->>>>>>> 1f2e2c84
-
-add_executable( jpscore  main.cpp )
-
-if(Boost_FOUND)
-  message(STATUS "BOOST FOUND: " ${Boost_LIBRARIES})
-  message(STATUS "Boost_LIBRARY_DIRS: " ${Boost_LIBRARY_DIRS})
-  message(STATUS "Boost_INCLUDE_DIR: " ${Boost_INCLUDE_DIR})
-  message(STATUS "Boost_LIB_VERSION: " ${Boost_LIB_VERSION})
-  link_directories(${Boost_LIBRARY_DIRS})
-  include_directories(${Boost_INCLUDE_DIR})
-  # todo: is this necessary?
-
-  #target_link_libraries(jpscore ${Boost_LIBRARIES})
-  find_package(Boost COMPONENTS system filesystem REQUIRED)
-
-  # target_link_libraries(jpscore
-  # ${Boost_FILESYSTEM_LIBRARY}
-  # ${Boost_SYSTEM_LIBRARY})
-
-  target_link_libraries(jpscore ${Boost_LIBRARIES})
-
-endif()
 
 target_link_libraries(jpscore core )
 
