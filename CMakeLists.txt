--- conflicted
+++ resolved
@@ -123,7 +123,6 @@
 
 # find and add the CGAL library
 #fixme: complete this section
-<<<<<<< HEAD
 # FIND_PACKAGE(CGAL QUIET)
 # if(CGAL_FOUND)
 #   include (${CGAL_USE_FILE})
@@ -218,6 +217,11 @@
   routing/cognitive_map/sensor/RoomToFloorSensor.cpp
   routing/cognitive_map/sensor/SensorManager.cpp
   routing/cognitive_map/sensor/AbstractSensor.cpp
+  routing/cognitive_map/sensor/DiscoverDoorsSensor.cpp
+  routing/cognitive_map/sensor/JamSensor.cpp
+  routing/cognitive_map/sensor/LastDestinationsSensor.cpp
+  routing/cognitive_map/sensor/SmokeSensor.cpp
+
   poly2tri/common/shapes.cpp
   poly2tri/sweep/sweep_context.cpp
   poly2tri/sweep/advancing_front.cpp
@@ -258,7 +262,10 @@
   routing/cognitive_map/sensor/AbstractSensor.h
   routing/cognitive_map/sensor/RoomToFloorSensor.h
   routing/cognitive_map/sensor/SensorManager.h
-
+  routing/cognitive_map/sensor/DiscoverDoorsSensor.h
+  routing/cognitive_map/sensor/JamSensor.h
+  routing/cognitive_map/sensor/LastDestinationsSensor.h
+  routing/cognitive_map/sensor/SmokeSensor.h
 
   pedestrian/Pedestrian.h
   pedestrian/PedDistributor.h
@@ -312,210 +319,18 @@
 
 add_library ( core STATIC ${source_files} )
 #add_library ( core SHARED ${source_files} )
-=======
-FIND_PACKAGE(CGAL QUIET)
-if(CGAL_FOUND)
-	include (${CGAL_USE_FILE})
-	INCLUDE_DIRECTORIES(${CGAL_CORE_INCLUDE_DIR})
-	add_definitions(-D_CGAL=1)
-	target_link_libraries (jpscore ${CGAL_CORE_LIBRARY})
-	#message (SEND_ERROR "${CGAL_FOUND}")
-	#message (FATAL_ERROR "${CGAL_CORE_INCLUDE_DIR}")
-	#message (SEND_ERROR " Erreur: ${CGAL_FOUND}")
-	#message (SEND_ERROR " Erreur: ${CGAL_USE_FILE}")
-else(CGAL_FOUND)
-  message( STATUS "CGAL not found. But don't panik .." )
-endif(CGAL_FOUND)
-#
-#file(
-	#GLOB_RECURSE
-
-set ( 	source_files
-        main.cpp
-	Simulation.cpp
-	general/ArgumentParser.cpp
-
-	tinyxml/tinystr.cpp
-	tinyxml/tinyxml.cpp
-	tinyxml/tinyxmlerror.cpp
-	tinyxml/tinyxmlparser.cpp
-
-	geometry/Building.cpp
-	geometry/Line.cpp
-	geometry/Point.cpp
-	geometry/Transition.cpp
-	geometry/Hline.cpp
-	geometry/Obstacle.cpp
-	geometry/SubRoom.cpp
-	geometry/Crossing.cpp
-	geometry/NavLine.cpp
-	geometry/Room.cpp
-	geometry/Wall.cpp
-	geometry/Goal.cpp
-
-	IO/IODispatcher.cpp
-	IO/OutputHandler.cpp
-	IO/TraVisToClient.cpp
-
-	math/Distribution.cpp
-	math/ForceModel.cpp
-	math/Mathematics.cpp
-	math/ODESolver.cpp
-
-	mpi/LCGrid.cpp
-
-	pedestrian/Ellipse.cpp
-	pedestrian/PedDistributor.cpp
-	pedestrian/Pedestrian.cpp
-
-	routing/AccessPoint.cpp
-	routing/DirectionStrategy.cpp
-	routing/DummyRouter.cpp
-	routing/GlobalRouter.cpp
-	routing/GraphRouter.cpp
-	routing/QuickestPathRouter.cpp
-	routing/SafestPathRouter.cpp
-	routing/Router.cpp
-	routing/RoutingEngine.cpp
-	routing/NavMesh.cpp
-	routing/DTriangulation.cpp
-	routing/MeshRouter.cpp
-	routing/mesh/Mesh.cpp
-
-	routing/graph/NavLineState.cpp
-	routing/graph/RoutingGraph.cpp
-	routing/graph/RoutingGraphStorage.cpp
-
-        routing/CognitiveMapRouter.cpp
-        routing/cognitive_map/CognitiveMap.cpp
-        routing/cognitive_map/NavigationGraph.cpp
-        routing/cognitive_map/CognitiveMapStorage.cpp
-        routing/cognitive_map/AbstractCognitiveMapCreator.cpp
-        routing/cognitive_map/CompleteCognitiveMapCreator.cpp
-        routing/cognitive_map/EmptyCognitiveMapCreator.cpp
-        routing/cognitive_map/navigation_graph/GraphEdge.cpp
-        routing/cognitive_map/navigation_graph/GraphVertex.cpp
-        routing/cognitive_map/sensor/RoomToFloorSensor.cpp
-        routing/cognitive_map/sensor/LastDestinationsSensor.cpp
-        routing/cognitive_map/sensor/DiscoverDoorsSensor.cpp
-        routing/cognitive_map/sensor/SmokeSensor.cpp
-        routing/cognitive_map/sensor/JamSensor.cpp
-        routing/cognitive_map/sensor/SensorManager.cpp
-        routing/cognitive_map/sensor/AbstractSensor.cpp
-
-
-	poly2tri/common/shapes.cpp
-	poly2tri/sweep/sweep_context.cpp
-	poly2tri/sweep/advancing_front.cpp
-	poly2tri/sweep/sweep.cpp
-	poly2tri/sweep/cdt.cpp
-)
-set (   header_files
-	routing/NavMesh.h
-	routing/DirectionStrategy.h
-	routing/DummyRouter.h
-	routing/GlobalRouter.h
-	routing/GraphRouter.h
-	routing/QuickestPathRouter.h
-	routing/SafestPathRouter.h
-	routing/Router.h
-	routing/RoutingEngine.h
-	routing/AccessPoint.h
-	routing/DTriangulation.h
-	routing/MeshRouter.h
-	routing/mesh/Mesh.h
-	routing/graph/RoutingGraphStorage.h
-	routing/graph/RoutingGraph.h
-	routing/graph/NavLineState.h
-
-        routing/CognitiveMapRouter.h
-        routing/cognitive_map/CognitiveMap.h
-        routing/cognitive_map/NavigationGraph.h
-        routing/cognitive_map/CognitiveMapStorage.h
-        routing/cognitive_map/AbstractCognitiveMapCreator.h
-        routing/cognitive_map/CompleteCognitiveMapCreator.h
-        routing/cognitive_map/EmptyCognitiveMapCreator.h
-        routing/cognitive_map/navigation_graph/GraphEdge.h
-        routing/cognitive_map/navigation_graph/GraphVertex.h
-        routing/cognitive_map/sensor/AbstractSensor.h
-        routing/cognitive_map/sensor/RoomToFloorSensor.h
-        routing/cognitive_map/sensor/LastDestinationsSensor.h
-        routing/cognitive_map/sensor/DiscoverDoorsSensor.h
-        routing/cognitive_map/sensor/SmokeSensor.h
-        routing/cognitive_map/sensor/SensorManager.h
-        routing/cognitive_map/sensor/JamSensor.h
-
-	pedestrian/Pedestrian.h
-	pedestrian/PedDistributor.h
-	pedestrian/Ellipse.h
-
-	mpi/LCGrid.h
-
-	tinyxml/tinyxml.h
-	tinyxml/tinystr.h
-
-	general/ArgumentParser.h
-	general/Macros.h
-
-	geometry/Crossing.h
-	geometry/NavLine.h
-	geometry/Room.h
-	geometry/Building.h
-	geometry/Wall.h
-	geometry/Line.h
-	geometry/Point.h
-	geometry/Transition.h
-	geometry/Hline.h
-	geometry/Obstacle.h
-	geometry/SubRoom.h
-	geometry/Goal.h
-
-	IO/IODispatcher.h
-	IO/OutputHandler.h
-	IO/TraVisToClient.h
-
-	math/ForceModel.h
-	math/Distribution.h
-	math/Mathematics.h
-	math/ODESolver.h
-
-	poly2tri/poly2tri.h
-	poly2tri/common/shapes.h
-	poly2tri/sweep/cdt.h
-	poly2tri/common/utils.h
-	poly2tri/sweep/sweep_context.h
-	poly2tri/sweep/advancing_front.h
-	poly2tri/sweep/sweep.h
-
-	events/EventManager.cpp
-
-)
->>>>>>> 8b29dac1
-
-#message(STATUS "sources:" ${source_files})
-# this lib is only necessary for the test files.
-add_library ( core SHARED ${source_files} ${header_files})
-#add_library(core OBJECT ${source_files} ${header_files})
+
 #Target
 add_executable(
-<<<<<<< HEAD
   jpscore main.cpp
   )
 
 target_link_libraries(jpscore  core)
-=======
-  jpscore  main.cpp
-)
-
-target_link_libraries(jpscore  core)
-
->>>>>>> 8b29dac1
 
 if(WIN32)
   target_link_libraries (jpscore core wsock32)
 endif(WIN32)
 
-<<<<<<< HEAD
 if(CGAL_FOUND)
   target_link_libraries (jpscore ${CGAL_CORE_LIBRARY})
 endif(CGAL_FOUND)
@@ -535,13 +350,6 @@
 # make string constants const char*
 # set(warning_flags "${warning_flags} -Wwrite-strings")
 #----------------------------------------------------------------------
-=======
-
-
-#set_target_properties(core PROPERTIES COMPILE_FLAGS "-fPIC")
-
-
->>>>>>> 8b29dac1
 #---------------------------- compiler -------------------------------
 # Initialize CXXFLAGS.
 if(CMAKE_COMPILER_IS_GNUCXX OR CMAKE_CXX_COMPILER_ID STREQUAL "Clang")
@@ -579,30 +387,16 @@
   message(STATUS "Using Clang " ${CMAKE_CXX_COMPILER_VERSION})
 endif("${CMAKE_CXX_COMPILER_ID}" STREQUAL "Clang")
 if(CMAKE_COMPILER_IS_GNUCXX)
-<<<<<<< HEAD
   message( STATUS "Using g++ " ${CMAKE_CXX_COMPILER_VERSION})
-=======
-  message( STATUS "Set compiler flags (g++)" )
-  #set(CMAKE_CXX_FLAGS_DEBUG "${CMAKE_CXX_FLAGS_DEBUG} -Wall")
-  set(CMAKE_CXX_FLAGS_RELEASE "${CMAKE_CXX_FLAGS_RELEASE} -Wall  -std=c++11")
->>>>>>> 8b29dac1
 endif(CMAKE_COMPILER_IS_GNUCXX)
 
-<<<<<<< HEAD
 if(CMAKE_BUILD_TYPE MATCHES Debug)
-=======
-if(CMAKE_COMPILER_IS_GNUCXX AND CMAKE_BUILD_TYPE MATCHES Debug)
-  message(STATUS "In Debug Build")
-  set(WITH_COVERAGE TRUE)
-  set(CMAKE_CXX_FLAGS_DEBUG "${CMAKE_CXX_FLAGS_DEBUG} -O0 -W -Wshadow -Wunused-variable -Wunused-parameter -Wunused-function -Wunused -Wno-system-headers -Wno-deprecated -Woverloaded-virtual -Wwrite-strings -fprofile-arcs -ftest-coverage -std=c++11")
->>>>>>> 8b29dac1
   set(CMAKE_CXX_LDFLAGS_DEBUG "${CMAKE_CXX_FLAGS_DEBUG} -fprofile-arcs -ftest-coverage")
   message(STATUS "Debug flags: "  ${CMAKE_CXX_FLAGS} " " ${CMAKE_CXX_FLAGS_DEBUG} )
 else(CMAKE_BUILD_TYPE MATCHES Debug)
   message(STATUS "Release flags: " ${CMAKE_CXX_FLAGS} " ,  " ${CMAKE_CXX_FLAGS_RELEASE} )
 endif(CMAKE_BUILD_TYPE MATCHES Debug)
 
-<<<<<<< HEAD
 # PGI ++ Flags
 if("${CMAKE_CXX_COMPILER_ID}" STREQUAL "PGI")
   set(CMAKE_CXX_FLAGS "${CMAKE_CXX_FLAGS} --c++11 -Minform=inform")	
@@ -648,91 +442,4 @@
     # set (test_parameters "${CMAKE_SOURCE_DIR}")
     # add_test(NAME flow  COMMAND "${CMAKE_TEST_DIR}/testflow.py" "${test_parameters}")
   endif(PYTHONINTERP_FOUND)
-endif(BUILD_TESTING)
-=======
-# # ----------------------------- cTest ------------------------------------------
-enable_testing() #adds another build target, which is test for Makefile generators
-include(CTest) #adding Dart support
-
-#test if code compiles and runs default setting. Takes about 30 seconds
-add_test (jpscore_compile ${CMAKE_CTEST_COMMAND}
-  --build-and-test "${CMAKE_SOURCE_DIR}" "${EXECUTABLE_OUTPUT_PATH}" #"${CMAKE_BINARY_DIR}"
-  --build-generator ${CMAKE_GENERATOR}
-  --build-makeprogram ${CMAKE_MAKE_PROGRAM} -j${PROCESSOR_COUNT}
-  --build-two-config
-  --build-exe-dir ${EXECUTABLE_OUTPUT_PATH}  # todo wo soll der exe hin?: ${CMAKE_RUNTIME_OUTPUT_DIRECTORY}
-  --build-project JPScore
-  --test-command jpscore --ini=${CMAKE_SOURCE_DIR}/inputfiles/Default/ini.xml
-  )
-# todo: make list of tests and iterate over
-#add_executable(testSignPos math/Mathematics.cpp Utest/testSign.cpp)
-add_executable(testSignPos  Utest/testSign.cpp )
-target_link_libraries (testSignPos  core)
-
-# #add_executable(testSignNeg math/Mathematics.cpp Utest/testSign1.cpp)
-add_executable(testSignNeg  Utest/testSign1.cpp)
-target_link_libraries (testSignNeg  core)
-
-add_executable(testPointOnEllipse Utest/testPointOnEllipse.cpp)
-target_link_libraries (testPointOnEllipse  core)
-
-add_executable(testEffectiveDistanceToEllipse Utest/testEffectiveDistanceToEllipse.cpp)
-target_link_libraries (testEffectiveDistanceToEllipse  core)
-
-add_executable(testEffectiveDistanceToLine Utest/testEffectiveDistanceToLine.cpp)
-target_link_libraries (testEffectiveDistanceToLine  core)
-
-add_executable(testEqual Utest/testequal.cpp)
-target_link_libraries (testEqual  core)
-
-add_executable(testGetArea Utest/testGetArea.cpp)
-target_link_libraries (testGetArea   core)
-
-add_executable(testIsOn Utest/testIsOn.cpp)
-target_link_libraries (testIsOn  core)
-
-add_executable(testIsInside Utest/testIsInside.cpp)
-target_link_libraries (testIsInside core)
-
-add_executable(testIsOutside Utest/testIsOutside.cpp)
-target_link_libraries (testIsOutside core)
-
-add_executable(testClassPoint Utest/testClassPoint.cpp)
-target_link_libraries (testClassPoint core)
-
-add_executable(testClassLine Utest/testClassLine.cpp)
-target_link_libraries (testClassLine core)
-
-#----------------- append to this list more tests ... but first add_executable() ---------------
-set (tests testSignPos testSignNeg testPointOnEllipse testEqual testGetArea testEffectiveDistanceToEllipse
-  testIsOn testIsInside testIsOutside testEffectiveDistanceToLine
-  testClassPoint testClassLine
-)
-# #--------------------------------------------------------------------
-
-# foreach (test ${tests})
-#   add_test(NAME ${test} COMMAND ${test})
-# endforeach(test)
-
-# add_test( NAME timetest
-#   COMMAND ${CMAKE_COMMAND}
-#   -DTEST_PROG=$<TARGET_FILE:testPointOnEllipse>
-#   -P    ${EXECUTABLE_OUTPUT_PATH}/runtest.cmake
-#     )#
-
-
-find_package(PythonInterp)
-if(PYTHONINTERP_FOUND)
-  message(STATUS "Found Python: " ${PYTHON_EXECUTABLE})
-  message(STATUS "run: " ${CMAKE_SOURCE_DIR}/Utest/testflow.py)
-  set (test_parameters "${CMAKE_SOURCE_DIR}")
-  add_test(NAME flow  COMMAND "${CMAKE_SOURCE_DIR}/Utest/testflow.py" "${test_parameters}")
-  #add_test(testtime  "${CMAKE_SOURCE_DIR}/Utest/run.py")
-endif(PYTHONINTERP_FOUND)
-
-
-
-# add_test(NAME <name> [CONFIGURATIONS [Debug|Release|...]]
-#             [WORKING_DIRECTORY dir]
-#             COMMAND <command> [arg1 [arg2 ...]])
->>>>>>> 8b29dac1
+endif(BUILD_TESTING)