# Documentation: Some useful options:
# -DCMAKE_CXX_COMPILER:STRING=clang++   -DCMAKE_C_COMPILER:STRING=clang .
# -DCMAKE_BUILD_TYPE:STRING=Debug (default Release)
# -DCMAKE_VERBOSE_MAKEFILE:BOOL=ON (default OFF)
#--------------------------------------------------------------------------

cmake_minimum_required(VERSION 2.8  FATAL_ERROR)

project(JPScore)

set(CMAKE_COLOR_MAKEFILE ON)
set(JPSCORE_MAJOR_VERSION 0)
set(JPSCORE_MINOR_VERSION 1)
set(JPSCORE_PATCH_VERSION 0)
set(JPSCORE_VERSION
  ${JPSCORE_MAJOR_VERSION}.${JPSCORE_MINOR_VERSION}.${JPSCORE_PATCH_VERSION})
message( STATUS "JPSCORE_VERSION: " ${JPSCORE_VERSION} )

# # configure_file (
# #   "${CMAKE_SOURCE_DIR}/Config.h.in"
# #   "${CMAKE_BINARY_DIR}/Config.h"
# # )
# #include_directories ("${CMAKE_BINARY_DIR}")

if(NOT DEFINED PROCESSOR_COUNT)
  # Unknown:
  set(PROCESSOR_COUNT 0)

  # Linux:
  set(cpuinfo_file "/proc/cpuinfo")
  if(EXISTS "${cpuinfo_file}")
    file(STRINGS "${cpuinfo_file}" procs REGEX "^processor.: [0-9]+$")
    list(LENGTH procs PROCESSOR_COUNT)
  endif(EXISTS "${cpuinfo_file}")

  # Mac:
  # if(APPLE)
  #   find_program(cmd_sys_pro "system_profiler")
  #   if(cmd_sys_pro)
  #     execute_process(COMMAND ${cmd_sys_pro} OUTPUT_VARIABLE info)
  #     string(REGEX REPLACE "^.*Total Number Of Cores: ([0-9]+).*$" "\\1"
  #       PROCESSOR_COUNT "${info}")
  #   endif(cmd_sys_pro)
  # endif(APPLE)

  # Windows:
  if(WIN32)
    set(PROCESSOR_COUNT "$ENV{NUMBER_OF_PROCESSORS}")
  endif(WIN32)
endif(NOT DEFINED PROCESSOR_COUNT)

if(PROCESSOR_COUNT)
  # add 1 should be magic! http://www.kitware.com/blog/home/post/63
  #math(EXPR PROCESSOR_COUNT "${PROCESSOR_COUNT} + 1")
  message( STATUS "PROCESSOR_COUNT: " ${PROCESSOR_COUNT})
  set(CTEST_BUILD_FLAGS "-j${PROCESSOR_COUNT}")
endif(PROCESSOR_COUNT)

if(NOT CMAKE_BUILD_TYPE)
  set (CMAKE_BUILD_TYPE Release)
endif(NOT CMAKE_BUILD_TYPE)
message( STATUS "CMAKE_BUILD_TYPE: " ${CMAKE_BUILD_TYPE} )

#------------------ set important directories --------------------
set(CMAKE_RUNTIME_OUTPUT_DIRECTORY ${CMAKE_SOURCE_DIR}/bin)
set(EXECUTABLE_OUTPUT_PATH "${CMAKE_SOURCE_DIR}/bin")
set(LIBRARY_OUTPUT_PATH  ${CMAKE_SOURCE_DIR}/lib/${CMAKE_BUILD_TYPE})
set(CMAKE_TEST_DIR ${CMAKE_SOURCE_DIR}/Utest)
#include_directories( ${LIBRARY_OUTPUT_PATH} )
#add_subdirectory(${LIBRARY_OUTPUT_PATH} )
message( STATUS "CMAKE_BINARY_DIR: " ${CMAKE_BINARY_DIR} )
message( STATUS "CMAKE_SOURCE_DIR: " ${CMAKE_SOURCE_DIR} )
message( STATUS "CMAKE_CURRENT_SOURCE_DIR: " ${CMAKE_CURRENT_SOURCE_DIR} )
message( STATUS "CMAKE_RUNTIME_OUTPUT_DIRECTORY: " ${CMAKE_RUNTIME_OUTPUT_DIRECTORY} )
message( STATUS "EXECUTABLE_OUTPUT_PATH: " ${EXECUTABLE_OUTPUT_PATH} )
message( STATUS "CMAKE_VERBOSE_MAKEFILE: " ${CMAKE_VERBOSE_MAKEFILE} )
#add_custom_target(check COMMAND ${CMAKE_CTEST_COMMAND} --verbose)


# add a target to generate API documentation with Doxygen
find_package(Doxygen)
if(DOXYGEN_FOUND)
  configure_file(${CMAKE_CURRENT_SOURCE_DIR}/Doxyfile.in ${CMAKE_CURRENT_BINARY_DIR}/Doxyfile @ONLY)
  add_custom_target(doc
    ${DOXYGEN_EXECUTABLE} ${CMAKE_CURRENT_BINARY_DIR}/Doxyfile
    WORKING_DIRECTORY ${CMAKE_CURRENT_SOURCE_DIR}
    COMMENT "Generating API documentation with Doxygen" VERBATIM
    )
endif(DOXYGEN_FOUND)

#find the correct OpenMP flag
FIND_PACKAGE(OpenMP)
if(OPENMP_FOUND)
  set(CMAKE_C_FLAGS "${CMAKE_C_FLAGS} ${OpenMP_C_FLAGS}")
  set(CMAKE_CXX_FLAGS "${CMAKE_CXX_FLAGS} ${OpenMP_CXX_FLAGS}")
  set(CMAKE_EXE_LINKER_FLAGS "${CMAKE_EXE_LINKER_FLAGS} ${OpenMP_EXE_LINKER_FLAGS}")
else(OPENMP_FOUND)
  message( STATUS "Disabling OpenMP support" )
endif(OPENMP_FOUND)

#find and add the CGAL library
#fixme: complete this section
FIND_PACKAGE(CGAL QUIET)
if(CGAL_FOUND)
  include (${CGAL_USE_FILE})
  INCLUDE_DIRECTORIES(${CGAL_CORE_INCLUDE_DIR})
  add_definitions(-D_CGAL=1)
  target_link_libraries (jpscore ${CGAL_CORE_LIBRARY})
  message (SEND_ERROR "${CGAL_FOUND}")
  message (FATAL_ERROR "${CGAL_CORE_INCLUDE_DIR}")
  message (SEND_ERROR " Erreur: ${CGAL_FOUND}")
  message (SEND_ERROR " Erreur: ${CGAL_USE_FILE}")
else(CGAL_FOUND)
  message( STATUS "CGAL not found. But don't panik .." )
endif(CGAL_FOUND)

<<<<<<< HEAD
file(
	GLOB_RECURSE
	source_files
	main.cpp
	Simulation.cpp
	general/ArgumentParser.cpp

	tinyxml/tinystr.cpp
	tinyxml/tinyxml.cpp
	tinyxml/tinyxmlerror.cpp
	tinyxml/tinyxmlparser.cpp

	geometry/Building.cpp
	geometry/Line.cpp
	geometry/Point.cpp
	geometry/Transition.cpp
	geometry/Hline.cpp
	geometry/Obstacle.cpp
	geometry/SubRoom.cpp
	geometry/Crossing.cpp
	geometry/NavLine.cpp
	geometry/Room.cpp
	geometry/Wall.cpp
	geometry/Goal.cpp

	IO/IODispatcher.cpp
	IO/OutputHandler.cpp
	IO/TraVisToClient.cpp

	math/Distribution.cpp
	math/ForceModel.cpp
	math/Mathematics.cpp
	math/ODESolver.cpp

	mpi/LCGrid.cpp

	pedestrian/Ellipse.cpp
	pedestrian/PedDistributor.cpp
	pedestrian/Pedestrian.cpp

	routing/AccessPoint.cpp
	routing/DirectionStrategy.cpp
	routing/DummyRouter.cpp
	routing/GlobalRouter.cpp
	routing/GraphRouter.cpp
	routing/QuickestPathRouter.cpp
	routing/SafestPathRouter.cpp
	routing/Router.cpp
	routing/RoutingEngine.cpp
	routing/NavMesh.cpp
	routing/DTriangulation.cpp
	routing/MeshRouter.cpp
	routing/mesh/Mesh.cpp

	routing/graph/NavLineState.cpp
	routing/graph/RoutingGraph.cpp
	routing/graph/RoutingGraphStorage.cpp


	poly2tri/common/shapes.cpp
	poly2tri/sweep/sweep_context.cpp
	poly2tri/sweep/advancing_front.cpp
	poly2tri/sweep/sweep.cpp
	poly2tri/sweep/cdt.cpp

	header_files:
	routing/NavMesh.ch
	routing/DirectionStrategy.h
	routing/DummyRouter.h
	routing/GlobalRouter.h
	routing/GraphRouter.h
	routing/QuickestPathRouter.h
	routing/SafestPathRouter.h
	routing/Router.h
	routing/RoutingEngine.h
	routing/AccessPoint.h
	routing/DTriangulation.h
	routing/MeshRouter.h
	routing/mesh/Mesh.h
	routing/graph/RoutingGraphStorage.h
	routing/graph/RoutingGraph.h
	routing/graph/NavLineState.h

	pedestrian/Pedestrian.h
	pedestrian/PedDistributor.h
	pedestrian/Ellipse.h

	mpi/LCGrid.h

	tinyxml/tinyxml.h
	tinyxml/tinystr.h

	general/ArgumentParser.h
	general/Macros.h

	geometry/Crossing.h
	geometry/NavLine.h
	geometry/Room.h
	geometry/Building.h
	geometry/Wall.h
	geometry/Line.h
	geometry/Point.h
	geometry/Transition.h
	geometry/Hline.h
	geometry/Obstacle.h
	geometry/SubRoom.h
	geometry/Goal.h

	IO/IODispatcher.h
	IO/OutputHandler.h
	IO/TraVisToClient.h

	math/ForceModel.h
	math/Distribution.h
	math/Mathematics.h
	math/ODESolver.h

	poly2tri/poly2tri.h
	poly2tri/common/shapes.h
	poly2tri/sweep/cdt.h
	poly2tri/common/utils.h
	poly2tri/sweep/sweep_context.h
	poly2tri/sweep/advancing_front.h
	poly2tri/sweep/sweep.h

	events/EventManager.cpp

)
=======
# test files: all cpp-files in Utest
file(GLOB test_files "${CMAKE_TEST_DIR}/*.cpp")
set (   source_files
  main.cpp
  Simulation.cpp
  general/ArgumentParser.cpp

  tinyxml/tinystr.cpp
  tinyxml/tinyxml.cpp
  tinyxml/tinyxmlerror.cpp
  tinyxml/tinyxmlparser.cpp

  geometry/Building.cpp
  geometry/Line.cpp
  geometry/Point.cpp
  geometry/Transition.cpp
  geometry/Hline.cpp
  geometry/Obstacle.cpp
  geometry/SubRoom.cpp
  geometry/Crossing.cpp
  geometry/NavLine.cpp
  geometry/Room.cpp
  geometry/Wall.cpp
  geometry/Goal.cpp

  IO/IODispatcher.cpp
  IO/OutputHandler.cpp
  IO/TraVisToClient.cpp

  math/Distribution.cpp
  math/ForceModel.cpp
  math/Mathematics.cpp
  math/ODESolver.cpp

  mpi/LCGrid.cpp

  pedestrian/Ellipse.cpp
  pedestrian/PedDistributor.cpp
  pedestrian/Pedestrian.cpp

  routing/AccessPoint.cpp
  routing/DirectionStrategy.cpp
  routing/DummyRouter.cpp
  routing/GlobalRouter.cpp
  routing/GraphRouter.cpp
  routing/QuickestPathRouter.cpp
  routing/SafestPathRouter.cpp
  routing/Router.cpp
  routing/RoutingEngine.cpp
  routing/NavMesh.cpp
  routing/DTriangulation.cpp
  routing/MeshRouter.cpp
  routing/mesh/Mesh.cpp

  routing/graph/NavLineState.cpp
  routing/graph/RoutingGraph.cpp
  routing/graph/RoutingGraphStorage.cpp

  routing/CognitiveMapRouter.cpp
  routing/cognitive_map/CognitiveMap.cpp
  routing/cognitive_map/NavigationGraph.cpp
  routing/cognitive_map/CognitiveMapStorage.cpp
  routing/cognitive_map/AbstractCognitiveMapCreator.cpp
  routing/cognitive_map/CompleteCognitiveMapCreator.cpp
  routing/cognitive_map/EmptyCognitiveMapCreator.cpp
  routing/cognitive_map/navigation_graph/GraphEdge.cpp
  routing/cognitive_map/navigation_graph/GraphVertex.cpp
  routing/cognitive_map/sensor/RoomToFloorSensor.cpp
  routing/cognitive_map/sensor/SensorManager.cpp
  routing/cognitive_map/sensor/AbstractSensor.cpp
  poly2tri/common/shapes.cpp
  poly2tri/sweep/sweep_context.cpp
  poly2tri/sweep/advancing_front.cpp
  poly2tri/sweep/sweep.cpp
  poly2tri/sweep/cdt.cpp
  )
set (   header_files
  routing/NavMesh.h
  routing/DirectionStrategy.h
  routing/DummyRouter.h
  routing/GlobalRouter.h
  routing/GraphRouter.h
  routing/QuickestPathRouter.h
  routing/SafestPathRouter.h
  routing/Router.h
  routing/RoutingEngine.h
  routing/AccessPoint.h
  routing/DTriangulation.h
  routing/MeshRouter.h
  routing/mesh/Mesh.h
  routing/graph/RoutingGraphStorage.h
  routing/graph/RoutingGraph.h
  routing/graph/NavLineState.h

  routing/CognitiveMapRouter.h
  routing/cognitive_map/CognitiveMap.h
  routing/cognitive_map/NavigationGraph.h
  routing/cognitive_map/CognitiveMapStorage.h
  routing/cognitive_map/AbstractCognitiveMapCreator.h
  routing/cognitive_map/CompleteCognitiveMapCreator.h
  routing/cognitive_map/EmptyCognitiveMapCreator.h
  routing/cognitive_map/navigation_graph/GraphEdge.h
  routing/cognitive_map/navigation_graph/GraphVertex.h
  routing/cognitive_map/sensor/AbstractSensor.h
  routing/cognitive_map/sensor/RoomToFloorSensor.h
  routing/cognitive_map/sensor/SensorManager.h


  pedestrian/Pedestrian.h
  pedestrian/PedDistributor.h
  pedestrian/Ellipse.h

  mpi/LCGrid.h

  tinyxml/tinyxml.h
  tinyxml/tinystr.h

  general/ArgumentParser.h
  general/Macros.h

  geometry/Crossing.h
  geometry/NavLine.h
  geometry/Room.h
  geometry/Building.h
  geometry/Wall.h
  geometry/Line.h
  geometry/Point.h
  geometry/Transition.h
  geometry/Hline.h
  geometry/Obstacle.h
  geometry/SubRoom.h
  geometry/Goal.h

  IO/IODispatcher.h
  IO/OutputHandler.h
  IO/TraVisToClient.h

  math/ForceModel.h
  math/Distribution.h
  math/Mathematics.h
  math/ODESolver.h

  poly2tri/poly2tri.h
  poly2tri/common/shapes.h
  poly2tri/sweep/cdt.h
  poly2tri/common/utils.h
  poly2tri/sweep/sweep_context.h
  poly2tri/sweep/advancing_front.h
  poly2tri/sweep/sweep.h
>>>>>>> c8112e6c

  )


add_library ( core SHARED ${source_files} )
#add_library(core OBJECT ${source_files} ${header_files})
#Target
add_executable(
  jpscore main.cpp
  )

target_link_libraries(jpscore  core)


if(WIN32)
  target_link_libraries (jpscore core wsock32)
endif(WIN32)


#---------------------------- compiler -------------------------------
if("${CMAKE_CXX_COMPILER_ID}" STREQUAL "Clang")
  message(STATUS "Using CLANG++" )
endif("${CMAKE_CXX_COMPILER_ID}" STREQUAL "Clang")
if(CMAKE_COMPILER_IS_GNUCXX)
  message( STATUS "Set compiler flags (g++)" )
  set(CMAKE_CXX_FLAGS_RELEASE "${CMAKE_CXX_FLAGS_RELEASE} -Wall  -std=c++11")
endif(CMAKE_COMPILER_IS_GNUCXX)

if(CMAKE_COMPILER_IS_GNUCXX AND CMAKE_BUILD_TYPE MATCHES Debug)
  message(STATUS "In Debug Build")
  set(WITH_COVERAGE TRUE)
  set(CMAKE_CXX_FLAGS_DEBUG "${CMAKE_CXX_FLAGS_DEBUG} -O0 -W -Wshadow -Wunused-variable -Wunused-parameter -Wunused-function -Wunused -Wno-system-headers -Wno-deprecated -Woverloaded-virtual -Wwrite-strings -fprofile-arcs -ftest-coverage -std=c++11")
  set(CMAKE_CXX_LDFLAGS_DEBUG "${CMAKE_CXX_FLAGS_DEBUG} -fprofile-arcs -ftest-coverage")
  message(STATUS "Debug flags for coverage: " ${CMAKE_CXX_FLAGS_DEBUG} )
else(CMAKE_COMPILER_IS_GNUCXX  AND CMAKE_BUILD_TYPE MATCHES Debug)
  message(STATUS "Release flags: " ${CMAKE_CXX_FLAGS_RELEASE} )
endif(CMAKE_COMPILER_IS_GNUCXX  AND CMAKE_BUILD_TYPE MATCHES Debug)

# ----------------------------- cTest ------------------------------------------
enable_testing() #adds another build target, which is test for Makefile generators
include(CTest) #adding Dart support

#test if code compiles and runs default setting. Takes about 30 seconds
add_test (jpscore_compile ${CMAKE_CTEST_COMMAND}
  --build-and-test "${CMAKE_SOURCE_DIR}" "${EXECUTABLE_OUTPUT_PATH}" #"${CMAKE_BINARY_DIR}"
  --build-generator ${CMAKE_GENERATOR}
  --build-makeprogram ${CMAKE_MAKE_PROGRAM} -j${PROCESSOR_COUNT}
  --build-two-config
  --build-exe-dir ${EXECUTABLE_OUTPUT_PATH}  # todo wo soll der exe hin?: ${CMAKE_RUNTIME_OUTPUT_DIRECTORY}
  --build-project JPScore
  --test-command jpscore --ini=${CMAKE_SOURCE_DIR}/inputfiles/Default/ini.xml
  )

foreach (test_src ${test_files})
  GET_FILENAME_COMPONENT(test ${test_src} NAME_WE)
  add_executable( ${test} ${test_src})
  target_link_libraries (${test} core)
  add_test(NAME ${test} COMMAND ${test})
endforeach(test_src ${test_files})


find_package(PythonInterp)
if(PYTHONINTERP_FOUND)
  message(STATUS "Found Python: " ${PYTHON_EXECUTABLE})
  message(STATUS "run: " ${CMAKE_SOURCE_DIR}/Utest/testflow.py)
  set (test_parameters "${CMAKE_SOURCE_DIR}")
  add_test(NAME flow  COMMAND "${CMAKE_TEST_DIR}/testflow.py" "${test_parameters}")
  #add_test(testtime  "${CMAKE_SOURCE_DIR}/Utest/run.py")
endif(PYTHONINTERP_FOUND)<|MERGE_RESOLUTION|>--- conflicted
+++ resolved
@@ -114,136 +114,6 @@
   message( STATUS "CGAL not found. But don't panik .." )
 endif(CGAL_FOUND)
 
-<<<<<<< HEAD
-file(
-	GLOB_RECURSE
-	source_files
-	main.cpp
-	Simulation.cpp
-	general/ArgumentParser.cpp
-
-	tinyxml/tinystr.cpp
-	tinyxml/tinyxml.cpp
-	tinyxml/tinyxmlerror.cpp
-	tinyxml/tinyxmlparser.cpp
-
-	geometry/Building.cpp
-	geometry/Line.cpp
-	geometry/Point.cpp
-	geometry/Transition.cpp
-	geometry/Hline.cpp
-	geometry/Obstacle.cpp
-	geometry/SubRoom.cpp
-	geometry/Crossing.cpp
-	geometry/NavLine.cpp
-	geometry/Room.cpp
-	geometry/Wall.cpp
-	geometry/Goal.cpp
-
-	IO/IODispatcher.cpp
-	IO/OutputHandler.cpp
-	IO/TraVisToClient.cpp
-
-	math/Distribution.cpp
-	math/ForceModel.cpp
-	math/Mathematics.cpp
-	math/ODESolver.cpp
-
-	mpi/LCGrid.cpp
-
-	pedestrian/Ellipse.cpp
-	pedestrian/PedDistributor.cpp
-	pedestrian/Pedestrian.cpp
-
-	routing/AccessPoint.cpp
-	routing/DirectionStrategy.cpp
-	routing/DummyRouter.cpp
-	routing/GlobalRouter.cpp
-	routing/GraphRouter.cpp
-	routing/QuickestPathRouter.cpp
-	routing/SafestPathRouter.cpp
-	routing/Router.cpp
-	routing/RoutingEngine.cpp
-	routing/NavMesh.cpp
-	routing/DTriangulation.cpp
-	routing/MeshRouter.cpp
-	routing/mesh/Mesh.cpp
-
-	routing/graph/NavLineState.cpp
-	routing/graph/RoutingGraph.cpp
-	routing/graph/RoutingGraphStorage.cpp
-
-
-	poly2tri/common/shapes.cpp
-	poly2tri/sweep/sweep_context.cpp
-	poly2tri/sweep/advancing_front.cpp
-	poly2tri/sweep/sweep.cpp
-	poly2tri/sweep/cdt.cpp
-
-	header_files:
-	routing/NavMesh.ch
-	routing/DirectionStrategy.h
-	routing/DummyRouter.h
-	routing/GlobalRouter.h
-	routing/GraphRouter.h
-	routing/QuickestPathRouter.h
-	routing/SafestPathRouter.h
-	routing/Router.h
-	routing/RoutingEngine.h
-	routing/AccessPoint.h
-	routing/DTriangulation.h
-	routing/MeshRouter.h
-	routing/mesh/Mesh.h
-	routing/graph/RoutingGraphStorage.h
-	routing/graph/RoutingGraph.h
-	routing/graph/NavLineState.h
-
-	pedestrian/Pedestrian.h
-	pedestrian/PedDistributor.h
-	pedestrian/Ellipse.h
-
-	mpi/LCGrid.h
-
-	tinyxml/tinyxml.h
-	tinyxml/tinystr.h
-
-	general/ArgumentParser.h
-	general/Macros.h
-
-	geometry/Crossing.h
-	geometry/NavLine.h
-	geometry/Room.h
-	geometry/Building.h
-	geometry/Wall.h
-	geometry/Line.h
-	geometry/Point.h
-	geometry/Transition.h
-	geometry/Hline.h
-	geometry/Obstacle.h
-	geometry/SubRoom.h
-	geometry/Goal.h
-
-	IO/IODispatcher.h
-	IO/OutputHandler.h
-	IO/TraVisToClient.h
-
-	math/ForceModel.h
-	math/Distribution.h
-	math/Mathematics.h
-	math/ODESolver.h
-
-	poly2tri/poly2tri.h
-	poly2tri/common/shapes.h
-	poly2tri/sweep/cdt.h
-	poly2tri/common/utils.h
-	poly2tri/sweep/sweep_context.h
-	poly2tri/sweep/advancing_front.h
-	poly2tri/sweep/sweep.h
-
-	events/EventManager.cpp
-
-)
-=======
 # test files: all cpp-files in Utest
 file(GLOB test_files "${CMAKE_TEST_DIR}/*.cpp")
 set (   source_files
@@ -393,7 +263,6 @@
   poly2tri/sweep/sweep_context.h
   poly2tri/sweep/advancing_front.h
   poly2tri/sweep/sweep.h
->>>>>>> c8112e6c
 
   )
 
