--- conflicted
+++ resolved
@@ -54,14 +54,7 @@
 }
 
 FloorfieldViaFM::FloorfieldViaFM(const Building* const buildingArg, const double hxArg, const double hyArg,
-<<<<<<< HEAD
                                  const double slowdownDistance, const bool useDistancefield, const std::string& filename) {
-=======
-                                 const double slowdownDistance, const bool useDistancefield) {
-    std::cerr << "INFO:   Calculating Floorfield" << std::endl;
-    //std::cout << "Bin im old constructor" << std::endl;
->>>>>>> de18ad7a
-
     //ctor
     threshold = -1; //negative value means: ignore threshold
     threshold = slowdownDistance;
@@ -111,11 +104,6 @@
 //                    ...
 
 // comments show lineformat in .vtk file (below)
-<<<<<<< HEAD
-=======
-    std::cerr << "INFO:   Readfrom File: Floorfield Data" << std::endl;
-    //std::cout << "Bin im read file constructor" << std::endl;
->>>>>>> de18ad7a
     std::ifstream file(filename);
     std::string line;
 
