--- conflicted
+++ resolved
@@ -242,12 +242,11 @@
 
      //debug output in file
      //_locffviafm[4]->writeFF("ffTreppe.vtk", 1267);
-<<<<<<< HEAD
-=======
+
      int roomTest = (*(_locffviafm.begin())).first;
      int transTest = (building->GetRoom(roomTest)->GetAllTransitionsIDs())[0];
-     ((*(_locffviafm.begin())).second)->writeFF("testFF.vtk", transTest);
->>>>>>> 25f07f86
+     _locffviafm[roomTest]->writeFF("testFF.vtk", transTest);
+
      std::ofstream matrixfile;
      matrixfile.open("Matrix.txt");
 
