/**
 * \file        ffRouter.h
 * \date        Feb 19, 2016
 * \version     v0.8
 * \copyright   <2016-2022> Forschungszentrum Jülich GmbH. All rights reserved.
 *
 * \section License
 * This file is part of JuPedSim.
 *
 * JuPedSim is free software: you can redistribute it and/or modify
 * it under the terms of the GNU Lesser General Public License as published by
 * the Free Software Foundation, either version 3 of the License, or
 * any later version.
 *
 * JuPedSim is distributed in the hope that it will be useful,
 * but WITHOUT ANY WARRANTY; without even the implied warranty of
 * MERCHANTABILITY or FITNESS FOR A PARTICULAR PURPOSE. See the
 * GNU General Public License for more details.
 *
 * You should have received a copy of the GNU Lesser General Public License
 * along with JuPedSim. If not, see <http://www.gnu.org/licenses/>.
 *
 * \section Description
 * This router is an update of the former Router.{cpp, h} - Global-, Quickest
 * Router System. In the __former__ version, a graph was created with doors and
 * hlines as nodes and the distances of (doors, hlines), connected with a line-
 * of-sight, was used as edge-costs. If there was no line-of-sight, there was no
 * connecting edge. On the resulting graph, the Floyd-Warshall algorithm was
 * used to find any paths. In the "quickest-___" variants, the edge cost was not
 * determined by the distance, but by the distance multiplied by a speed-
 * estimate, to find the path with minimum travel times. This whole construct
 * worked pretty well, but dependend on hlines to create paths with line-of-
 * sights to the next target (hline/door).
 *
 * In the ffRouter, we want to overcome hlines by using floor fields to
 * determine the distances. A line of sight is not required any more. We hope to
 * reduce the graph complexity and the preparation-needs for new geometries.
 *
 * To find a counterpart for the "quickest-____" router, we can either use
 * __special__ floor fields, that respect the travel time in the input-speed map,
 * or take the distance-floor field and multiply it by a speed-estimate (analog
 * to the former construct.
 *
 * We will derive from the <Router> class to fit the interface.
 *
 **/

#include <cfloat>
#include <algorithm>
#include "ffRouter.h"
#include "../geometry/Building.h"
#include "../pedestrian/Pedestrian.h"
#include "../IO/OutputHandler.h"

FFRouter::FFRouter()
{

}

FFRouter::FFRouter(int id, RoutingStrategy s, bool hasSpecificGoals):Router(id,s) {
     _building = nullptr;
     _hasSpecificGoals = hasSpecificGoals;
     _globalFF = nullptr;
     _targetWithinSubroom = true; //depending on exit_strat 8 => false, depending on exit_strat 9 => true;
     if (s == ROUTING_FF_QUICKEST) {
          _mode = quickest;
     } else if (s == ROUTING_FF_LOCAL_SHORTEST) {
          _mode = local_shortest;
          _localShortestSafedPeds.clear();
          _localShortestSafedPeds.reserve(500);
     } else if (s == ROUTING_FF_GLOBAL_SHORTEST) {
          _mode = global_shortest;
     }
}

//FFRouter::FFRouter(const Building* const building)

FFRouter::~FFRouter()
{
     if (_globalFF) {
          delete _globalFF;
     }
     //delete localffs
     std::map<int, LocalFloorfieldViaFM*>::reverse_iterator delIter;
     for (delIter = _locffviafm.rbegin();
          delIter != _locffviafm.rend();
          ++delIter) {
          delete (*delIter).second;
     }
}

bool FFRouter::Init(Building* building)
{
     _building = building;
     if (_hasSpecificGoals) {
          //get global field to manage goals (which are not in a subroom)
          _globalFF = new FloorfieldViaFM(building, 0.25, 0.25, 0.0, false, true);
          for (auto &itrGoal : building->GetAllGoals()) {
               _globalFF->createMapEntryInLineToGoalID(itrGoal.first);
          }
          goalToLineUIDmap = _globalFF->getGoalToLineUIDmap();
          goalToLineUIDmap2 = _globalFF->getGoalToLineUIDmap2();
          goalToLineUIDmap3 = _globalFF->getGoalToLineUIDmap3();
     }
     //get all door UIDs
     _allDoorUIDs.clear();
     _TransByUID.clear();
     _ExitsByUID.clear();
     _CroTrByUID.clear();
     auto& allTrans = building->GetAllTransitions();
     auto& allCross = building->GetAllCrossings();
     for (auto& pair:allTrans) {
          if (pair.second->IsOpen()) {
               _allDoorUIDs.emplace_back(pair.second->GetUniqueID());
               _CroTrByUID.insert(std::make_pair(pair.second->GetUniqueID(), (Crossing *) pair.second));
               if (pair.second->IsExit()) {
                    _ExitsByUID.insert(std::make_pair(pair.second->GetUniqueID(), pair.second));
               }
          }
     }
     for (auto& pair:allCross) {
          if (pair.second->IsOpen()) {
               _allDoorUIDs.emplace_back(pair.second->GetUniqueID());
               _CroTrByUID.insert(std::make_pair(pair.second->GetUniqueID(), pair.second));
          }
     }
     //make unique
     _allDoorUIDs.erase( std::unique(_allDoorUIDs.begin(),_allDoorUIDs.end()), _allDoorUIDs.end());

     //cleanse maps
     _distMatrix.clear();
     _pathsMatrix.clear();

     //init, yet no distances, only create map entries
     for(auto& id1 : _allDoorUIDs) {
          for(auto& id2 : _allDoorUIDs){
               std::pair<int, int> key   = std::make_pair(id1, id2);
               double              value = (id1 == id2)? 0.0 : DBL_MAX;
               //distMatrix[i][j] = 0,   if i==j
               //distMatrix[i][j] = max, else
               _distMatrix.insert(std::make_pair( key , value));
               //pathsMatrix[i][j] = i or j ? (follow wiki:path_reconstruction, it should be j)
               _pathsMatrix.insert(std::make_pair( key , id2 ));
          }
     }

     //prepare all room-floor-fields-objects (one room = one instance)
     _locffviafm.clear();
     //type of allRooms: const std::map<int, std::unique_ptr<Room> >&
     const std::map<int, std::shared_ptr<Room> >& allRooms = _building->GetAllRooms();
<<<<<<< HEAD

     for(auto& pairRoom : allRooms) {
=======
#pragma omp parallel for
     //for (auto &pairRoom : allRooms) {
     for (unsigned int i = 0; i < allRooms.size(); ++i) {

>>>>>>> a7aad504
#ifdef DEBUG
          std::cerr << "Creating Floorfield for Room: " << pair.first << std::endl;
#endif
          auto pairRoomIt = allRooms.begin();
          std::advance(pairRoomIt, i);
          LocalFloorfieldViaFM* ptrToNew = nullptr;
          double tempDistance = 0.;
          ptrToNew = new LocalFloorfieldViaFM((*pairRoomIt).second.get(), building, 0.125, 0.125, 0.0, false,
                                              "nofile");
          //for (long int i = 0; i < ptrToNew)
          Log->Write("INFO: \tAdding distances in Room %d to matrix", (*pairRoomIt).first);
#pragma omp critical
          _locffviafm.insert(std::make_pair((*pairRoomIt).first, ptrToNew));

          //SetDistances
          vector<int> doorUIDs;
          doorUIDs.clear();
          for (int transI: (*pairRoomIt).second->GetAllTransitionsIDs()) {
               if ( (_CroTrByUID.count(transI) != 0) && (_CroTrByUID[transI]->IsOpen()) ) {
                    doorUIDs.emplace_back(transI);
                    //Log->Write("Door UID: %d", transI);
                    //Log->Write(_CroTrByUID[transI]->GetDescription());
               }
          }

          for (auto &subI : (*pairRoomIt).second->GetAllSubRooms()) {
               for (auto &crossI : subI.second->GetAllCrossings()) { //if clause checks so that only new doors get added
                    if ((crossI->IsOpen()) &&
                        (std::find(doorUIDs.begin(), doorUIDs.end(), crossI->GetUniqueID()) == doorUIDs.end())) {
                         doorUIDs.emplace_back(crossI->GetUniqueID());
                         //Log->Write("Crossing: %d", crossI->GetUniqueID());
                         //Log->Write(crossI->GetDescription());
                    }
               }
          }
          //loop over upper triangular matrice (i,j) and write to (j,i) as well
          std::vector<int>::const_iterator outerPtr;
          std::vector<int>::const_iterator innerPtr;
          Log->Write("INFO: \tFound %d Doors (Cross + Trans) in room %d", doorUIDs.size(), (*pairRoomIt).first);
          for (outerPtr = doorUIDs.begin(); outerPtr != doorUIDs.end(); ++outerPtr) {
               //if the door is closed, then dont calc distances
               if (!_CroTrByUID.at(*outerPtr)->IsOpen()) {
                    continue;
               }
               // @todo: ar.graf: this following loop and the one directly wrapping this "for (outerPtr = ...)" could be
               // moved out of the parallel for loop into a follow up part. There we could parallelize the most inner loop
               // to achieve a better load balancing. You can have a look at DirectionStrategy.cpp at the DirectionLocalFloorfield::Init
               // and take that scheme.
               for (innerPtr = outerPtr; innerPtr != doorUIDs.end(); ++innerPtr) {
                    //if outerdoor == innerdoor or the inner door is closed
                    if ((*outerPtr == *innerPtr) || (!_CroTrByUID.at(*innerPtr)->IsOpen())) {
                         continue;
                    }

                    //if the two doors are not within the same subroom, do not consider (ar.graf)
                    //should fix problems of oscillation caused by doorgaps in the distancegraph
                    int innerUID1 = (_CroTrByUID.at(*innerPtr)->GetSubRoom1()) ? _CroTrByUID.at(*innerPtr)->GetSubRoom1()->GetUID() : -1 ;
                    int innerUID2 = (_CroTrByUID.at(*innerPtr)->GetSubRoom2()) ? _CroTrByUID.at(*innerPtr)->GetSubRoom2()->GetUID() : -2 ;
                    int outerUID1 = (_CroTrByUID.at(*outerPtr)->GetSubRoom1()) ? _CroTrByUID.at(*outerPtr)->GetSubRoom1()->GetUID() : -3 ;
                    int outerUID2 = (_CroTrByUID.at(*outerPtr)->GetSubRoom2()) ? _CroTrByUID.at(*outerPtr)->GetSubRoom2()->GetUID() : -4 ;

                    if (
                         (innerUID1 != outerUID1) &&
                         (innerUID1 != outerUID2) &&
                         (innerUID2 != outerUID1) &&
                         (innerUID2 != outerUID2)      ) {
                         continue;
                    }

                    //The distance is checked by reading the timecost of a wave starting at the line(!) to reach a point(!)
                    //That will have the following implications:
                    //distance (a to b) can be different than distance (b ta a)
                    //     for this reason, we calc only (a to b) and set (b to a) to the same value
                    //distance (line to center) can be larger than (line to endpoint). to get closer to the min-distance
                    //we did take the minimum of three shots: center, and a point close to each endpoint BUT not anymore
                    //
                    //note: we can not assume: (a to c) = (a to b) + (b to c) for the reasons above.
                    //question: if (a to c) > (a to b) + (b to c), then FloyedWarshall will favour intermediate goal b
                    //          as a precessor to c. This might be very important, if there are edges among lines, that
                    //          are not adjacent.
                    tempDistance = ptrToNew->getCostToDestination(*outerPtr,
                                                                  _CroTrByUID.at(*innerPtr)->GetCentre());
//                    Point endA = _CroTrByUID.at(*innerPtr)->GetCentre() * .9 +
//                                 _CroTrByUID.at(*innerPtr)->GetPoint1() * .1;
//                    Point endB = _CroTrByUID.at(*innerPtr)->GetCentre() * .9 +
//                                 _CroTrByUID.at(*innerPtr)->GetPoint2() * .1;
//                    if (ptrToNew->getCostToDestination(*outerPtr, endA) < tempDistance) {
//                         tempDistance = ptrToNew->getCostToDestination(*outerPtr, endA);
//                    }
//                    if (ptrToNew->getCostToDestination(*outerPtr, endB) < tempDistance) {
//                         tempDistance = ptrToNew->getCostToDestination(*outerPtr, endB);
//                    }
//                    if (tempDistance < 0) {
//                         Crossing *crossTest = _CroTrByUID.at(*innerPtr);
//                         Point a = crossTest->GetPoint1();
//                         Point b = crossTest->GetPoint2();
//                         Log->Write("tempDistance < 0 with crossing: (below)");
//                         Log->Write(a.toString());
//                         Log->Write(b.toString());
//                    }
                    if (tempDistance < ptrToNew->getGrid()->Gethx()) {
                         //Log->Write("WARNING:\tDistance of doors %d and %d is too small: %f",*outerPtr, *innerPtr, tempDistance);
                         //Log->Write("^^^^^^^^\tIf there are scattered subrooms, which are not connected, this is ok.");
                         continue;
                    }
//                    tempDistance = ptrToNew->getCostToDestination(*outerPtr, _CroTrByUID[*innerPtr]->GetCentre());
                    std::pair<int, int> key_ij = std::make_pair(*outerPtr, *innerPtr);
                    std::pair<int, int> key_ji = std::make_pair(*innerPtr, *outerPtr);
                    _distMatrix.erase(key_ij);
                    _distMatrix.erase(key_ji);
                    _distMatrix.insert(std::make_pair(key_ij, tempDistance));
                    _distMatrix.insert(std::make_pair(key_ji, tempDistance));
               }
          }
     }
     FloydWarshall();

     //debug output in file
//     _locffviafm[4]->writeFF("ffTreppe.vtk", _allDoorUIDs);

     //int roomTest = (*(_locffviafm.begin())).first;
     //int transTest = (building->GetRoom(roomTest)->GetAllTransitionsIDs())[0];
//     for (unsigned int i = 0; i < _locffviafm.size(); ++i) {
//          auto iter = _locffviafm.begin();
//          std::advance(iter, i);
//          int roomNr = iter->first;
//          iter->second->writeFF("testFF" + std::to_string(roomNr) + ".vtk", _allDoorUIDs);
//     }
//
     std::ofstream matrixfile;
     matrixfile.open("Matrix.txt");

     for (auto mapItem : _distMatrix) {
          matrixfile << mapItem.first.first << " to " << mapItem.first.second << " : " << mapItem.second << "\t via \t" << _pathsMatrix[mapItem.first];
          matrixfile << "\t" << _CroTrByUID.at(mapItem.first.first)->GetID() << " to " << _CroTrByUID.at(mapItem.first.second)->GetID() << "\t via \t";
          matrixfile << _CroTrByUID.at(_pathsMatrix[mapItem.first])->GetID() << std::endl;
     }
     matrixfile.close();
     Log->Write("INFO: \tFF Router Init done.");
     return true;
}

bool FFRouter::ReInit()
{
     if (_hasSpecificGoals) {
          //get global field to manage goals (which are not in a subroom)
          if (_globalFF) delete _globalFF;
          _globalFF = new FloorfieldViaFM(_building, 0.25, 0.25, 0.0, false, true);
          for (auto &itrGoal : _building->GetAllGoals()) {
               _globalFF->createMapEntryInLineToGoalID(itrGoal.first);
          }
          goalToLineUIDmap = _globalFF->getGoalToLineUIDmap(); //@todo: ar.graf: will this create mem-leak?
          goalToLineUIDmap2 = _globalFF->getGoalToLineUIDmap2();
          goalToLineUIDmap3 = _globalFF->getGoalToLineUIDmap3();
     }
     //get all door UIDs
     _allDoorUIDs.clear();
     _TransByUID.clear();
     _ExitsByUID.clear();
     _CroTrByUID.clear();
     auto& allTrans = _building->GetAllTransitions();
     auto& allCross = _building->GetAllCrossings();
     for (auto& pair:allTrans) {
          if (pair.second->IsOpen()) {
               _allDoorUIDs.emplace_back(pair.second->GetUniqueID());
               _CroTrByUID.insert(std::make_pair(pair.second->GetUniqueID(), (Crossing *) pair.second));
               if (pair.second->IsExit()) {
                    _ExitsByUID.insert(std::make_pair(pair.second->GetUniqueID(), pair.second));
               }
          }
     }
     for (auto& pair:allCross) {
          if (pair.second->IsOpen()) {
               _allDoorUIDs.emplace_back(pair.second->GetUniqueID());
               _CroTrByUID.insert(std::make_pair(pair.second->GetUniqueID(), pair.second));
          }
     }
     //make unique
     _allDoorUIDs.erase( std::unique(_allDoorUIDs.begin(),_allDoorUIDs.end()), _allDoorUIDs.end());

     std::map< std::pair<int, int> , double > tmpdistMatrix;
     std::map< std::pair<int, int> , int >    tmppathsMatrix;

     tmpdistMatrix.clear();
     tmppathsMatrix.clear();
     tmpdistMatrix = std::move(_distMatrix);
     tmppathsMatrix = std::move(_pathsMatrix);

     //cleanse maps
     _distMatrix.clear();
     _pathsMatrix.clear();

     //init, yet no distances, only create map entries
     for(auto& id1 : _allDoorUIDs) {
          for(auto& id2 : _allDoorUIDs){
               std::pair<int, int> key   = std::make_pair(id1, id2);
               double              value = (id1 == id2)? 0.0 : DBL_MAX;
               //distMatrix[i][j] = 0,   if i==j
               //distMatrix[i][j] = max, else
               _distMatrix.insert(std::make_pair( key , value));
               //pathsMatrix[i][j] = i or j ? (follow wiki:path_reconstruction, it should be j)
               _pathsMatrix.insert(std::make_pair( key , id2 ));
          }
     }

     for (auto ptr : _locffviafm) {
          delete ptr.second;
     }
     //prepare all room-floor-fields-objects (one room = one instance)
     _locffviafm.clear();
     //type of allRooms: const std::map<int, std::unique_ptr<Room> >&
     const std::map<int, std::shared_ptr<Room> >& allRooms = _building->GetAllRooms();
#pragma omp parallel for
     //for (auto &pairRoom : allRooms) {
     for (unsigned int i = 0; i < allRooms.size(); ++i) {

#ifdef DEBUG
          std::cerr << "Creating Floorfield for Room: " << pair.first << std::endl;
#endif
          auto pairRoomIt = allRooms.begin();
          std::advance(pairRoomIt, i);
          LocalFloorfieldViaFM* ptrToNew = nullptr;
          double tempDistance = 0.;
          ptrToNew = new LocalFloorfieldViaFM((*pairRoomIt).second.get(), _building, 0.125, 0.125, 0.0, false,
                                              "nofile");
          //for (long int i = 0; i < ptrToNew)
          Log->Write("INFO: \tAdding distances in Room %d to matrix", (*pairRoomIt).first);
#pragma omp critical
          _locffviafm.insert(std::make_pair((*pairRoomIt).first, ptrToNew));

          //SetDistances
          vector<int> doorUIDs;
          doorUIDs.clear();
          for (int transI: (*pairRoomIt).second->GetAllTransitionsIDs()) {
               if ( (_CroTrByUID.count(transI) != 0) && (_CroTrByUID[transI]->IsOpen()) ) {
                    doorUIDs.emplace_back(transI);
                    //Log->Write("Door UID: %d", transI);
                    //Log->Write(_CroTrByUID[transI]->GetDescription());
               }
          }

          for (auto &subI : (*pairRoomIt).second->GetAllSubRooms()) {
               for (auto &crossI : subI.second->GetAllCrossings()) { //if clause checks so that only new doors get added
                    if ((crossI->IsOpen()) &&
                        (std::find(doorUIDs.begin(), doorUIDs.end(), crossI->GetUniqueID()) == doorUIDs.end())) {
                         doorUIDs.emplace_back(crossI->GetUniqueID());
                         //Log->Write("Crossing: %d", crossI->GetUniqueID());
                         //Log->Write(crossI->GetDescription());
                    }
               }
          }
          //loop over upper triangular matrice (i,j) and write to (j,i) as well
          std::vector<int>::const_iterator outerPtr;
          std::vector<int>::const_iterator innerPtr;
          Log->Write("INFO: \tFound %d Doors (Cross + Trans) in room %d", doorUIDs.size(), (*pairRoomIt).first);
          for (outerPtr = doorUIDs.begin(); outerPtr != doorUIDs.end(); ++outerPtr) {
               //if the door is closed, then dont calc distances
               if (!_CroTrByUID.at(*outerPtr)->IsOpen()) {
                    continue;
               }
               // @todo: ar.graf: this following loop and the one directly wrapping this "for (outerPtr = ...)" could be
               // moved out of the parallel for loop into a follow up part. There we could parallelize the most inner loop
               // to achieve a better load balancing. You can have a look at DirectionStrategy.cpp at the DirectionLocalFloorfield::Init
               // and take that scheme.
               for (innerPtr = outerPtr; innerPtr != doorUIDs.end(); ++innerPtr) {
                    //if outerdoor == innerdoor or the inner door is closed
                    if ((*outerPtr == *innerPtr) || (!_CroTrByUID.at(*innerPtr)->IsOpen())) {
                         continue;
                    }

                    //if the two doors are not within the same subroom, do not consider (ar.graf)
                    //should fix problems of oscillation caused by doorgaps in the distancegraph
                    int innerUID1 = (_CroTrByUID.at(*innerPtr)->GetSubRoom1()) ? _CroTrByUID.at(*innerPtr)->GetSubRoom1()->GetUID() : -1 ;
                    int innerUID2 = (_CroTrByUID.at(*innerPtr)->GetSubRoom2()) ? _CroTrByUID.at(*innerPtr)->GetSubRoom2()->GetUID() : -2 ;
                    int outerUID1 = (_CroTrByUID.at(*outerPtr)->GetSubRoom1()) ? _CroTrByUID.at(*outerPtr)->GetSubRoom1()->GetUID() : -3 ;
                    int outerUID2 = (_CroTrByUID.at(*outerPtr)->GetSubRoom2()) ? _CroTrByUID.at(*outerPtr)->GetSubRoom2()->GetUID() : -4 ;

                    if (
                              (innerUID1 != outerUID1) &&
                              (innerUID1 != outerUID2) &&
                              (innerUID2 != outerUID1) &&
                              (innerUID2 != outerUID2)      ) {
                         continue;
                    }

                    //The distance is checked by reading the timecost of a wave starting at the line(!) to reach a point(!)
                    //That will have the following implications:
                    //distance (a to b) can be different than distance (b ta a)
                    //     for this reason, we calc only (a to b) and set (b to a) to the same value
                    //distance (line to center) can be larger than (line to endpoint). to get closer to the min-distance
                    //we did take the minimum of three shots: center, and a point close to each endpoint BUT not anymore
                    //
                    //note: we can not assume: (a to c) = (a to b) + (b to c) for the reasons above.
                    //question: if (a to c) > (a to b) + (b to c), then FloyedWarshall will favour intermediate goal b
                    //          as a precessor to c. This might be very important, if there are edges among lines, that
                    //          are not adjacent.
                    std::pair<int, int> key_ij = std::make_pair(*outerPtr, *innerPtr);
                    std::pair<int, int> key_ji = std::make_pair(*innerPtr, *outerPtr);
                    if (tmpdistMatrix.count(key_ij) > 0) {
                         tempDistance = tmpdistMatrix.at(key_ij);
                    } else {
                         tempDistance = ptrToNew->getCostToDestination(*outerPtr,
                                                                       _CroTrByUID.at(*innerPtr)->GetCentre());
                    }
//                    Point endA = _CroTrByUID.at(*innerPtr)->GetCentre() * .9 +
//                                 _CroTrByUID.at(*innerPtr)->GetPoint1() * .1;
//                    Point endB = _CroTrByUID.at(*innerPtr)->GetCentre() * .9 +
//                                 _CroTrByUID.at(*innerPtr)->GetPoint2() * .1;
//                    if (ptrToNew->getCostToDestination(*outerPtr, endA) < tempDistance) {
//                         tempDistance = ptrToNew->getCostToDestination(*outerPtr, endA);
//                    }
//                    if (ptrToNew->getCostToDestination(*outerPtr, endB) < tempDistance) {
//                         tempDistance = ptrToNew->getCostToDestination(*outerPtr, endB);
//                    }
//                    if (tempDistance < 0) {
//                         Crossing *crossTest = _CroTrByUID.at(*innerPtr);
//                         Point a = crossTest->GetPoint1();
//                         Point b = crossTest->GetPoint2();
//                         Log->Write("tempDistance < 0 with crossing: (below)");
//                         Log->Write(a.toString());
//                         Log->Write(b.toString());
//                    }
                    if (tempDistance < ptrToNew->getGrid()->Gethx()) {
                         //Log->Write("WARNING:\tDistance of doors %d and %d is too small: %f",*outerPtr, *innerPtr, tempDistance);
                         //Log->Write("^^^^^^^^\tIf there are scattered subrooms, which are not connected, this is ok.");
                         continue;
                    }
//                    tempDistance = ptrToNew->getCostToDestination(*outerPtr, _CroTrByUID[*innerPtr]->GetCentre());
                    _distMatrix.erase(key_ij);
                    _distMatrix.erase(key_ji);
                    _distMatrix.insert(std::make_pair(key_ij, tempDistance));
                    _distMatrix.insert(std::make_pair(key_ji, tempDistance));
               }
          }
     }
     FloydWarshall();

     //debug output in file
//     _locffviafm[4]->writeFF("ffTreppe.vtk", _allDoorUIDs);

     //int roomTest = (*(_locffviafm.begin())).first;
     //int transTest = (building->GetRoom(roomTest)->GetAllTransitionsIDs())[0];
//     for (unsigned int i = 0; i < _locffviafm.size(); ++i) {
//          auto iter = _locffviafm.begin();
//          std::advance(iter, i);
//          int roomNr = iter->first;
//          iter->second->writeFF("testFF" + std::to_string(roomNr) + ".vtk", _allDoorUIDs);
//     }
//
     std::ofstream matrixfile;
     matrixfile.open("Matrix.txt");

     for (auto mapItem : _distMatrix) {
          matrixfile << mapItem.first.first << " to " << mapItem.first.second << " : " << mapItem.second << "\t via \t" << _pathsMatrix[mapItem.first];
          matrixfile << "\t" << _CroTrByUID.at(mapItem.first.first)->GetID() << " to " << _CroTrByUID.at(mapItem.first.second)->GetID() << "\t via \t";
          matrixfile << _CroTrByUID.at(_pathsMatrix[mapItem.first])->GetID() << std::endl;
     }
     matrixfile.close();
     Log->Write("INFO: \tFF Router Init done.");
     return true;
}


int FFRouter::FindExit(Pedestrian* p)
{
     if (_mode == local_shortest) {
          if ((_locffviafm.at(p->GetRoomID())->getGrid()->includesPoint(p->GetPos())) &&
              (p->GetSubRoomUID() != _locffviafm.at(p->GetRoomID())->getSubroomUIDAt(p->GetPos()))) {
               //pedestrian is still in the room, but changed subroom
               _localShortestSafedPeds.emplace_back(p->GetID());
          }

          //if needed: quickest-mechanic part 2 of 2
          if (!(_locffviafm.at(p->GetRoomID())->getGrid()->includesPoint(p->GetPos()))) {
               //pedestrian left the room and therefore changed subroom
               _localShortestSafedPeds.emplace_back(p->GetID());
          }
     }
     if (_mode == quickest) {
          p->_ticksInThisRoom += 1;
          if (p->GetReroutingTime() > 0.) {
               p->UpdateReroutingTime();
               return p->GetExitIndex();
          } else {
               p->RerouteIn(5.);
          }
     }
     double minDist = DBL_MAX;
     int bestDoor = -1;
     int bestGoal = -1;

     int goalID = p->GetFinalDestination();
     std::vector<int> validFinalDoor; //UIDs of doors
     validFinalDoor.clear();
     if (goalID == -1) {
          for (auto& pairDoor : _ExitsByUID) {
               //we add the all exits,
               validFinalDoor.emplace_back(pairDoor.first); //UID
          }
     } else {  //only one specific goal, goalToLineUIDmap gets
               //populated in Init()
          if ((goalToLineUIDmap.count(goalID) == 0) || (goalToLineUIDmap[goalID] == -1)) {
               Log->Write("ERROR: \t ffRouter: unknown/unreachable goalID: %d in FindExit(Ped)",goalID);
          } else {
               validFinalDoor.emplace_back(goalToLineUIDmap.at(goalID));
          }
     }

     std::vector<int> DoorUIDsOfRoom;
     DoorUIDsOfRoom.clear();
     if (_building->GetRoom(p->GetRoomID())->GetSubRoom(p->GetSubRoomID())->IsInSubRoom(p->GetPos())) {
          //ped is in the subroom, according to its member attribs
     } else {
          //Log->Write("ERROR: \tffRouter cannot handle incorrect room/subroom attribs of pedestrian %d!!", p->GetID());
     }
     if (!_targetWithinSubroom) {
          //candidates of current room (ID) (provided by Room)
          for (auto transUID : _building->GetRoom(p->GetRoomID())->GetAllTransitionsIDs()) {
               if ((_CroTrByUID.count(transUID) != 0) && (_CroTrByUID[transUID]->IsOpen())) {
                    DoorUIDsOfRoom.emplace_back(transUID);
               }
          }
          for (auto &subIPair : _building->GetRoom(p->GetRoomID())->GetAllSubRooms()) {
               for (auto &crossI : subIPair.second->GetAllCrossings()) {
                    if (crossI->IsOpen()) {
                         DoorUIDsOfRoom.emplace_back(crossI->GetUniqueID());
                    }
               }
          }
     }
     else
     {
          //candidates of current subroom only
          for (auto &crossI : _building->GetRoom(p->GetRoomID())->GetSubRoom(p->GetSubRoomID())->GetAllCrossings()) {
               if (crossI->IsOpen()) {
                    DoorUIDsOfRoom.emplace_back(crossI->GetUniqueID());
               }
          }

          for (auto &transI : _building->GetRoom(p->GetRoomID())->GetSubRoom(p->GetSubRoomID())->GetAllTransitions()) {
               if (transI->IsOpen()) {
                    DoorUIDsOfRoom.emplace_back(transI->GetUniqueID());
               }
          }
     }

     for(int finalDoor : validFinalDoor) {
          //with UIDs, we can ask for shortest path
          for (int doorUID : DoorUIDsOfRoom) {
               double locDistToDoor = _locffviafm[p->GetRoomID()]->getCostToDestination(doorUID, p->GetPos());
               if (locDistToDoor < -J_EPS) {     //this can happen, if the point is not reachable and therefore has init val -7
                    continue;
               }
               std::pair<int, int> key = std::make_pair(doorUID, finalDoor);
               auto subroomDoors = _building->GetSubRoomByUID(p->GetSubRoomUID())->GetAllGoalIDs();
               //only consider doors, that lead to goal via a new subroom
               if (std::find(subroomDoors.begin(), subroomDoors.end(), _pathsMatrix.at(key)) != subroomDoors.end() &&
                   (finalDoor != doorUID)){
                    continue;
               }
               if (_mode == quickest) {
                    int locDistToDoorAdd = (_CroTrByUID[doorUID]->_lastTickTime2 > _CroTrByUID[doorUID]->_lastTickTime1)?_CroTrByUID[doorUID]->_lastTickTime2:_CroTrByUID[doorUID]->_lastTickTime1;
                    locDistToDoor = (locDistToDoor + locDistToDoorAdd * p->Getdt() * p->GetEllipse().GetV0())/2;
               }
               if ((_distMatrix.count(key)!=0) && (_distMatrix.at(key) != DBL_MAX)) {
                    if ( (_mode == local_shortest) &&
                         (std::find(_localShortestSafedPeds.begin(), _localShortestSafedPeds.end(), p->GetID()) == _localShortestSafedPeds.end()) ) {
                         locDistToDoor -= _distMatrix.at(key); // -x +x == +0, therefore only locDist is considered
                    }
                    if ((_distMatrix.at(key) + locDistToDoor) < minDist) {
                         minDist = _distMatrix.at(key) + locDistToDoor;
                         bestDoor = key.first; //doorUID
                         bestGoal = key.second;//finalDoor
                    }
               }
          }
     }

     //at this point, bestDoor is either a crossing or a transition
//     if ((!_targetWithinSubroom) && (_CroTrByUID.count(bestDoor) != 0)) {
//          while (!_CroTrByUID[bestDoor]->IsTransition()) {
//               std::pair<int, int> key = std::make_pair(bestDoor, bestGoal);
//               bestDoor = _pathsMatrix[key];
//          }
//     }

     //avoid entering oscillation at doors alongside (real) shortest path
//     while (
//               (std::find(DoorUIDsOfRoom.begin(), DoorUIDsOfRoom.end(), _pathsMatrix[std::make_pair(bestDoor, bestGoal)]) != DoorUIDsOfRoom.end())
//            && (bestDoor != _pathsMatrix[std::make_pair(bestDoor, bestGoal)])        //last door has itself as _pathsMatrix[lastDooronPath]
//            && (bestDoor != bestGoal)
//            )
//     {
//          bestDoor = _pathsMatrix[std::make_pair(bestDoor, bestGoal)];
//     }
     if (_CroTrByUID.count(bestDoor)) {
          p->SetExitIndex(bestDoor);
          p->SetExitLine(_CroTrByUID.at(bestDoor));
     }
     //debug
//     if ((p->GetID() == 15) && ((p->GetSubRoomID() == 24) || (p->GetSubRoomID() == 26))) {
//          Log->Write("\nBest Door UID %d alias %d to final door %d", bestDoor, _CroTrByUID.at(bestDoor)->GetID(), _CroTrByUID.at(bestGoal)->GetID());
//          Log->Write("\n(Room) %d\t(Sub) %d \tRouting goes to:", p->GetRoomID(), p->GetSubRoomID());
//          int temp = bestDoor;
//          while (temp != bestGoal) {
//               Log->Write("\t%d", _CroTrByUID.at(temp)->GetID());
//               std::pair<int, int> key = std::make_pair(temp, bestGoal);
//               temp = _pathsMatrix[key];
//          }
//     }
     return bestDoor; //-1 if no way was found, doorUID of best, if path found
}

void FFRouter::Reset()
{
     for(auto& pair : _distMatrix) {
          //distMatrix[i][j] = 0,   if i==j
          //distMatrix[i][j] = max, else
          pair.second = (pair.second == 0.0) ? 0.0 : DBL_MAX;
     }
     for(auto& pair : _pathsMatrix) {
          //pathsMatrix[i][j] = i
          pair.second = pair.first.first;
     }
}

void FFRouter::FloydWarshall()
{
     int totalnum = _allDoorUIDs.size();
     for(int k = 0; k<totalnum; ++k) {
          for(int i = 0; i<totalnum; ++i) {
               for(int j= 0; j<totalnum; ++j) {
                    std::pair<int, int> key_ij = std::make_pair(_allDoorUIDs[i], _allDoorUIDs[j]);
                    std::pair<int, int> key_ik = std::make_pair(_allDoorUIDs[i], _allDoorUIDs[k]);
                    std::pair<int, int> key_kj = std::make_pair(_allDoorUIDs[k], _allDoorUIDs[j]);
                    if(_distMatrix[key_ik] + _distMatrix[key_kj] < _distMatrix[key_ij]) {
                         _distMatrix.erase(key_ij);
                         _distMatrix.insert(std::make_pair(key_ij, _distMatrix[key_ik] + _distMatrix[key_kj]));
                         _pathsMatrix.erase(key_ij);
                         _pathsMatrix.insert(std::make_pair(key_ij, _pathsMatrix[key_ik]));
                    }
               }
          }
     }
}

void FFRouter::SetMode(std::string s)
{
     if (s == "global_shortest"){
          _mode = global_shortest;
          return;
     }

     if (s == "quickest") {
          _mode = quickest;
          return;
     }

     _mode = global_shortest;
     return;
}

void FFRouter::notifyDoor(Pedestrian *const p) {
     if (p->GetV().Norm() > 0.5) {
          return;
     }
     //find correct door
     auto lastSubRoom = _building->GetSubRoomByUID(p->GetSubRoomUID());
     auto doorsOfSubRoom = lastSubRoom->GetAllGoalIDs();
     double minDist = _CroTrByUID.at(doorsOfSubRoom[0])->DistTo(p->GetPos());
     double tmp = minDist;
     Crossing* minCross = _CroTrByUID.at(doorsOfSubRoom[0]);
     for(auto UID : doorsOfSubRoom) {
          tmp = _CroTrByUID.at(UID)->DistTo(p->GetPos());
          if (tmp < minDist) {
               minCross = _CroTrByUID.at(UID);
               minDist = tmp;
          }
     }

     //find correct direction, where direction means: subRoom1 uses TickTime1, subRoom2 uses TickTime2; order in the Crossing::HLine is defining
     if (
            (minCross->_lastTickTime2 == 0)
         && (minCross->GetSubRoom1()) && (minCross->GetSubRoom1()->IsInSubRoom(p->GetPos()))) { //p is in subRoom1, so he entered that from subRoom2
          minCross->_lastTickTime2 = p->_ticksInThisRoom;
          minCross->_refresh2 = 0;
     }
     if (
             (minCross->_lastTickTime1 == 0)
          && (minCross->GetSubRoom2()) && (minCross->GetSubRoom2()->IsInSubRoom(p->GetPos()))) {
          minCross->_lastTickTime1 = p->_ticksInThisRoom;
          minCross->_refresh1 = 0;
     }
     p->_ticksInThisRoom = 0;
}<|MERGE_RESOLUTION|>--- conflicted
+++ resolved
@@ -148,15 +148,14 @@
      _locffviafm.clear();
      //type of allRooms: const std::map<int, std::unique_ptr<Room> >&
      const std::map<int, std::shared_ptr<Room> >& allRooms = _building->GetAllRooms();
-<<<<<<< HEAD
-
-     for(auto& pairRoom : allRooms) {
-=======
+// <<<<<<< HEAD
+
+//      for(auto& pairRoom : allRooms) {
+// =======
 #pragma omp parallel for
      //for (auto &pairRoom : allRooms) {
      for (unsigned int i = 0; i < allRooms.size(); ++i) {
 
->>>>>>> a7aad504
 #ifdef DEBUG
           std::cerr << "Creating Floorfield for Room: " << pair.first << std::endl;
 #endif
