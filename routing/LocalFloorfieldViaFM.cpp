//
// Created by ar.graf on 1/28/16.
//

#include "LocalFloorfieldViaFM.h"

LocalFloorfieldViaFM::LocalFloorfieldViaFM(){};
LocalFloorfieldViaFM::LocalFloorfieldViaFM(const Room* const roomArg,
               const Building* buildingArg,
               const double hxArg, const double hyArg,
<<<<<<< HEAD
               const double wallAvoidDistance, const bool useDistancefield) {
=======
               const double wallAvoidDistance, const bool useDistancefield
               ) {
>>>>>>> 1f2e2c84
     //ctor
     threshold = -1; //negative value means: ignore threshold
     threshold = wallAvoidDistance;
     building = buildingArg;
     room = roomArg;

     if (hxArg != hyArg) std::cerr << "ERROR: hx != hy <=========";
     //parse building and create list of walls/obstacles (find xmin xmax, ymin, ymax, and add border?)
     Log->Write("INFO: \tStart Parsing: Room %d", roomArg->GetID());
     parseRoom(roomArg, hxArg, hyArg);
     Log->Write("INFO: \tFinished Parsing: Room %d", roomArg->GetID());
     //testoutput("AALineScan.vtk", "AALineScan.txt", dist2Wall);

     prepareForDistanceFieldCalculation(false);
     //here we need to draw blocker lines @todo: ar.graf
     //drawBlockerLines();
     Log->Write("INFO: \tGrid initialized: Walls in room %d", roomArg->GetID());

     calculateDistanceField(-1.); //negative threshold is ignored, so all distances get calculated. this is important since distances is used for slowdown/redirect
     Log->Write("INFO: \tGrid initialized: Walldistances in room %d", roomArg->GetID());

     setSpeed(useDistancefield); //use distance2Wall
     Log->Write("INFO: \tGrid initialized: Speed in room %d", roomArg->GetID());
     calculateFloorfield(exitsFromScope, cost, neggrad);
     Log->Write("INFO: \tFloor field for \"goal -1\" done in room %d", roomArg->GetID());
};

void LocalFloorfieldViaFM::getDirectionToDestination(Pedestrian* ped,
      Point& direction) {

     FloorfieldViaFM::getDirectionToDestination(ped, direction);
     return;
}

//void LocalFloorfieldViaFM::getDirectionToGoalID(const int goalID){
//     std::cerr << "invalid call to LocalFloorfieldViaFM::getDirectionToGoalID!" << std::endl;
//};

void LocalFloorfieldViaFM::parseRoom(const Room* const roomArg,
      const double hxArg, const double hyArg)
{
     room = roomArg;
     //init min/max before parsing
     double xMin = DBL_MAX;
     double xMax = -DBL_MAX;
     double yMin = xMin;
     double yMax = xMax;
     costmap.clear();
     neggradmap.clear();

     //create a list of walls
     //add all transition and put open doors at the beginning of "wall"
     std::map<int, Transition*> allTransitions;
     for (auto& itSubroom : room->GetAllSubRooms()) {
          for (auto itTrans : itSubroom.second->GetAllTransitions()) {
               if (!allTransitions.count(itTrans->GetUniqueID())) {
                    allTransitions[itTrans->GetUniqueID()] = &(*itTrans);
                    if (itTrans->IsOpen()) {
                         exitsFromScope.emplace_back(Line((Line) *itTrans));
                         costmap.emplace(itTrans->GetUniqueID(), nullptr);
                         neggradmap.emplace(itTrans->GetUniqueID(), nullptr);
                    }
               }
          }
     }
     numOfExits = (unsigned int) exitsFromScope.size();
     //put closed doors next, they are considered as walls later (index >= numOfExits)
     for (auto& trans : allTransitions) {
          if (!trans.second->IsOpen()) {
               wall.emplace_back(Line ( (Line) *(trans.second)));
          }
     }

     for (const auto& itSubroom : room->GetAllSubRooms()) {
          std::vector<Obstacle*> allObstacles = itSubroom.second->GetAllObstacles();
          for (std::vector<Obstacle*>::iterator itObstacles = allObstacles.begin(); itObstacles != allObstacles.end(); ++itObstacles) {

               std::vector<Wall> allObsWalls = (*itObstacles)->GetAllWalls();
               for (std::vector<Wall>::iterator itObsWall = allObsWalls.begin(); itObsWall != allObsWalls.end(); ++itObsWall) {
                    wall.emplace_back(Line( (Line) *itObsWall));
                    // xMin xMax
                    if ((*itObsWall).GetPoint1()._x < xMin) xMin = (*itObsWall).GetPoint1()._x;
                    if ((*itObsWall).GetPoint2()._x < xMin) xMin = (*itObsWall).GetPoint2()._x;
                    if ((*itObsWall).GetPoint1()._x > xMax) xMax = (*itObsWall).GetPoint1()._x;
                    if ((*itObsWall).GetPoint2()._x > xMax) xMax = (*itObsWall).GetPoint2()._x;
                    // yMin yMax
                    if ((*itObsWall).GetPoint1()._y < yMin) yMin = (*itObsWall).GetPoint1()._y;
                    if ((*itObsWall).GetPoint2()._y < yMin) yMin = (*itObsWall).GetPoint2()._y;
                    if ((*itObsWall).GetPoint1()._y > yMax) yMax = (*itObsWall).GetPoint1()._y;
                    if ((*itObsWall).GetPoint2()._y > yMax) yMax = (*itObsWall).GetPoint2()._y;
               }
          }

          std::vector<Wall> allWalls = itSubroom.second->GetAllWalls();
          for (std::vector<Wall>::iterator itWall = allWalls.begin(); itWall != allWalls.end(); ++itWall) {
               wall.emplace_back( Line( (Line) *itWall));
               // xMin xMax
               if ((*itWall).GetPoint1()._x < xMin) xMin = (*itWall).GetPoint1()._x;
               if ((*itWall).GetPoint2()._x < xMin) xMin = (*itWall).GetPoint2()._x;
               if ((*itWall).GetPoint1()._x > xMax) xMax = (*itWall).GetPoint1()._x;
               if ((*itWall).GetPoint2()._x > xMax) xMax = (*itWall).GetPoint2()._x;
               // yMin yMax
               if ((*itWall).GetPoint1()._y < yMin) yMin = (*itWall).GetPoint1()._y;
               if ((*itWall).GetPoint2()._y < yMin) yMin = (*itWall).GetPoint2()._y;
               if ((*itWall).GetPoint1()._y > yMax) yMax = (*itWall).GetPoint1()._y;
               if ((*itWall).GetPoint2()._y > yMax) yMax = (*itWall).GetPoint2()._y;
          }
          const vector<Crossing*>& allCrossings = itSubroom.second->GetAllCrossings();
          for (Crossing* crossPtr : allCrossings) {
               if (!crossPtr->IsOpen()) {
                    wall.emplace_back( Line( (Line) *crossPtr));

                    if (crossPtr->GetPoint1()._x < xMin) xMin = crossPtr->GetPoint1()._x;
                    if (crossPtr->GetPoint2()._x < xMin) xMin = crossPtr->GetPoint2()._x;
                    if (crossPtr->GetPoint1()._x > xMax) xMax = crossPtr->GetPoint1()._x;
                    if (crossPtr->GetPoint2()._x > xMax) xMax = crossPtr->GetPoint2()._x;

                    if (crossPtr->GetPoint1()._y < yMin) yMin = crossPtr->GetPoint1()._y;
                    if (crossPtr->GetPoint2()._y < yMin) yMin = crossPtr->GetPoint2()._y;
                    if (crossPtr->GetPoint1()._y > yMax) yMax = crossPtr->GetPoint1()._y;
                    if (crossPtr->GetPoint2()._y > yMax) yMax = crossPtr->GetPoint2()._y;
               }
          }
     }

     //create Rect Grid
     grid = new RectGrid();
     grid->setBoundaries(xMin, yMin, xMax, yMax);
     grid->setSpacing(hxArg, hyArg);
     grid->createGrid();

     //create arrays
     //flag = new int[grid->GetnPoints()];                  //flag:( 0 = unknown, 1 = singel, 2 = double, 3 = final, -7 = outside)
     gcode = new int[grid->GetnPoints()];
     subroomUID = new int[grid->GetnPoints()];
     dist2Wall = new double[grid->GetnPoints()];
     speedInitial = new double[grid->GetnPoints()];
     modifiedspeed = new double[grid->GetnPoints()];
     densityspeed = new double[grid->GetnPoints()];
     cost = new double[grid->GetnPoints()];
     neggrad = new Point[grid->GetnPoints()];
     dirToWall = new Point[grid->GetnPoints()];
     //trialfield = new Trial[grid->GetnPoints()];                 //created with other arrays, but not initialized yet

     costmap.emplace(-1 , cost);                         // enable default ff (closest exit)
     neggradmap.emplace(-1, neggrad);

     //init grid with -3 as unknown distance to any wall
     for(long int i = 0; i < grid->GetnPoints(); ++i) {
          dist2Wall[i] = -3.;
          cost[i] = -2.;
          gcode[i] = OUTSIDE;            //unknown
     }
     //drawLinesOnGrid(wall, dist2Wall, 0.);
     //drawLinesOnGrid(wall, cost, -7.);
     //drawLinesOnGrid(wall, gcode, WALL);
     //drawLinesOnGrid(exitsFromScope, gcode, OPEN_TRANSITION);

     drawLinesOnGrid(wall, dist2Wall, 0.);
     drawLinesOnGrid(wall, cost, -7.);
     drawLinesOnGrid(wall, gcode, WALL);
     drawLinesOnGrid(exitsFromScope, gcode, OPEN_TRANSITION);
}

void LocalFloorfieldViaFM::drawBlockerLines() {
     //std::vector<Line> exits(wall.begin(), wall.begin()+numOfExits);

     //grid handeling local vars:
     //long int iMax  = grid->GetiMax();

     long int iStart, iEnd;
     long int jStart, jEnd;
     long int iDot, jDot;
     long int key;
     long int deltaX, deltaY, deltaX1, deltaY1, px, py, xe, ye, i; //Bresenham Algorithm

     for(auto& line : wall) {
          key = grid->getKeyAtPoint(line.GetPoint1());
          iStart = (long) grid->get_i_fromKey(key);
          jStart = (long) grid->get_j_fromKey(key);

          key = grid->getKeyAtPoint(line.GetPoint2());
          iEnd = (long) grid->get_i_fromKey(key);
          jEnd = (long) grid->get_j_fromKey(key);

          deltaX = (int) (iEnd - iStart);
          deltaY = (int) (jEnd - jStart);
          deltaX1 = abs( (int) (iEnd - iStart));
          deltaY1 = abs( (int) (jEnd - jStart));

          px = 2*deltaY1 - deltaX1;
          py = 2*deltaX1 - deltaY1;

          if(deltaY1<=deltaX1) {
               if(deltaX>=0) {
                    iDot = iStart;
                    jDot = jStart;
                    xe = iEnd;
               } else {
                    iDot = iEnd;
                    jDot = jEnd;
                    xe = iStart;
               }
               //crossOutOutsideNeighbors(jDot*iMax + iDot);
               for (i=0; iDot < xe; ++i) {
                    ++iDot;
                    if(px<0) {
                         px+=2*deltaY1;
                    } else {
                         if((deltaX<0 && deltaY<0) || (deltaX>0 && deltaY>0)) {
                              ++jDot;
                         } else {
                              --jDot;
                         }
                         px+=2*(deltaY1-deltaX1);
                    }
                    //crossOutOutsideNeighbors(jDot*iMax + iDot);
               }
          } else {
               if(deltaY>=0) {
                    iDot = iStart;
                    jDot = jStart;
                    ye = jEnd;
               } else {
                    iDot = iEnd;
                    jDot = jEnd;
                    ye = jStart;
               }
               //crossOutOutsideNeighbors(jDot*iMax + iDot);
               for(i=0; jDot<ye; ++i) {
                    ++jDot;
                    if (py<=0) {
                         py+=2*deltaX1;
                    } else {
                         if((deltaX<0 && deltaY<0) || (deltaX>0 && deltaY>0)) {
                              ++iDot;
                         } else {
                              --iDot;
                         }
                         py+=2*(deltaX1-deltaY1);
                    }
                   // crossOutOutsideNeighbors(jDot*iMax + iDot);
               }
          }
     } //loop over all walls

     for(auto& line : exitsFromScope) {
          key = grid->getKeyAtPoint(line.GetPoint1());
          iStart = (long) grid->get_i_fromKey(key);
          jStart = (long) grid->get_j_fromKey(key);

          key = grid->getKeyAtPoint(line.GetPoint2());
          iEnd = (long) grid->get_i_fromKey(key);
          jEnd = (long) grid->get_j_fromKey(key);

          deltaX = (int) (iEnd - iStart);
          deltaY = (int) (jEnd - jStart);
          deltaX1 = abs( (int) (iEnd - iStart));
          deltaY1 = abs( (int) (jEnd - jStart));

          px = 2*deltaY1 - deltaX1;
          py = 2*deltaX1 - deltaY1;

          if(deltaY1<=deltaX1) {
               if(deltaX>=0) {
                    iDot = iStart;
                    jDot = jStart;
                    xe = iEnd;
               } else {
                    iDot = iEnd;
                    jDot = jEnd;
                    xe = iStart;
               }
               //crossOutOutsideNeighbors(jDot*iMax + iDot);
               for (i=0; iDot < xe; ++i) {
                    ++iDot;
                    if(px<0) {
                         px+=2*deltaY1;
                    } else {
                         if((deltaX<0 && deltaY<0) || (deltaX>0 && deltaY>0)) {
                              ++jDot;
                         } else {
                              --jDot;
                         }
                         px+=2*(deltaY1-deltaX1);
                    }
                    //crossOutOutsideNeighbors(jDot*iMax + iDot);
               }
          } else {
               if(deltaY>=0) {
                    iDot = iStart;
                    jDot = jStart;
                    ye = jEnd;
               } else {
                    iDot = iEnd;
                    jDot = jEnd;
                    ye = jStart;
               }
               //crossOutOutsideNeighbors(jDot*iMax + iDot);
               for(i=0; jDot<ye; ++i) {
                    ++jDot;
                    if (py<=0) {
                         py+=2*deltaX1;
                    } else {
                         if((deltaX<0 && deltaY<0) || (deltaX>0 && deltaY>0)) {
                              ++iDot;
                         } else {
                              --iDot;
                         }
                         py+=2*(deltaX1-deltaY1);
                    }
                   // crossOutOutsideNeighbors(jDot*iMax + iDot);
               }
          }
     } //loop over all exits

}
//@todo Arne: Is this function needed? delete?
//void LocalFloorfieldViaFM::crossOutOutsideNeighbors(const long int key){
//     directNeighbor dNeigh = grid->getNeighbors(key);
//     long int aux = -1;
//
//     const std::map<int, std::unique_ptr<SubRoom> >& subRoomMap = room->GetAllSubRooms();
//
//
//     aux = dNeigh.key[0];
////     if ((aux != -2) && (cost[aux] < -0.1) && (flag[aux] != -7) && (flag[aux] != -5)) { //aux is key of vaild girdpoint && gridpoint is not on exitline (exits have cost = 0 in prepareForDistance..())
////          Point trialP = grid->getPointFromKey(aux);               //^^ and gridpoint is not wall nor blockpoint
////          bool isInside = false;
////          for (int i = 0; i < subRoomMap.size(); ++i) {
////               auto subRoomIt = subRoomMap.begin();
////               std::advance(subRoomIt, i);
////               if ((*subRoomIt).second->IsInSubRoom(trialP)) {
////                    isInside = true;
////               }
////          }
//          if (!isInside(aux)) {
//               flag[aux] = -5;
//               dist2Wall[aux] = 0.; //set dist2Wall == 0 to save this points from updates in FloorfieldViaFM::clearAndPrepareForFloorfieldReCalc
//               speedInitial[aux] = .001;
//               cost[aux]         = -8.;
//          }
////     }
//     aux = dNeigh.key[1];
////     if ((aux != -2) && (cost[aux] < 0.) && (flag[aux] != -7) && (flag[aux] != -5)) {
////          Point trialP = grid->getPointFromKey(aux);
////          bool isInside = false;
////          for (int i = 0; i < subRoomMap.size(); ++i) {
////               auto subRoomIt = subRoomMap.begin();
////               std::advance(subRoomIt, i);
////               if ((*subRoomIt).second->IsInSubRoom(trialP)) {
////                    isInside = true;
////               }
////          }
////          if (!isInside) {
////               flag[aux] = -5;
////               dist2Wall[aux] = 0.;
////               speedInitial[aux] = .001;
////               cost[aux]         = -8.;
////          }
////     }
//     aux = dNeigh.key[2];
////     if ((aux != -2) && (cost[aux] < 0.) && (flag[aux] != -7) && (flag[aux] != -5)) {
////          Point trialP = grid->getPointFromKey(aux);
////          bool isInside = false;
////          for (int i = 0; i < subRoomMap.size(); ++i) {
////               auto subRoomIt = subRoomMap.begin();
////               std::advance(subRoomIt, i);
////               if ((*subRoomIt).second->IsInSubRoom(trialP)) {
////                    isInside = true;
////               }
////          }
////          if (!isInside) {
////               flag[aux] = -5;
////               dist2Wall[aux] = 0.;
////               speedInitial[aux] = .001;
////               cost[aux]         = -8.;
////          }
////     }
//     aux = dNeigh.key[3];
////     if ((aux != -2) && (cost[aux] < 0.) && (flag[aux] != -7) && (flag[aux] != -5)) {
////          Point trialP = grid->getPointFromKey(aux);
////          bool isInside = false;
////          for (int i = 0; i < subRoomMap.size(); ++i) {
////               auto subRoomIt = subRoomMap.begin();
////               std::advance(subRoomIt, i);
////               if ((*subRoomIt).second->IsInSubRoom(trialP)) {
////                    isInside = true;
////               }
////          }
////          if (!isInside) {
////               flag[aux] = -5;
////               dist2Wall[aux] = 0.;
////               speedInitial[aux] = .001;
////               cost[aux]         = -8.;
////          }
////     }
//}

int LocalFloorfieldViaFM::isInside(const long int key) {
     int temp = 0;
     Point probe = grid->getPointFromKey(key);

     const std::map<int, std::shared_ptr<SubRoom>>& subRoomMap = room->GetAllSubRooms();

     for (auto& subRoomPair : subRoomMap) {

          SubRoom* subRoomPtr = subRoomPair.second.get();

          if (subRoomPtr->IsInSubRoom(probe)) {
               temp = subRoomPtr->GetUID();
          }
     }


     return temp;
}

SubLocalFloorfieldViaFM::SubLocalFloorfieldViaFM(){};
SubLocalFloorfieldViaFM::SubLocalFloorfieldViaFM(const SubRoom* const roomArg,
      const Building* buildingArg,
      const double hxArg, const double hyArg,
      const double wallAvoidDistance, const bool useDistancefield) {
     //ctor
     threshold = -1; //negative value means: ignore threshold
     threshold = wallAvoidDistance;
     building = buildingArg;
     subroom = roomArg;

     if (hxArg != hyArg) std::cerr << "ERROR: hx != hy <=========";
     //parse building and create list of walls/obstacles (find xmin xmax, ymin, ymax, and add border?)
     //Log->Write("INFO: \tStart Parsing: Room %d" , roomArg->GetUID());
     parseRoom(roomArg, hxArg, hyArg);
     //Log->Write("INFO: \tFinished Parsing: Room %d" , roomArg->GetUID());
     //testoutput("AALineScan.vtk", "AALineScan.txt", dist2Wall);

     prepareForDistanceFieldCalculation(false);
     //here we need to draw blocker lines @todo: ar.graf
     //Log->Write("INFO: \tGrid initialized: Walls");

     calculateDistanceField(-1.); //negative threshold is ignored, so all distances get calculated. this is important since distances is used for slowdown/redirect
     //Log->Write("INFO: \tGrid initialized: Walldistances");

     setSpeed(useDistancefield); //use distance2Wall
     //Log->Write("INFO: \tGrid initialized: Speed");
     calculateFloorfield(exitsFromScope, cost, neggrad);
};

void SubLocalFloorfieldViaFM::getDirectionToDestination(Pedestrian* ped,
      Point& direction)
{
     FloorfieldViaFM::getDirectionToDestination(ped, direction);
     return;
}

void SubLocalFloorfieldViaFM::getDirectionToGoalID(const int goalID){
     std::cerr << "invalid call to SubLocalFloorfieldViaFM::getDirectionToGoalID with goalID: " << goalID << std::endl;
};


void SubLocalFloorfieldViaFM::parseRoom(const SubRoom* const roomArg,
      const double hxArg, const double hyArg)
{
     subroom = roomArg;
     //init min/max before parsing
     double xMin = DBL_MAX;
     double xMax = -DBL_MAX;
     double yMin = xMin;
     double yMax = xMax;
     costmap.clear();
     neggradmap.clear();

     //create a list of walls
     //add all transition and put open doors at the beginning of "wall"
     std::map<int, Transition*> allTransitions;

     for (auto itTrans : subroom->GetAllTransitions()) {
          if (!allTransitions.count(itTrans->GetUniqueID())) {
               allTransitions[itTrans->GetUniqueID()] = &(*itTrans);
               if (itTrans->IsOpen()) {
                    exitsFromScope.emplace_back(Line((Line) *itTrans));
                    costmap.emplace(itTrans->GetUniqueID(), nullptr);
                    neggradmap.emplace(itTrans->GetUniqueID(), nullptr);
               }
          }
     }

     for (auto itCross : subroom->GetAllCrossings()) {
          if (itCross->IsOpen()) {
               exitsFromScope.emplace_back(Line((Line) *itCross));
               costmap.emplace(itCross->GetUniqueID(), nullptr);
               neggradmap.emplace(itCross->GetUniqueID(), nullptr);
          } else {
               wall.emplace_back(Line( (Line) *itCross));
          }
     }

     numOfExits = exitsFromScope.size();
     //put closed doors next, they are considered as walls later (index >= numOfExits)
     for (auto& trans : allTransitions) {
          if (!trans.second->IsOpen()) {
               wall.emplace_back(Line ( (Line) *(trans.second)));
          }
     }


     std::vector<Obstacle*> allObstacles = subroom->GetAllObstacles();
     for (std::vector<Obstacle*>::iterator itObstacles = allObstacles.begin(); itObstacles != allObstacles.end(); ++itObstacles) {

          std::vector<Wall> allObsWalls = (*itObstacles)->GetAllWalls();
          for (std::vector<Wall>::iterator itObsWall = allObsWalls.begin(); itObsWall != allObsWalls.end(); ++itObsWall) {
               wall.emplace_back(Line( (Line) *itObsWall));
               // xMin xMax
               if ((*itObsWall).GetPoint1()._x < xMin) xMin = (*itObsWall).GetPoint1()._x;
               if ((*itObsWall).GetPoint2()._x < xMin) xMin = (*itObsWall).GetPoint2()._x;
               if ((*itObsWall).GetPoint1()._x > xMax) xMax = (*itObsWall).GetPoint1()._x;
               if ((*itObsWall).GetPoint2()._x > xMax) xMax = (*itObsWall).GetPoint2()._x;
               // yMin yMax
               if ((*itObsWall).GetPoint1()._y < yMin) yMin = (*itObsWall).GetPoint1()._y;
               if ((*itObsWall).GetPoint2()._y < yMin) yMin = (*itObsWall).GetPoint2()._y;
               if ((*itObsWall).GetPoint1()._y > yMax) yMax = (*itObsWall).GetPoint1()._y;
               if ((*itObsWall).GetPoint2()._y > yMax) yMax = (*itObsWall).GetPoint2()._y;
          }
     }

     std::vector<Wall> allWalls = subroom->GetAllWalls();
     for (std::vector<Wall>::iterator itWall = allWalls.begin(); itWall != allWalls.end(); ++itWall) {
          wall.emplace_back( Line( (Line) *itWall));
          // xMin xMax
          if ((*itWall).GetPoint1()._x < xMin) xMin = (*itWall).GetPoint1()._x;
          if ((*itWall).GetPoint2()._x < xMin) xMin = (*itWall).GetPoint2()._x;
          if ((*itWall).GetPoint1()._x > xMax) xMax = (*itWall).GetPoint1()._x;
          if ((*itWall).GetPoint2()._x > xMax) xMax = (*itWall).GetPoint2()._x;
          // yMin yMax
          if ((*itWall).GetPoint1()._y < yMin) yMin = (*itWall).GetPoint1()._y;
          if ((*itWall).GetPoint2()._y < yMin) yMin = (*itWall).GetPoint2()._y;
          if ((*itWall).GetPoint1()._y > yMax) yMax = (*itWall).GetPoint1()._y;
          if ((*itWall).GetPoint2()._y > yMax) yMax = (*itWall).GetPoint2()._y;
     }

     const vector<Crossing*>& allCrossings = subroom->GetAllCrossings();
     for (Crossing* crossPtr : allCrossings) {
          if (!crossPtr->IsOpen()) {
               wall.emplace_back( Line( (Line) *crossPtr));

               if (crossPtr->GetPoint1()._x < xMin) xMin = crossPtr->GetPoint1()._x;
               if (crossPtr->GetPoint2()._x < xMin) xMin = crossPtr->GetPoint2()._x;
               if (crossPtr->GetPoint1()._x > xMax) xMax = crossPtr->GetPoint1()._x;
               if (crossPtr->GetPoint2()._x > xMax) xMax = crossPtr->GetPoint2()._x;

               if (crossPtr->GetPoint1()._y < yMin) yMin = crossPtr->GetPoint1()._y;
               if (crossPtr->GetPoint2()._y < yMin) yMin = crossPtr->GetPoint2()._y;
               if (crossPtr->GetPoint1()._y > yMax) yMax = crossPtr->GetPoint1()._y;
               if (crossPtr->GetPoint2()._y > yMax) yMax = crossPtr->GetPoint2()._y;
          }
     }


     //create Rect Grid
     grid = new RectGrid();
     grid->setBoundaries(xMin, yMin, xMax, yMax);
     grid->setSpacing(hxArg, hyArg);
     grid->createGrid();

     //create arrays
     gcode = new int[grid->GetnPoints()];                  //flag:( 0 = unknown, 1 = singel, 2 = double, 3 = final, -7 = outside)
     subroomUID = new int[grid->GetnPoints()];
     dist2Wall = new double[grid->GetnPoints()];
     speedInitial = new double[grid->GetnPoints()];
     modifiedspeed = new double[grid->GetnPoints()];
     densityspeed = new double[grid->GetnPoints()];
     cost = new double[grid->GetnPoints()];
     neggrad = new Point[grid->GetnPoints()];
     dirToWall = new Point[grid->GetnPoints()];
     //trialfield = new Trial[grid->GetnPoints()];                 //created with other arrays, but not initialized yet

     costmap.emplace(-1 , cost);                         // enable default ff (closest exit)
     neggradmap.emplace(-1, neggrad);

     //init grid with -3 as unknown distance to any wall
     for(long int i = 0; i < grid->GetnPoints(); ++i) {
          dist2Wall[i] = -3.;
          cost[i] = -2.;
          gcode[i] = OUTSIDE;
     }
     //drawLinesOnGrid(wall, gcode, WALL);
     //drawLinesOnGrid(exitsFromScope, gcode, OPEN_TRANSITION);
     drawLinesOnGrid(wall, dist2Wall, 0.);
     drawLinesOnGrid(wall, cost, -7.);
     drawLinesOnGrid(wall, gcode, WALL);
     drawLinesOnGrid(exitsFromScope, gcode, OPEN_TRANSITION);
}

int SubLocalFloorfieldViaFM::isInside(const long int key) {
     Point probe = grid->getPointFromKey(key);
     return subroom->IsInSubRoom(probe)?subroom->GetUID():0;
}<|MERGE_RESOLUTION|>--- conflicted
+++ resolved
@@ -8,12 +8,7 @@
 LocalFloorfieldViaFM::LocalFloorfieldViaFM(const Room* const roomArg,
                const Building* buildingArg,
                const double hxArg, const double hyArg,
-<<<<<<< HEAD
                const double wallAvoidDistance, const bool useDistancefield) {
-=======
-               const double wallAvoidDistance, const bool useDistancefield
-               ) {
->>>>>>> 1f2e2c84
      //ctor
      threshold = -1; //negative value means: ignore threshold
      threshold = wallAvoidDistance;
