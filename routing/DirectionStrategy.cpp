/**
 * \file        DirectionStrategy.cpp
 * \date        Dec 13, 2010
 * \version     v0.7
 * \copyright   <2009-2015> Forschungszentrum Jülich GmbH. All rights reserved.
 *
 * \section License
 * This file is part of JuPedSim.
 *
 * JuPedSim is free software: you can redistribute it and/or modify
 * it under the terms of the GNU Lesser General Public License as published by
 * the Free Software Foundation, either version 3 of the License, or
 * any later version.
 *
 * JuPedSim is distributed in the hope that it will be useful,
 * but WITHOUT ANY WARRANTY; without even the implied warranty of
 * MERCHANTABILITY or FITNESS FOR A PARTICULAR PURPOSE. See the
 * GNU General Public License for more details.
 *
 * You should have received a copy of the GNU Lesser General Public License
 * along with JuPedSim. If not, see <http://www.gnu.org/licenses/>.
 *
 * \section Description
 *
 *
 **/


#include "../geometry/Line.h"
#include "../geometry/NavLine.h"
#include "../geometry/Building.h"
//#include "../geometry/Room.h"
#include "../pedestrian/Pedestrian.h"
#include "../geometry/SubRoom.h"
//#include "../geometry/Wall.h"
<<<<<<< HEAD
#include "../routing/ff_router/FloorfieldViaFM.h"
#include "../routing/ff_router/LocalFloorfieldViaFM.h"
=======
#include "../routing/ffRouter.h"
#include "../routing/FloorfieldViaFM.h"
#include "../routing/LocalFloorfieldViaFM.h"
>>>>>>> 5ef79444
//#include "DirectionStrategy.h"
//#include <fstream>
#include <chrono>
//#include <ctime>

#define UNUSED(x) [&x]{}()  // c++11 silence warnings

DirectionStrategy::DirectionStrategy()
{
}


DirectionStrategy::~DirectionStrategy()
{
}
/// 1
Point DirectionMiddlePoint::GetTarget(Room* room, Pedestrian* ped) const
{
    UNUSED(room); // suppress the unused warning
    return (ped->GetExitLine()->GetPoint1() + ped->GetExitLine()->GetPoint2())*0.5;
}
/// 2
Point DirectionMinSeperationShorterLine::GetTarget(Room* room, Pedestrian* ped) const
{
    UNUSED(room); // suppress the unused warning

     double d = ped->GetEllipse().GetBmin() + 0.1 ; // shoulder//0.5;
     const Point& p1 = ped->GetExitLine()->GetPoint1();
     const Point& p2 = ped->GetExitLine()->GetPoint2();
     if(p1 == p2) return p1;

     double length = (p1 - p2).Norm();
     if(d >= 0.5*length) return (p1 + p2)*0.5; // return the middle point, since line is anyway too short
     double u = d/length; // d is supposed to be smaller than length, then u is in [0, 1]
     //Point diff = (p1 - p2).Normalized() * d;
     Line e_neu = Line(p1 + (p2-p1)*u, p1 + (p2-p1)*(1-u), 0);
     Point target = e_neu.ShortestPoint(ped->GetPos());
     // if(ped->GetID() == 81)
     // {
      // printf("=======\nX=[%.2f], Y=[%.2f]\n", ped->GetPos().GetX(), ped->GetPos().GetY());
      //     printf("p1=[%.2f, %.2f], p2=[%.2f, %.2f]\n", p1.GetX(), p1.GetY(), p2.GetX(), p2.GetY());
      //     printf("u= %f length=%f\n", u, length);
      //     printf("e_neu=[%.2f, %.2f]===[%.2f, %.2f]\n", e_neu.GetPoint1().GetX(), e_neu.GetPoint1().GetY(), e_neu.GetPoint2().GetX(), e_neu.GetPoint2().GetY() );

     // printf("target=[%.2f, %.2f]\n====\n\n", target.GetX(), target.GetY());
     //getc(stdin);
     //}
     // kürzester Punkt auf der Linie

     return  target;

}
/// 3
Point DirectionInRangeBottleneck::GetTarget(Room* room, Pedestrian* ped) const
{
   UNUSED(room); // suppress the unused warning

    const Point& p1 = ped->GetExitLine()->GetPoint1();
    const Point& p2 = ped->GetExitLine()->GetPoint2();
    Line ExitLine = Line(p1, p2, 0);
    Point Lot = ExitLine.LotPoint( ped->GetPos() );
    Point ExitMiddle = (p1+p2)*0.5;
    double d = 0.2;
    // fix when using triangulation to avoid steering too near to the walls
    // double lenSq = ExitLine.LengthSquare();
    // if (lenSq >= 19 && lenSq < 50)
    //   d = 1;
    // else if(lenSq >= 50 &&lenSq < 100)
    //   d = 2;
    // else if(lenSq >= 100)
    //   d = 3;


    Point diff = (p1 - p2).Normalized() * d;
    Line e_neu = Line(p1 - diff, p2 + diff, 0);

    // if(ped->GetID() == )
    // {
    //     printf("=======\nX=[%.2f], Y=[%.2f]\n", ped->GetPos().GetX(), ped->GetPos().GetY());
    //     printf("p1=[%.2f, %.2f], p2=[%.2f, %.2f]\n", p1.GetX(), p1.GetY(), p2.GetX(), p2.GetY());
    //     printf("e_neu=[%.2f, %.2f]===[%.2f, %.2f]\n", e_neu.GetPoint1().GetX(), e_neu.GetPoint1().GetY(), e_neu.GetPoint2().GetX(), e_neu.GetPoint2().GetY() );
    // }

    if ( e_neu.IsInLineSegment(Lot) ) {
        // if(ped->GetID() == -10){
        //     printf("Return Lot=[%.2f, %.2f]\n", Lot.GetX(), Lot.GetY() );
        //     if(0 && ped->GetPos().GetX() > 56)
        //         getc(stdin);}
        return Lot;
    } else {
        // if(ped->GetID() == -10){
        //     printf("Return Middle=[%.2f, %.2f]\n", ExitMiddle.GetX(), ExitMiddle.GetY() );
        //     if(0 && ped->GetPos().GetX() > 56)
        //         getc(stdin);}
        return ExitMiddle;
    }

}



/// 4
Point DirectionGeneral::GetTarget(Room* room, Pedestrian* ped) const
{
#define DEBUG 0
      using namespace std;
      const Point& p1 = ped->GetExitLine()->GetPoint1();
      const Point& p2 = ped->GetExitLine()->GetPoint2();
      Line ExitLine = Line(p1, p2, 0);
      //Point Lot = ExitLine.LotPoint( ped->GetPos() );
      double d = 0.2; //shorten the line by  20 cm
      Point diff = (p1 - p2).Normalized() * d;
      Line e_neu = Line(p1 - diff, p2 + diff, 0);
      Point NextPointOnLine =  e_neu.ShortestPoint(ped->GetPos());

      Line tmpDirection = Line(ped->GetPos(), NextPointOnLine, 0);//This direction will be rotated if
      // it intersects a wall || obstacle.
      // check for intersection with walls
      // @todo: make a FUNCTION of this

#if DEBUG
      printf("\n----------\nEnter GetTarget() with PED=%d\n----------\n",ped->GetID());
      printf("nextPointOn Line: %f %f\n", NextPointOnLine.GetX(), NextPointOnLine.GetY());
#endif
      double dist;
      int inear = -1;
      int iObs = -1;
      double minDist = 20001;
      int subroomId = ped->GetSubRoomID();
      SubRoom * subroom = room->GetSubRoom(subroomId);

      //============================ WALLS ===========================
      const vector<Wall>& walls = subroom->GetAllWalls();
      for (unsigned int i = 0; i < walls.size(); i++) {
            dist = tmpDirection.GetDistanceToIntersectionPoint(walls[i]);
            if (dist < minDist) {
                  inear = i;
                  minDist = dist;

#if DEBUG
                  printf("Check wall number %d. Dist = %f (%f)\n", i, dist, minDist);
                  printf("%f    %f --- %f    %f\n===========\n",walls[i].GetPoint1().GetX(),walls[i].GetPoint1().GetY(), walls[i].GetPoint2().GetX(),walls[i].GetPoint2().GetY());
#endif

            }
      }//walls

      //============================ WALLS ===========================


      //============================ OBST ===========================
      const vector<Obstacle*>& obstacles = subroom->GetAllObstacles();
      for(unsigned int obs=0; obs<obstacles.size(); ++obs) {
            const vector<Wall>& owalls = obstacles[obs]->GetAllWalls();
            for (unsigned int i = 0; i < owalls.size(); i++) {
                  dist = tmpDirection.GetDistanceToIntersectionPoint(owalls[i]);
                  if (dist < minDist) {
                        inear = i;
                        minDist = dist;
                        iObs = obs;
#if DEBUG
                        printf("Check OBS:obs=%d, i=%d Dist = %f (%f)\n", obs, i, dist, minDist);
                        printf("%f    %f --- %f    %f\n===========\n",owalls[i].GetPoint1().GetX(),owalls[i].GetPoint1().GetY(), owalls[i].GetPoint2().GetX(),owalls[i].GetPoint2().GetY());
#endif
                  }
            }//walls of obstacle
      }// obstacles
      //============================ OBST ===========================


      double angle = 0;
      if (inear >= 0) {
            ped->SetNewOrientationFlag(true); //Mark this pedestrian for next target calculation
            ped->SetDistToBlockade(minDist);
            if(iObs >= 0){ // obstacle is nearest
                  const vector<Wall>& owalls = obstacles[iObs]->GetAllWalls();
                  angle = tmpDirection.GetObstacleDeviationAngle(owalls, walls);

                  // angle =  tmpDirection.GetDeviationAngle(owalls[inear].enlarge(2*ped->GetLargerAxis()));

#if DEBUG
                  printf("COLLISION WITH OBSTACLE %f    %f --- %f    %f\n===========\n",owalls[inear].GetPoint1().GetX(),owalls[inear].GetPoint1().GetY(), owalls[inear].GetPoint2().GetX(),owalls[inear].GetPoint2().GetY());

#endif
            } //iObs
            else{ // wall is nearest
                  angle =  tmpDirection.GetDeviationAngle(walls[inear].Enlarge(2*ped->GetLargerAxis()));

#if DEBUG
                  printf("COLLISION WITH WALL %f    %f --- %f    %f\n===========\n",walls[inear].GetPoint1().GetX(),walls[inear].GetPoint1().GetY(), walls[inear].GetPoint2().GetX(),walls[inear].GetPoint2().GetY());
#endif
            } //else
      }//inear
      else{

            if(ped->GetNewOrientationFlag()){ //this pedestrian could not see the target and now he can see it clearly.
                  // printf("ped->GetNewOrientationFlag()=%d\n",ped->GetNewOrientationFlag());getc(stdin);
                  ped->SetSmoothTurning(); // so the turning should be adapted accordingly.
                  ped->SetNewOrientationFlag(false);
            }
      }
////////////////////////////////////////////////////////////


      Point  G;
      if (fabs(angle) > J_EPS)
            //G  =  tmpDirection.GetPoint2().Rotate(cos(angle), sin(angle)) ;
            G  = (NextPointOnLine-ped->GetPos()).Rotate(cos(angle), sin(angle))+ped->GetPos() ;
      else {
            if(ped->GetNewOrientationFlag()) //this pedestrian could not see the target and now he can see it clearly.
                  ped->SetSmoothTurning(); // so the turning should be adapted accordingly.

            G  =  NextPointOnLine;
      }

#if DEBUG
      printf("inear=%d, iObs=%d, minDist=%f\n", inear, iObs, minDist);
      printf("PED=%d\n",  ped->GetID());
      printf ("MC Posx = %.2f, Posy=%.2f, Lot=[%.2f, %.2f]\n", ped->GetPos().GetX(), ped->GetPos().GetY(), NextPointOnLine.GetX(), NextPointOnLine.GetY());
      printf("MC p1=[%.2f, %.2f] p2=[%.2f, %.2f]\n", p1.GetX(), p1.GetY(),  p2.GetX(), p2.GetY());
      printf("angle=%f, G=[%.2f, %.2f]\n", angle, G.GetX(), G.GetY());
      printf("\n----------\nLEAVE function with PED=%d\n----------\n",ped->GetID());
      // getc(stdin);


#endif

      // if( ped->GetID() == 21)
      //       fprintf(stderr, "%.2f %.2f %.2f %.2f %f %f %d %.2f %.2f %.2f\n", NextPointOnLine.GetX(), NextPointOnLine.GetY(),
      //               ped->GetPos().GetX(), ped->GetPos().GetY(), G.GetX(), G.GetY(), ped->GetID(), ped->GetV0().GetX(), ped->GetV0().GetY(), ped->GetGlobalTime());
// this stderr output can be used with plot_desired_velocity.py



      // if( ped->GetID() == 1)
            // fprintf(stderr, "%.2f %.2f %.2f %.2f %f %f %d %.2f %.2f %.2f\n", NextPointOnLine.GetX(), NextPointOnLine.GetY(),
                    // ped->GetPos().GetX(), ped->GetPos().GetY(), G.GetX(), G.GetY(), ped->GetID(), ped->GetV0().GetX(), ped->GetV0().GetY(), ped->GetGlobalTime());
// this stderr output can be used with scripts/plot_desired_velocity.py

      return G;
}

/// 6
Point DirectionFloorfield::GetTarget(Room* room, Pedestrian* ped) const
{
     UNUSED(room);
#if DEBUG
    if (initDone && (ffviafm != nullptr)) {
#endif // DEBUG

        Point p;
        _ffviafm->getDirectionToDestination(ped, p);
        p = p.Normalized();     // @todo: argraf : scale with costvalue: " * ffviafm->getCostToTransition(ped->GetTransitionID(), ped->GetPos()) "
        return (p + ped->GetPos());

#if DEBUG
    }
#endif // DEBUG

    //this should not execute:
    std::cerr << "Failure in DirectionFloorfield::GetTarget!!" << std::endl;
    exit(EXIT_FAILURE);
}

Point DirectionFloorfield::GetDir2Wall(Pedestrian* ped) const
{
    Point p;
    _ffviafm->getDir2WallAt(ped->GetPos(), p);
    return p;
}

double DirectionFloorfield::GetDistance2Wall(Pedestrian* ped) const
{
    return _ffviafm->getDistance2WallAt(ped->GetPos());
}

void DirectionFloorfield::Init(Building* building, double stepsize,
                               double threshold, bool useDistancMap) {
    //implement mechanic, that can read-in an existing floorfield (from a previous run)
    string s = building->GetGeometryFilename();
    Log->Write("INFO: \tGeometryFilename <" + s + ">");
    s.erase(s.find_last_of(".", string::npos)); // delete ending
    if (s.find_last_of("/") != string::npos) {
        s.erase(0, s.find_last_of("/")+1);      // delete directories before filename (espacially "..")
    }
    string FF_filename = (building->GetProjectRootDir() + "FF_" + s +  "_" + std::to_string(threshold) + ".vtk").c_str();
    std::ifstream test(FF_filename);
    if (test.good()) {
          Log->Write("INFO: \tRead Floorfield from file <" + FF_filename + ">");
        _ffviafm = new FloorfieldViaFM(FF_filename);
    } else {
          std::chrono::time_point<std::chrono::system_clock> start, end;
          start = std::chrono::system_clock::now();
          Log->Write("INFO: \tCalling Construtor of FloorfieldViaFM");
          _ffviafm = new FloorfieldViaFM(building, stepsize, stepsize, threshold,
                                        useDistancMap, false);
          end = std::chrono::system_clock::now();
          std::chrono::duration<double> elapsed_seconds = end-start;
          Log->Write("INFO: \tTaken time: " + std::to_string(elapsed_seconds.count()));
    }
    _initDone = true;
}

DirectionFloorfield::DirectionFloorfield() {
    _ffviafm = nullptr;
    _initDone = false;
};

DirectionFloorfield::~DirectionFloorfield() {
    if (_ffviafm) {
        delete _ffviafm;
    }
}

/// 8
Point DirectionLocalFloorfield::GetTarget(Room* room, Pedestrian* ped) const
{
#if DEBUG
     if (initDone && (ffviafm != nullptr)) {
#endif // DEBUG

     Point p;
//     if (locffviafm.count(room->GetID())) {
//#pragma omp critical
     _locffviafm.at(room->GetID())->getDirectionToDestination(ped, p);
//     } else {
          //create locffviafm[room->GetID()] - therefore use all members needed for ctor
          // members will be added to this class
//          locffviafm.emplace(room->GetID(), new LocalFloorfieldViaFM(room, building,
//                                      hx, hy, wallAvoidDistance, useDistancefield,
//                                      filename));
//          locffviafm[room->GetID()]->getDirectionToDestination(ped, p);
//     }
     p = p.Normalized();     // @todo: argraf : scale with costvalue: " * ffviafm->getCostToTransition(ped->GetTransitionID(), ped->GetPos()) "
     return (p + ped->GetPos());

#if DEBUG
     }
#endif // DEBUG

     //this should not execute:
     //std::cerr << "Failure in DirectionFloorfield::GetTarget!!" << std::endl;
    // exit(EXIT_FAILURE);
}

Point DirectionLocalFloorfield::GetDir2Wall(Pedestrian* ped) const
{
     Point p;
     int roomID = ped->GetRoomID();
     _locffviafm.at(roomID)->getDir2WallAt(ped->GetPos(), p);
     return p;
}

double DirectionLocalFloorfield::GetDistance2Wall(Pedestrian* ped) const
{
     return _locffviafm.at(ped->GetRoomID())->getDistance2WallAt(ped->GetPos());
}

void DirectionLocalFloorfield::Init(Building* buildingArg, double stepsize,
                                    double threshold, bool useDistancMap) {
     _hx = stepsize;
     _hy = stepsize;
     _building = buildingArg;
     _wallAvoidDistance = threshold;
     _useDistancefield = useDistancMap;

     //implement mechanic, that can read-in an existing floorfield (from a previous run)
//     string s = building->GetGeometryFilename();
//     Log->Write("INFO: \tGeometryFilename <" + s + ">");
//     s.erase(s.find_last_of(".", string::npos)); // delete ending
//     if (s.find_last_of("/") != string::npos) {
//          s.erase(0, s.find_last_of("/")+1);      // delete directories before filename (espacially "..")
//     }
//     string FF_filename = (building->GetProjectRootDir() + "FF_" + s +  "_" + std::to_string(threshold) + ".vtk").c_str();
//     std::ifstream test(FF_filename);
//     if (test.good() && false) {
//          //Log->Write("INFO: \tRead Floorfield from file <" + FF_filename + ">");
//          //ffviafm = new FloorfieldViaFM(FF_filename);
//     } else {
    std::chrono::time_point<std::chrono::system_clock> start, end;
    start = std::chrono::system_clock::now();
    Log->Write("INFO: \tCalling Constructor of LocFloorfieldViaFM in DirectionLocalFloorfield::Init(...)");
#pragma omp parallel for schedule(dynamic)
     for (unsigned int i = 0; i < _building->GetAllRooms().size(); ++i) {
     //for (auto& roomPair : building->GetAllRooms()) {
         auto roomPairIt = _building->GetAllRooms().begin();
         std::advance(roomPairIt, i);
         _locffviafm[(*roomPairIt).first] = new LocalFloorfieldViaFM((*roomPairIt).second.get(), _building,
                 _hx, _hy, _wallAvoidDistance, _useDistancefield);
     }
     end = std::chrono::system_clock::now();
     std::chrono::duration<double> elapsed_seconds = end-start;
     Log->Write("INFO: \tTime to construct FF in DirectionLocalFloorfield: " + std::to_string(elapsed_seconds.count()));
//     }
<<<<<<< HEAD
     initDone = true;
    //create all presumably used ff in parallel region: a) find targets and corresponding rooms, b) create ff s
    std::vector<std::pair<int, int>> roomAndTargetVector;
    roomAndTargetVector.clear();
    //for now, just calc all ff for every transition in a room
    int roomNr = 0;
    int transUID = 0;
    for (unsigned int i = 0; i < building->GetAllRooms().size(); ++i) {
        auto roomIt = building->GetAllRooms().begin();
        std::advance(roomIt, i);
        roomNr = roomIt->second->GetID();
        for (unsigned int j = 0; j < roomIt->second->GetAllTransitionsIDs().size(); ++j) {
            transUID = roomIt->second->GetAllTransitionsIDs()[j];
            if (building->GetTransitionByUID(transUID)->IsOpen()) {
                std::pair<int, int> key = std::make_pair(roomNr, transUID);
                roomAndTargetVector.emplace_back(key);
            }
        }
    }
#pragma omp parallel for
    for(unsigned int i = 0; i < roomAndTargetVector.size(); ++i){
        auto rAndtIT = roomAndTargetVector.begin();
        std::advance(rAndtIT, i);
        Point dummy;
        locffviafm[(*rAndtIT).first]->getDirectionToUID((*rAndtIT).second, 0, dummy);
    }
//     for(unsigned int i = 0; i < building->GetAllRooms().size(); ++i) {
//          std::vector<int> targets = {};
//          targets.clear();
//
//          auto roomIt = building->GetAllRooms().begin();
//          std::advance(roomIt, i);
//          roomNr = roomIt->second->GetID();
//
//          for (auto pair : roomAndTargetVector) {
//               if (pair.first == roomNr) {
//                    targets.emplace_back(pair.second);
//               }
//          }
//          std::string lfilename = "floorfield" + std::to_string(roomNr) + ".vtk";
//          locffviafm[roomNr]->writeFF(lfilename, targets);
//     }
=======
     _initDone = true;
}

bool DirectionLocalFloorfield::PreSim(Building* building) {
     std::map<int, std::vector<int>> doorsInRoom;
     doorsInRoom.clear();
     Log->Write("INFO: \tDirectionLocalFloorfield::PreSim");

     std::set<std::pair<int, int>> roomsDoorsSet;
     roomsDoorsSet.clear();
     auto allPeds = building->GetAllPedestrians();
#pragma omp parallel
     {
#pragma omp for
          for (size_t i = 0; i < allPeds.size(); ++i) {
               auto ped = allPeds.begin();
               std::advance(ped, i);
               if (auto router = dynamic_cast<FFRouter*>((*ped)->GetRouter())) {
                    auto pedSubroomsDoorSet = router->GetPresumableExitRoute(*ped);
#pragma omp critical(roomsDoorsSet)
                    for (auto it : pedSubroomsDoorSet) {
                         roomsDoorsSet.insert(std::make_pair(it.first->GetRoomID(), it.second));
                    }
               }
          }

#pragma omp for
          for (size_t i = 0; i < roomsDoorsSet.size(); ++i) {
               auto rdIt = roomsDoorsSet.begin();
               // suboptimal, because a set doesn't provide random-access iterators
               std::advance(rdIt, i);
               CalcFloorfield(rdIt->first, rdIt->second);
#pragma omp critical(doorsInRoom)
               doorsInRoom[rdIt->first].push_back(rdIt->second);
          }
     }
>>>>>>> 5ef79444

     for (size_t i = 0; i < doorsInRoom.size(); ++i) {
          auto roomIt = doorsInRoom.begin();
          std::advance(roomIt, i);
          //@todo: ar.graf: plz make switch in ini file and dependand on ini write yes/no (issue 208)
          //writeFF(roomIt->first, roomIt->second);
     }
     return true;
}

void DirectionLocalFloorfield::CalcFloorfield(int room, int destUID) {
     Point dummy;
     _locffviafm.at(room)->getDirectionToUID(destUID, 0, dummy);
}

void DirectionLocalFloorfield::writeFF(int room, std::vector<int> targets) {
     std::string lfilename = "floorfield" + std::to_string(room) + ".vtk";
    std::chrono::time_point<std::chrono::system_clock> start, end;
    start = std::chrono::system_clock::now();
     _locffviafm[room]->writeFF(lfilename, targets);
    end = std::chrono::system_clock::now();
    std::chrono::duration<double> elapsed_seconds = end-start;
    Log->Write("INFO: \twriting %s took %f s ", lfilename.c_str(), elapsed_seconds.count());
}

DirectionLocalFloorfield::DirectionLocalFloorfield() {
     //locffviafm = nullptr;
     _initDone = false;
}

DirectionLocalFloorfield::~DirectionLocalFloorfield() {
     //if (locffviafm) {
     for (auto pair : _locffviafm) {
          delete pair.second;
     }
     //}
}


///9
Point DirectionSubLocalFloorfield::GetTarget(Room* room, Pedestrian* ped) const
{
     (void)room; // silence warning
#if DEBUG
     if (initDone && (ffviafm != nullptr)) {
#endif // DEBUG

     Point p;
//     if (!locffviafm.count(ped->GetSubRoomUID())) {
//          std::cerr << "Error: no mapentry for key :" << ped->GetSubRoomUID() << std::endl;
//     } else {
//          std::cerr << "Mapentry found: " << ped->GetSubRoomUID() << " with ptr: " << locffviafm.at(ped->GetSubRoomUID()) << std::endl;
//     }
//#pragma omp critical
     _locffviafm.at(ped->GetSubRoomUID())->getDirectionToDestination(ped, p);

     p = p.Normalized();     // @todo: argraf : scale with costvalue: " * ffviafm->getCostToTransition(ped->GetTransitionID(), ped->GetPos()) "
     return (p + ped->GetPos());

#if DEBUG
     }
#endif // DEBUG

     //this should not execute:
     //std::cerr << "Failure in DirectionFloorfield::GetTarget!!" << std::endl;
     //exit(EXIT_FAILURE);
}

Point DirectionSubLocalFloorfield::GetDir2Wall(Pedestrian* ped) const
{
     Point p;
     int key = ped->GetSubRoomUID();
     _locffviafm.at(key)->getDir2WallAt(ped->GetPos(), p);
     return p;
}

double DirectionSubLocalFloorfield::GetDistance2Wall(Pedestrian* ped) const
{
     return _locffviafm.at(ped->GetSubRoomUID())->getDistance2WallAt(ped->GetPos());
}

void DirectionSubLocalFloorfield::Init(Building* buildingArg, double stepsize,
      double threshold, bool useDistancMap) {
     _hx = stepsize;
     _hy = stepsize;
     _building = buildingArg;
     _wallAvoidDistance = threshold;
     _useDistancefield = useDistancMap;

     //implement mechanic, that can read-in an existing floorfield (from a previous run)
//     string s = building->GetGeometryFilename();
//     Log->Write("INFO: \tGeometryFilename <" + s + ">");
//     s.erase(s.find_last_of(".", string::npos)); // delete ending
//     if (s.find_last_of("/") != string::npos) {
//          s.erase(0, s.find_last_of("/")+1);      // delete directories before filename (espacially "..")
//     }
//     string FF_filename = (building->GetProjectRootDir() + "FF_" + s +  "_" + std::to_string(threshold) + ".vtk").c_str();
//     std::ifstream test(FF_filename);
//     if (test.good()) {
//          //Log->Write("INFO: \tRead Floorfield from file <" + FF_filename + ">");
//          //ffviafm = new FloorfieldViaFM(FF_filename);
//     } else {
          std::chrono::time_point<std::chrono::system_clock> start, end;
          start = std::chrono::system_clock::now();
          Log->Write("INFO: \tCalling Construtor of SubLocFloorfieldViaFM");
          std::vector<std::pair<int, int>> subAndTarget;
          subAndTarget.clear();
          std::vector<int> subUIDs;
          subUIDs.clear();
          for (auto& roomPair : _building->GetAllRooms()) {
#pragma omp parallel for
               for (unsigned int i = 0; i < roomPair.second->GetAllSubRooms().size(); ++i) {
                    auto subroomIt = roomPair.second->GetAllSubRooms().begin();
                    std::advance(subroomIt, i);
                    int subUID = subroomIt->second->GetUID();
#pragma omp critical(subUIDs)
                    subUIDs.emplace_back(subUID);
                    Log->Write("Creating SubLocFF at key: %d", subUID);
                    _locffviafm[subUID] = new SubLocalFloorfieldViaFM(
                              subroomIt->second.get(), _building,
                              _hx, _hy, _wallAvoidDistance, _useDistancefield);
                    auto targets = subroomIt->second->GetAllGoalIDs();
                    for (auto targetUID : targets) {
                         subAndTarget.emplace_back(std::make_pair(subUID, targetUID));
                    }
               }
//               for (auto& subRoomPair : roomPair.second->GetAllSubRooms()) {
//                    std::cerr << "Creating SubLocFF at key: " << subRoomPair.second->GetUID() <<std::endl;
//                    locffviafm[subRoomPair.second->GetUID()] = new SubLocalFloorfieldViaFM(
//                          &(*subRoomPair.second), building,
//                          hx, hy, wallAvoidDistance, useDistancefield,
//                          "FF_filename");
//               }
          }
#pragma omp parallel for
          for (unsigned int i = 0; i < subAndTarget.size(); ++i) {
               auto pairIT = subAndTarget.begin();
               std::advance(pairIT, i);
               Point dummy;
               _locffviafm[pairIT->first]->getDirectionToUID(pairIT->second, 0, dummy);
          }
          end = std::chrono::system_clock::now();
          std::chrono::duration<double> elapsed_seconds = end-start;
          Log->Write("INFO: \tTaken time: " + std::to_string(elapsed_seconds.count()));

//     }
     _initDone = true;

<<<<<<< HEAD
     //write floorfields to file, one file per subroom //ar.graf: [SWITCH writevtk ON/OFF]
//     for(unsigned int i = 0; i < subUIDs.size(); ++i) {
//          std::vector<int> targets = {};
//          targets.clear();
//          int subroomUID = subUIDs[i];
//
//          for (auto pair : subAndTarget) {
//               if (pair.first == subroomUID) {
//                    targets.emplace_back(pair.second);
//               }
//          }
//          std::string filename1 = "floorfield" + std::to_string(subroomUID) + ".vtk";
//          locffviafm[subroomUID]->writeFF(filename1, targets);
//     }
=======
     //write floorfields to file, one file per subroom
     for(unsigned int i = 0; i < subUIDs.size(); ++i) {
          std::vector<int> targets = {};
          targets.clear();
          int subroomUID = subUIDs[i];

          for (auto pair : subAndTarget) {
               if (pair.first == subroomUID) {
                    targets.emplace_back(pair.second);
               }
          }
          //@todo: ar.graf: make ini file switch if files are written (yes/no) (Issue 208)
          std::string filename = "floorfield" + std::to_string(subroomUID) + ".vtk";
          //locffviafm[subroomUID]->writeFF(filename, targets);
     }
>>>>>>> 5ef79444
}

DirectionSubLocalFloorfield::DirectionSubLocalFloorfield() {
     //locffviafm = nullptr;
     _initDone = false;
}

DirectionSubLocalFloorfield::~DirectionSubLocalFloorfield() {
     //if (locffviafm) {
     for (auto pair : _locffviafm) {
          delete pair.second;
     }
     //}
}<|MERGE_RESOLUTION|>--- conflicted
+++ resolved
@@ -33,14 +33,9 @@
 #include "../pedestrian/Pedestrian.h"
 #include "../geometry/SubRoom.h"
 //#include "../geometry/Wall.h"
-<<<<<<< HEAD
 #include "../routing/ff_router/FloorfieldViaFM.h"
 #include "../routing/ff_router/LocalFloorfieldViaFM.h"
-=======
-#include "../routing/ffRouter.h"
-#include "../routing/FloorfieldViaFM.h"
-#include "../routing/LocalFloorfieldViaFM.h"
->>>>>>> 5ef79444
+#include "../routing/ff_router/ffRouter.h"
 //#include "DirectionStrategy.h"
 //#include <fstream>
 #include <chrono>
@@ -435,33 +430,31 @@
      std::chrono::duration<double> elapsed_seconds = end-start;
      Log->Write("INFO: \tTime to construct FF in DirectionLocalFloorfield: " + std::to_string(elapsed_seconds.count()));
 //     }
-<<<<<<< HEAD
-     initDone = true;
-    //create all presumably used ff in parallel region: a) find targets and corresponding rooms, b) create ff s
-    std::vector<std::pair<int, int>> roomAndTargetVector;
-    roomAndTargetVector.clear();
-    //for now, just calc all ff for every transition in a room
-    int roomNr = 0;
-    int transUID = 0;
-    for (unsigned int i = 0; i < building->GetAllRooms().size(); ++i) {
-        auto roomIt = building->GetAllRooms().begin();
-        std::advance(roomIt, i);
-        roomNr = roomIt->second->GetID();
-        for (unsigned int j = 0; j < roomIt->second->GetAllTransitionsIDs().size(); ++j) {
-            transUID = roomIt->second->GetAllTransitionsIDs()[j];
-            if (building->GetTransitionByUID(transUID)->IsOpen()) {
-                std::pair<int, int> key = std::make_pair(roomNr, transUID);
-                roomAndTargetVector.emplace_back(key);
-            }
-        }
-    }
-#pragma omp parallel for
-    for(unsigned int i = 0; i < roomAndTargetVector.size(); ++i){
-        auto rAndtIT = roomAndTargetVector.begin();
-        std::advance(rAndtIT, i);
-        Point dummy;
-        locffviafm[(*rAndtIT).first]->getDirectionToUID((*rAndtIT).second, 0, dummy);
-    }
+//    //create all presumably used ff in parallel region: a) find targets and corresponding rooms, b) create ff s
+//    std::vector<std::pair<int, int>> roomAndTargetVector;
+//    roomAndTargetVector.clear();
+//    //for now, just calc all ff for every transition in a room
+//    int roomNr = 0;
+//    int transUID = 0;
+//    for (unsigned int i = 0; i < building->GetAllRooms().size(); ++i) {
+//        auto roomIt = building->GetAllRooms().begin();
+//        std::advance(roomIt, i);
+//        roomNr = roomIt->second->GetID();
+//        for (unsigned int j = 0; j < roomIt->second->GetAllTransitionsIDs().size(); ++j) {
+//            transUID = roomIt->second->GetAllTransitionsIDs()[j];
+//            if (building->GetTransitionByUID(transUID)->IsOpen()) {
+//                std::pair<int, int> key = std::make_pair(roomNr, transUID);
+//                roomAndTargetVector.emplace_back(key);
+//            }
+//        }
+//    }
+//#pragma omp parallel for
+//    for(unsigned int i = 0; i < roomAndTargetVector.size(); ++i){
+//        auto rAndtIT = roomAndTargetVector.begin();
+//        std::advance(rAndtIT, i);
+//        Point dummy;
+//        locffviafm[(*rAndtIT).first]->getDirectionToUID((*rAndtIT).second, 0, dummy);
+//    }
 //     for(unsigned int i = 0; i < building->GetAllRooms().size(); ++i) {
 //          std::vector<int> targets = {};
 //          targets.clear();
@@ -478,7 +471,6 @@
 //          std::string lfilename = "floorfield" + std::to_string(roomNr) + ".vtk";
 //          locffviafm[roomNr]->writeFF(lfilename, targets);
 //     }
-=======
      _initDone = true;
 }
 
@@ -515,7 +507,6 @@
                doorsInRoom[rdIt->first].push_back(rdIt->second);
           }
      }
->>>>>>> 5ef79444
 
      for (size_t i = 0; i < doorsInRoom.size(); ++i) {
           auto roomIt = doorsInRoom.begin();
@@ -664,7 +655,6 @@
 //     }
      _initDone = true;
 
-<<<<<<< HEAD
      //write floorfields to file, one file per subroom //ar.graf: [SWITCH writevtk ON/OFF]
 //     for(unsigned int i = 0; i < subUIDs.size(); ++i) {
 //          std::vector<int> targets = {};
@@ -679,23 +669,6 @@
 //          std::string filename1 = "floorfield" + std::to_string(subroomUID) + ".vtk";
 //          locffviafm[subroomUID]->writeFF(filename1, targets);
 //     }
-=======
-     //write floorfields to file, one file per subroom
-     for(unsigned int i = 0; i < subUIDs.size(); ++i) {
-          std::vector<int> targets = {};
-          targets.clear();
-          int subroomUID = subUIDs[i];
-
-          for (auto pair : subAndTarget) {
-               if (pair.first == subroomUID) {
-                    targets.emplace_back(pair.second);
-               }
-          }
-          //@todo: ar.graf: make ini file switch if files are written (yes/no) (Issue 208)
-          std::string filename = "floorfield" + std::to_string(subroomUID) + ".vtk";
-          //locffviafm[subroomUID]->writeFF(filename, targets);
-     }
->>>>>>> 5ef79444
 }
 
 DirectionSubLocalFloorfield::DirectionSubLocalFloorfield() {
