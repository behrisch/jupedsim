<?xml version="1.0" encoding="UTF-8" ?>

<JuPedSim project="JPS-Project" version="0.5" xmlns:xsi="http://www.w3.org/2001/XMLSchema-instance" xsi:noNamespaceSchemaLocation="ini.xsd">

	<!-- seed used for initialising random generator -->
	<seed>12542</seed>
	<!-- maximal simulation time -->
	<max_sim_time unit="sec">900</max_sim_time>
	<!-- geometry file -->
	<geometry>bateau.xml</geometry>
	<!-- trajectories file and format -->
	<trajectories format="xml-plain" embed_mesh="false" fps="8">
		<!--<file location="trajectories_4.xml" />    --> 
		<socket hostname="127.0.0.1" port="8989"/>
	</trajectories>
	<!-- where to store the logs -->
	<!--<logfile>outputfiles/log.txt</logfile> -->


	<!-- traffic information: e.g closed doors or smoked rooms -->
	<traffic_constraints>
		<!-- room states are: good or smoked -->
		<rooms>
			<room room_id="0" state="good" />
		</rooms>
		<!-- doors states are: close or open -->
		<doors>
			<door trans_id="3" caption="" state="open" />
			<door trans_id="4" caption="" state="open" />
			<door trans_id="6" caption="" state="open" />
		</doors>
	</traffic_constraints>

	<routing>
		<goals_>
			<goal id="0" final="false" caption="goal 1">
				<polygon>
					<vertex px="-5.0" py="-5.0" />
					<vertex px="-5.0" py="-2.0" />
					<vertex px="-3.0" py="-2.0" />
					<vertex px="-3.0" py="-5.0" />
					<vertex px="-5.0" py="-5.0" />
				</polygon>
			</goal>
			<goal id="1" final="false" caption="goal 2">
				<polygon>
					<vertex px="15.0" py="-5.0" />
					<vertex px="17.0" py="-5.0" />
					<vertex px="17.0" py="-7.0" />
					<vertex px="15.0" py="-7.0" />
					<vertex px="15.0" py="-5.0" />
				</polygon>
			</goal>
			<goal id="2" final="true" caption="goal 3">
				<polygon>
					<vertex px="20.0" py="17.0" />
					<vertex px="22.0" py="17.0" />
					<vertex px="22.0" py="15.0" />
					<vertex px="20.0" py="15.0" />
					<vertex px="20.0" py="17.0" />
				</polygon>
			</goal>
		</goals_>

	</routing>

	<!--persons information and distribution -->
	<agents>
		<agents_distribution>
			<group group_id="5" room_id="0" subroom_id="0" number="0" goal_id="" router_id="1" route_id=""  motivation=""/>
			<group group_id="0" room_id="0" subroom_id="0" number="0" goal_id="" router_id="1" route_id="" />
			<group group_id="1" room_id="0" subroom_id="1" number="0" goal_id="" router_id="2" route_id="" patience="5"/>
<<<<<<< HEAD
			<group group_id="2" room_id="0" number="200" goal_id="-1" router_id="2" patience="5"/>
=======
			<group group_id="2" room_id="0" number="10" goal_id="-1" router_id="2" patience="5"/>
>>>>>>> c8112e6c
			<group group_id="3" room_id="0" subroom_id="0" number="10" goal_id="-1" router_id="2" patience="5"/>
		</agents_distribution>
	</agents>

	<!-- These parameters may be overwritten -->
	<operational_models>
		<model id="1" description="gcfm">
			<parameters>
				<solver>euler</solver>
				<stepsize>0.01</stepsize>
				<exitCrossingStrategy>4</exitCrossingStrategy>
				<linkedcells enabled="true" cell_size="2.2" />
				<v0 mu="1.24" sigma="0.001" />
				<bmax mu="0.25" sigma="0.001" />
				<bmin mu="0.20" sigma="0.001" />
				<amin mu="0.18" sigma="0.001" />
				<tau mu="0.5" sigma="0.001" />
				<atau mu="0.5" sigma="0.001" />
				<force_ped nu="0.3" dist_max="3" disteff_max="2" interpolation_width="0.1" />
				<force_wall nu="0.2" dist_max="3" disteff_max="2" interpolation_width="0.1" />
			</parameters>
		</model>
		<!-- <model id="2" desciption="gompertz"> -->
		<!-- 	<parameters> -->
                <!--           <solver>euler</solver> -->
                <!--           <stepsize>0.01</stepsize> -->
                <!--           <exitCrossingStrategy>4</exitCrossingStrategy> -->
                <!--           <linkedcells enabled="true" cell_size="2.2" /> -->
                <!--           <v0 mu="1.24" sigma="0.001" /> -->
                <!--           <bmax mu="0.25" sigma="0.001" /> -->
                <!--           <bmin mu="0.20" sigma="0.001" /> -->
                <!--           <amin mu="0.18" sigma="0.001" /> -->
                <!--           <tau mu="0.5" sigma="0.001" /> -->
                <!--           <atau mu="0.5" sigma="0.001" /> -->
                <!--           <force_ped nu="0.3"  /> -->
                <!--           <force_wall nu="0.2" /> -->
                <!--         </parameters> -->
		<!-- </model> -->
	</operational_models>

	<route_choice_models>
		<router router_id="2" description="quickest">
			<parameters>
				<!-- extra routing information -->
				<navigation_lines file="routing.xml" />
			</parameters>
		</router>
<!-- 
		<router router_id="1" description="global_shortest">
			<parameters>
				<navigation_lines file="routing.xml" />
			</parameters>
		</router>

<!--  
		<router router_id="3" description="nav_mesh">
			<parameters>
				<decomposition method="triangulation" />
				<mesh_file file="bla.nav"/>
			</parameters>
		</router>
-->
	</route_choice_models>

</JuPedSim><|MERGE_RESOLUTION|>--- conflicted
+++ resolved
@@ -70,11 +70,7 @@
 			<group group_id="5" room_id="0" subroom_id="0" number="0" goal_id="" router_id="1" route_id=""  motivation=""/>
 			<group group_id="0" room_id="0" subroom_id="0" number="0" goal_id="" router_id="1" route_id="" />
 			<group group_id="1" room_id="0" subroom_id="1" number="0" goal_id="" router_id="2" route_id="" patience="5"/>
-<<<<<<< HEAD
 			<group group_id="2" room_id="0" number="200" goal_id="-1" router_id="2" patience="5"/>
-=======
-			<group group_id="2" room_id="0" number="10" goal_id="-1" router_id="2" patience="5"/>
->>>>>>> c8112e6c
 			<group group_id="3" room_id="0" subroom_id="0" number="10" goal_id="-1" router_id="2" patience="5"/>
 		</agents_distribution>
 	</agents>
