--- conflicted
+++ resolved
@@ -190,9 +190,6 @@
      pid = (this->GetAgentId() >=0 )?this->GetAgentId() : Pedestrian::GetAgentsCreated() + building->GetAllPedestrians().size();
      for(int i=0;i<count;i++)
      {
-<<<<<<< HEAD
-          peds.push_back(GetStartDistribution()->GenerateAgent(building, &pid,emptyPositions));
-=======
           if(GetStartDistribution())
           {
                //std::cout << "AgentsSource::GenerateAgents Generates an Agent\n";
@@ -215,7 +212,6 @@
                             " Check again your inifile. If the problem persists report an issue\n";
                exit(EXIT_FAILURE);
           }
->>>>>>> 191da174
      }
 }
 
