--- conflicted
+++ resolved
@@ -388,11 +388,7 @@
             if (ped->FindRoute()==-1) {
                 //a destination could not be found for that pedestrian
                 Log->Write("ERROR: \tCould not find a route for pedestrian %d", ped->GetID());
-<<<<<<< HEAD
-                ped->FindRoute();
-=======
                 ped->FindRoute(); //debug only; can be removed any time @cleanup @todo: ar.graf
->>>>>>> 4d37e3a9
                 //exit(EXIT_FAILURE);
 #pragma omp critical
                 if (std::find(pedsToRemove.begin(), pedsToRemove.end(), ped) == pedsToRemove.end()) {
