--- conflicted
+++ resolved
@@ -53,7 +53,7 @@
 class Simulation
 {
 private:
-<<<<<<< HEAD
+
 	///Number of pedestrians in the simulation
     int _nPeds;
     ///Maximum simulation time
@@ -78,7 +78,11 @@
     IODispatcher* _iod;
     ///new: EventManager
     EventManager* _em;
+    /// argument parser
+    ArgumentParser* _argsParser;
+    /// profiling flag
     bool _profiling;
+    /// architecture flag
     int _hpc;
 
 public:
@@ -136,82 +140,11 @@
      * Get the HPCFlag
      */
     int GetHPCFlag();
-=======
-     ///Number of pedestrians in the simulation
-     int _nPeds;
-     ///Maximum simulation time
-     double _tmax;
-     /// time step
-     double _deltaT;
-     /// frame rate for the trajectories
-     double _fps;
-     ///seed using for the random number generator
-     unsigned int _seed;
-     /// building object
-     Building* _building;
-     ///initial distribution of the pedestrians
-     PedDistributor* _distribution;
-     /// door crossing strategy for the pedestrians
-     DirectionStrategy* _direction;
-     /// Force model to use
-     ForceModel* _model;
-     /// differential equation solver
-     ODESolver* _solver;
-     /// writing the trajectories to file
-     IODispatcher* _iod;
-     ///new: EventManager
-     EventManager* _em;
-     /// argument parser
-     ArgumentParser* _argsParser;
 
-
-public:
-     Simulation();
-     virtual ~Simulation();
-
-     /**
-      * Initialize the number of agents in the simulation
-      */
-     void SetPedsNumber(int i);
-
-     /**
-      * Initialize the number of agents in the simulation
-      */
-     int GetPedsNumber() const;
-
-     /**
-      * Returns the number of agents when running on a distributed system (MPI)
-      * NOT IMPLEMENTED
-      */
-     int GetNPedsGlobal() const;
-
-     /**
-      * @return the building object containing all geometry elements
-      */
-     Building* GetBuilding() const;
-
-     /**
-      * Read parameters from the argument parser class.
-      */
-     void InitArgs(ArgumentParser *args);
-
-     /**
-      *
-      * @return the total simulated/evacuation time
-      */
-     int RunSimulation();
-
-     /**
-      * Update the pedestrians states: positions, velocity, route
-      */
-     void Update();
-
-
-     /**
-      * print some statistics about the simulation
-      */
-     void PrintStatistics();
->>>>>>> 439a2b42
+    /**
+     * print some statistics about the simulation
+     */
+    void PrintStatistics();
 
 };
 
