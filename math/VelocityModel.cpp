/**
 * \file        VelocityModel.cpp
 * \date        Aug. 07, 2015
 * \version     v0.7
 * \copyright   <2009-2015> Forschungszentrum Jülich GmbH. All rights reserved.
 *
 * \section License
 * This file is part of JuPedSim.
 *
 * JuPedSim is free software: you can redistribute it and/or modify
 * it under the terms of the GNU Lesser General Public License as published by
 * the Free Software Foundation, either version 3 of the License, or
 * any later version.
 *
 * JuPedSim is distributed in the hope that it will be useful,
 * but WITHOUT ANY WARRANTY; without even the implied warranty of
 * MERCHANTABILITY or FITNESS FOR A PARTICULAR PURPOSE. See the
 * GNU General Public License for more details.
 *
 * You should have received a copy of the GNU Lesser General Public License
 * along with JuPedSim. If not, see <http://www.gnu.org/licenses/>.
 *
 * \section Description
 * Implementation of first-order model
 * 3. Velocity Model: Tordeux2015
 *
 *
 **/


#include "../pedestrian/Pedestrian.h"
#include "../routing/DirectionStrategy.h"
#include "../mpi/LCGrid.h"
#include "../geometry/Wall.h"
#include "../geometry/SubRoom.h"


#include "VelocityModel.h"

#ifdef _OPENMP
#include <omp.h>
#else
#define omp_get_thread_num() 0
#define omp_get_max_threads()  1
#endif

double xRight = 26.0;
double xLeft = 0.0;
double cutoff = 2.0;

using std::vector;
using std::string;

VelocityModel::VelocityModel(std::shared_ptr<DirectionStrategy> dir, double aped, double Dped,
                             double awall, double Dwall)
{
     _direction = dir;
     // Force_rep_PED Parameter
     _aPed = aped;
     _DPed = Dped;
     // Force_rep_WALL Parameter
     _aWall = awall;
     _DWall = Dwall;
}


VelocityModel::~VelocityModel()
{

}

bool VelocityModel::Init (Building* building)
{

    if(dynamic_cast<DirectionFloorfield*>(_direction.get())){
        Log->Write("INFO:\t Init DirectionFloorfield starting ...");
        //fix using defaults; @fixme ar.graf (pass params from argument parser to ctor?)
            double _deltaH = 0.0625;
            double _wallAvoidDistance = 0.4;
            bool _useWallAvoidance = true;
        dynamic_cast<DirectionFloorfield*>(_direction.get())->Init(building, _deltaH, _wallAvoidDistance, _useWallAvoidance);
        Log->Write("INFO:\t Init DirectionFloorfield done");
    }

     if(dynamic_cast<DirectionLocalFloorfield*>(_direction.get())){
          Log->Write("INFO:\t Init DirectionLOCALFloorfield starting ...");
          //fix using defaults; @fixme ar.graf (pass params from argument parser to ctor?)
          double _deltaH = 0.0625;
          double _wallAvoidDistance = 0.4;
          bool _useWallAvoidance = true;
          dynamic_cast<DirectionLocalFloorfield*>(_direction.get())->Init(building, _deltaH, _wallAvoidDistance, _useWallAvoidance);
          Log->Write("INFO:\t Init DirectionLOCALFloorfield done");
     }

     if(dynamic_cast<DirectionSubLocalFloorfield*>(_direction.get())){
          Log->Write("INFO:\t Init DirectionSubLOCALFloorfield starting ...");
          //fix using defaults; @fixme ar.graf (pass params from argument parser to ctor?)
          double _deltaH = 0.0625;
          double _wallAvoidDistance = 0.4;
          bool _useWallAvoidance = true;
          dynamic_cast<DirectionSubLocalFloorfield*>(_direction.get())->Init(building, _deltaH, _wallAvoidDistance, _useWallAvoidance);
          Log->Write("INFO:\t Init DirectionSubLOCALFloorfield done");
     }

    const vector< Pedestrian* >& allPeds = building->GetAllPedestrians();
     size_t peds_size = allPeds.size();
    for(unsigned int p=0;p < peds_size;p++)
    {
         Pedestrian* ped = allPeds[p];
         double cosPhi, sinPhi;
         //a destination could not be found for that pedestrian
         if (ped->FindRoute() == -1) {
              Log->Write(
                   "ERROR:\tVelocityModel::Init() cannot initialise route. ped %d is deleted in Room %d %d.\n",ped->GetID(), ped->GetRoomID(), ped->GetSubRoomID());
              building->DeletePedestrian(ped);
              p--;
              peds_size--;
              continue;
         }




         Point target = ped->GetExitLine()->ShortestPoint(ped->GetPos());
         Point d = target - ped->GetPos();
         double dist = d.Norm();
         if (dist != 0.0) {
              cosPhi = d._x / dist;
              sinPhi = d._y / dist;
         } else {
              Log->Write(
                   "ERROR: \tallPeds::Init() cannot initialise phi! "
                   "dist to target is 0\n");
              return false;
         }

         ped->InitV0(target);

         JEllipse E = ped->GetEllipse();
         E.SetCosPhi(cosPhi);
         E.SetSinPhi(sinPhi);
         ped->SetEllipse(E);
    }
    return true;
}

void VelocityModel::ComputeNextTimeStep(double current, double deltaT, Building* building, int periodic)
{
      // collect all pedestrians in the simulation.
      const vector< Pedestrian* >& allPeds = building->GetAllPedestrians();
      vector<Pedestrian*> pedsToRemove;
      pedsToRemove.reserve(500);
      unsigned long nSize;
      nSize = allPeds.size();

      int nThreads = omp_get_max_threads();

      //nThreads = 1; //debug only
      int partSize;
      partSize = ((int)nSize > nThreads)? (int) (nSize / nThreads):(int)nSize;
      if(partSize == (int)nSize)
            nThreads = 1; // not worthy to parallelize
      #pragma omp parallel default(shared) num_threads(nThreads)
      {
           vector< Point > result_acc = vector<Point > ();
           result_acc.reserve(nSize);
           vector< my_pair > spacings = vector<my_pair > ();
           spacings.reserve(nSize); // larger than needed
           spacings.push_back(my_pair(100, 1)); // in case there are no neighbors
           const int threadID = omp_get_thread_num();

           int start = threadID*partSize;
           int end;
           end = (threadID < nThreads - 1) ? (threadID + 1) * partSize - 1: (int) (nSize - 1);
           for (int p = start; p <= end; ++p) {
                 // printf("\n------------------\nid=%d\t p=%d\n", threadID, p);
                Pedestrian* ped = allPeds[p];
                Room* room = building->GetRoom(ped->GetRoomID());
                SubRoom* subroom = room->GetSubRoom(ped->GetSubRoomID());
                Point repPed = Point(0,0);
                vector<Pedestrian*> neighbours;
                building->GetGrid()->GetNeighbourhood(ped,neighbours);

                int size = (int) neighbours.size();
                for (int i = 0; i < size; i++) {
                     Pedestrian* ped1 = neighbours[i];
                     //if they are in the same subroom
                     Point p1 = ped->GetPos();
                     Point p2 = ped1->GetPos();
                     //subrooms to consider when looking for neighbour for the 3d visibility
                     vector<SubRoom*> emptyVector;
                     emptyVector.push_back(subroom);
                     emptyVector.push_back(building->GetRoom(ped1->GetRoomID())->GetSubRoom(ped1->GetSubRoomID()));
                     bool isVisible = building->IsVisible(p1, p2, emptyVector, false);
                     if (!isVisible)
                          continue;
                     if (ped->GetUniqueRoomID() == ped1->GetUniqueRoomID()) {
                           repPed += ForceRepPed(ped, ped1, periodic);
                     } else {
                          // or in neighbour subrooms
                          SubRoom* sb2=building->GetRoom(ped1->GetRoomID())->GetSubRoom(ped1->GetSubRoomID());
                          if(subroom->IsDirectlyConnectedWith(sb2)) {
                                repPed += ForceRepPed(ped, ped1, periodic);
                          }
                     }
                } // for i
                //repulsive forces to walls and closed transitions that are not my target
                Point repWall = ForceRepRoom(allPeds[p], subroom);

                // calculate new direction ei according to (6)
                Point direction = e0(ped, room) + repPed + repWall;
                for (int i = 0; i < size; i++) {
                      Pedestrian* ped1 = neighbours[i];
                     // calculate spacing
                     // my_pair spacing_winkel = GetSpacing(ped, ped1);
                      if (ped->GetUniqueRoomID() == ped1->GetUniqueRoomID()) {
                            spacings.push_back(GetSpacing(ped, ped1, direction, periodic));
                      } else {
                            // or in neighbour subrooms
                            SubRoom* sb2=building->GetRoom(ped1->GetRoomID())->GetSubRoom(ped1->GetSubRoomID());
                            if(subroom->IsDirectlyConnectedWith(sb2)) {
                                  spacings.push_back(GetSpacing(ped, ped1, direction, periodic));
                            }
                      }
                }
                // @todo: get spacing to walls
                // @todo: update direction every DT?

                // if(ped->GetID()==-10)
                //       std::cout << "time: " << ped->GetGlobalTime() << "  |  updateRate  " <<ped->GetUpdateRate() << "   modulo " <<fmod(ped->GetGlobalTime(), ped->GetUpdateRate())<<std::endl;

                // calculate min spacing
                std::sort(spacings.begin(), spacings.end(), sort_pred());
                double spacing = spacings[0].first;
                double winkel = spacings[0].second;
                Point tmp;
                Point speed = direction.Normalized() * OptimalSpeed(ped, spacing, winkel);
                result_acc.push_back(speed);
                spacings.clear(); //clear for ped p

                // stuck peds get removed. Warning is thrown. low speed due to jam is omitted.
                if(ped->GetGlobalTime() > 30 + ped->GetPremovementTime()&& ped->GetMeanVelOverRecTime() < 0.01 && size == 0 ) // size length of peds neighbour vector
                {
                      Log->Write("WARNING:\tped %d with vmean  %f has been deleted in room [%i]/[%i] after time %f s (current=%f\n", ped->GetID(), ped->GetMeanVelOverRecTime(), ped->GetRoomID(), ped->GetSubRoomID(), ped->GetGlobalTime(), current);
                      #pragma omp critical
                      pedsToRemove.push_back(ped);
                }

           } // for p

           #pragma omp barrier
           // update
           for (int p = start; p <= end; ++p) {
                Pedestrian* ped = allPeds[p];

                Point v_neu = result_acc[p - start];
                Point pos_neu = ped->GetPos() + v_neu * deltaT;

               //Jam is based on the current velocity
                if ( v_neu.Norm() >= ped->GetV0Norm()*0.5) {
                     ped->ResetTimeInJam();
                } else {
                     ped->UpdateTimeInJam();
                }
                //only update the position if the velocity is above a threshold
                if (v_neu.Norm() >= J_EPS_V)
                {
                     ped->SetPhiPed();
                }
                ped->SetPos(pos_neu);
                if(periodic){
                      if(ped->GetPos()._x >= xRight){
                            ped->SetPos(Point(ped->GetPos()._x - (xRight - xLeft), ped->GetPos()._y));
                            //ped->SetID( ped->GetID() + 1);
                      }
                }
                ped->SetV(v_neu);
           }
      }//end parallel

<<<<<<< HEAD
=======

>>>>>>> d6f28f51
      // remove the pedestrians that have left the building
      for (unsigned int p = 0; p<pedsToRemove.size(); p++) {
            building->DeletePedestrian(pedsToRemove[p]);
      }
      pedsToRemove.clear();
<<<<<<< HEAD

=======
>>>>>>> d6f28f51
}

Point VelocityModel::e0(Pedestrian* ped, Room* room) const
{
      const Point target = _direction->GetTarget(room, ped);
      Point e0;
      const Point pos = ped->GetPos();
      double dist = ped->GetExitLine()->DistTo(pos);
      // check if the molified version works
      Point lastE0 = ped->GetLastE0();
      ped->SetLastE0(target-pos);

      if ( (dynamic_cast<DirectionFloorfield*>(_direction.get())) ||
           (dynamic_cast<DirectionLocalFloorfield*>(_direction.get())) ||
           (dynamic_cast<DirectionSubLocalFloorfield*>(_direction.get()))  ) {
          if (dist > 20*J_EPS_GOAL) {
               e0 = target - pos; //ped->GetV0(target);
          } else {
               e0 = lastE0;
               ped->SetLastE0(lastE0); //keep old vector (revert set operation done 9 lines above)
          }
      }
      else if (dist > J_EPS_GOAL) {
            e0 = ped->GetV0(target);
      } else {
          ped->SetSmoothTurning();
          e0 = ped->GetV0();
     }
     return e0;
}


double VelocityModel::OptimalSpeed(Pedestrian* ped, double spacing, double winkel) const
{
      double v0 = ped->GetV0Norm();
      double T = ped->GetT();
      double l = 2*ped->GetEllipse().GetBmax(); //assume peds are circles with const radius
      double speed = (spacing-l)/T;
      speed = (speed>0)?speed:0;
      speed = (speed<v0)?speed:v0;
//      (1-winkel)*speed;
     //todo use winkel
      return speed;
}

// return spacing and id of the nearest pedestrian
my_pair VelocityModel::GetSpacing(Pedestrian* ped1, Pedestrian* ped2, Point ei, int periodic) const
{
      Point distp12 = ped2->GetPos() - ped1->GetPos(); // inversed sign
      if(periodic){
            double x = ped1->GetPos()._x;
            double x_j = ped2->GetPos()._x;

            if((xRight-x) + (x_j-xLeft) <= cutoff){
                 distp12._x = distp12._x + xRight - xLeft;
            }
      }
      double Distance = distp12.Norm();
      double l = 2*ped1->GetEllipse().GetBmax();
      Point ep12;
      if (Distance >= J_EPS) {
            ep12 = distp12.Normalized();
      } else {
            //printf("ERROR: \tin VelocityModel::forcePedPed() ep12 can not be calculated!!!\n");
            Log->Write("WARNING: \tin VelocityModel::GetSPacing() ep12 can not be calculated!!!\n");
            Log->Write("\t\t Pedestrians are too near to each other (%f).", Distance);
            exit(EXIT_FAILURE);
     }

      double condition1 = ei.ScalarProduct(ep12); // < e_i , e_ij > should be positive
      double condition2 = ei.Rotate(0, 1).ScalarProduct(ep12); // theta = pi/2. condition2 should <= than l/Distance
      condition2 = (condition2>0)?condition2:-condition2; // abs

      if((condition1 >=0 ) && (condition2 <= l/Distance))
            // return a pair <dist, condition1>. Then take the smallest dist. In case of equality the biggest condition1
            return  my_pair(distp12.Norm(), ped2->GetID());
      else
            return  my_pair(FLT_MAX, ped2->GetID());
}
Point VelocityModel::ForceRepPed(Pedestrian* ped1, Pedestrian* ped2, int periodic) const
{
     Point F_rep(0.0, 0.0);
     // x- and y-coordinate of the distance between p1 and p2
     Point distp12 = ped2->GetPos() - ped1->GetPos();

     if(periodic){
            double x = ped1->GetPos()._x;
            double x_j = ped2->GetPos()._x;
            if((xRight-x) + (x_j-xLeft) <= cutoff){
                 distp12._x = distp12._x + xRight - xLeft;
            }
      }

     double Distance = distp12.Norm();
     Point ep12; // x- and y-coordinate of the normalized vector between p1 and p2
     double R_ij;
     double l = 2*ped1->GetEllipse().GetBmax();

     if (Distance >= J_EPS) {
          ep12 = distp12.Normalized();
     } else {
          //printf("ERROR: \tin VelocityModel::forcePedPed() ep12 can not be calculated!!!\n");
          Log->Write(KRED "\nWARNING: \tin VelocityModel::forcePedPed() ep12 can not be calculated!!!" RESET);
          Log->Write("\t\t Pedestrians are too near to each other (dist=%f).", Distance);
          Log->Write("\t\t Maybe the value of <a> in force_ped should be increased. Going to exit.\n");
          printf("ped1 %d  ped2 %d\n", ped1->GetID(), ped2->GetID());
          printf("ped1 at (%f, %f), ped2 at (%f, %f)\n", ped1->GetPos()._x, ped1->GetPos()._y, ped2->GetPos()._x, ped2->GetPos()._y);
          exit(EXIT_FAILURE);
     }
      Point ei = ped1->GetV().Normalized();
      if(ped1->GetV().NormSquare()<0.01){
            ei = ped1->GetV0().Normalized();
      }
      double condition1 = ei.ScalarProduct(ep12); // < e_i , e_ij > should be positive
      condition1 = (condition1>0)?condition1:0; // abs

      R_ij = - _aPed * exp((l-Distance)/_DPed);
      F_rep = ep12 * R_ij;

     return F_rep;
}//END Velocity:ForceRepPed()

Point VelocityModel::ForceRepRoom(Pedestrian* ped, SubRoom* subroom) const
{
     Point f(0., 0.);
     const Point& centroid = subroom->GetCentroid();
     bool inside = subroom->IsInSubRoom(centroid);
     //first the walls
     for(const auto & wall: subroom->GetAllWalls())
     {
           f += ForceRepWall(ped, wall, centroid, inside);
     }

     //then the obstacles
     for(const auto & obst: subroom->GetAllObstacles())
     {
          if(obst->Contains(ped->GetPos()))
          {
               Log->Write("ERROR:\t Agent [%d] is trapped in obstacle in room/subroom [%d/%d]",ped->GetID(),subroom->GetRoomID(), subroom->GetSubRoomID());
               exit(EXIT_FAILURE);
          }
          else
          for(const auto & wall: obst->GetAllWalls())
          {
                f += ForceRepWall(ped, wall, centroid, inside);
          }
     }

     // and finally the closed doors
     for(const auto & goal: subroom->GetAllTransitions())
     {
          if(! goal->IsOpen())
          {
                f +=  ForceRepWall(ped,*(static_cast<Line*>(goal)), centroid, inside);
          }
//           int uid1= goal->GetUniqueID();
//           int uid2=ped->GetExitIndex();
//           // ignore my transition consider closed doors
//           //closed doors are considered as wall
//
//           if((uid1 != uid2) || (goal->IsOpen()==false ))
//           {
//                 f +=  ForceRepWall(ped,*(static_cast<Line*>(goal)), centroid, inside);
//           }
     }

     return f;
}

Point VelocityModel::ForceRepWall(Pedestrian* ped, const Line& w, const Point& centroid, bool inside) const
{
     Point F_wrep = Point(0.0, 0.0);
     Point pt = w.ShortestPoint(ped->GetPos());

     Point dist = pt - ped->GetPos(); // x- and y-coordinate of the distance between ped and p
     const double EPS = 0.000; // molified see Koester2013
     double Distance = dist.Norm() + EPS; // distance between the centre of ped and point p
     //double vn = w.NormalComp(ped->GetV()); //normal component of the velocity on the wall
     Point e_iw; // x- and y-coordinate of the normalized vector between ped and pt
     //double K_iw;
     double l = ped->GetEllipse().GetBmax();
     double R_iw;
     double min_distance_to_wall = 0.001; // 10 cm

     if (Distance > min_distance_to_wall) {
           e_iw = dist / Distance;
     }
     else {
           Log->Write("WARNING:\t Velocity: forceRepWall() ped %d is too near to the wall (dist=%f)", ped->GetID(), Distance);
          Point new_dist = centroid - ped->GetPos();
          new_dist = new_dist/new_dist.Norm();
          printf("new distance = (%f, %f) inside=%d\n", new_dist._x, new_dist._y, inside);
          e_iw = (inside ? new_dist:new_dist*-1);
     }
     //-------------------------

     const Point& pos = ped->GetPos();
     double distGoal = ped->GetExitLine()->DistToSquare(pos);
     if(distGoal < J_EPS_GOAL*J_EPS_GOAL)
          return F_wrep;
//-------------------------
     R_iw = - _aWall * exp((l-Distance)/_DWall);
     F_wrep = e_iw * R_iw;

     return F_wrep;
}

string VelocityModel::GetDescription()
{
     string rueck;
     char tmp[CLENGTH];

     sprintf(tmp, "\t\ta: \t\tPed: %f \tWall: %f\n", _aPed, _aWall);
     rueck.append(tmp);
     sprintf(tmp, "\t\tD: \t\tPed: %f \tWall: %f\n", _DPed, _DWall);
     rueck.append(tmp);
     return rueck;
}

std::shared_ptr<DirectionStrategy> VelocityModel::GetDirection() const
{
     return _direction;
}


double VelocityModel::GetaPed() const
{
     return _aPed;
}

double VelocityModel::GetDPed() const
{
     return _DPed;
}


double VelocityModel::GetaWall() const
{
     return _aWall;
}

double VelocityModel::GetDWall() const
{
     return _DWall;
}<|MERGE_RESOLUTION|>--- conflicted
+++ resolved
@@ -278,19 +278,11 @@
            }
       }//end parallel
 
-<<<<<<< HEAD
-=======
-
->>>>>>> d6f28f51
       // remove the pedestrians that have left the building
       for (unsigned int p = 0; p<pedsToRemove.size(); p++) {
             building->DeletePedestrian(pedsToRemove[p]);
       }
       pedsToRemove.clear();
-<<<<<<< HEAD
-
-=======
->>>>>>> d6f28f51
 }
 
 Point VelocityModel::e0(Pedestrian* ped, Room* room) const
