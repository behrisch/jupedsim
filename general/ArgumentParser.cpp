/**
 * \file        ArgumentParser.cpp
 * \date        Apr 20, 2009
 * \version     v0.7
 * \copyright   <2009-2015> Forschungszentrum Jülich GmbH. All rights reserved.
 *
 * \section License
 * This file is part of JuPedSim.
 *
 * JuPedSim is free software: you can redistribute it and/or modify
 * it under the terms of the GNU Lesser General Public License as published by
 * the Free Software Foundation, either version 3 of the License, or
 * any later version.
 *
 * JuPedSim is distributed in the hope that it will be useful,
 * but WITHOUT ANY WARRANTY; without even the implied warranty of
 * MERCHANTABILITY or FITNESS FOR A PARTICULAR PURPOSE. See the
 * GNU General Public License for more details.
 *
 * You should have received a copy of the GNU Lesser General Public License
 * along with JuPedSim. If not, see <http://www.gnu.org/licenses/>.
 *
 * \section Description
 *
 *
 **/
// #ifndef _MSC_VER
// #include <getopt.h>
// #endif
#include <cstdio>
#include <cstdlib>
#include <iostream>
#include <sstream>

#ifdef _OPENMP

#include <omp.h>

#else
#define omp_get_thread_num() 0
#define omp_get_max_threads()  1
#endif

#include "../IO/OutputHandler.h"
#include "ArgumentParser.h"
#include "Macros.h"
#include "../pedestrian/AgentsParameters.h"
#include "../routing/GlobalRouter.h"
#include "../routing/QuickestPathRouter.h"
#include "../routing/CognitiveMapRouter.h"
#include "../IO/IniFileParser.h"
#include <sys/stat.h>

using namespace std;

void ArgumentParser::Usage(const std::string file)
{
     fprintf(stderr, "\n\nYou are actually using JuPedsim version %s  \n\n", JPS_VERSION);
     fprintf(stderr, "Usages: \n");
     fprintf(stderr, "     %s  <path to file>  start the simulation with the specified file.\n", file.c_str());
     fprintf(stderr, "     %s                  search and use the file ini.xml in the current directory.\n",
               file.c_str());
     fprintf(stderr, "     %s  -v/--version    display the current version.\n", file.c_str());
     fprintf(stderr, "     %s  -h/--help       display this text.\n", file.c_str());
#ifdef _JPS_AS_A_SERVICE
     fprintf(stderr, "     %s  --as-a-service -p <port nr> runs jps as a service at port <port nr>.\n", file.c_str());
#endif
     exit(EXIT_SUCCESS);
}

ArgumentParser::ArgumentParser(Configuration* config)
{
     _config = config;
//     // Default parameter values
//     //pNumberFilename = "inputfiles/persons.xml";
//     pSolver = 1;
//     _projectFile = "";
//     pTmax = 900;
//     pfps = 1.0;
//     pdt = 0.01;
//     pExitStrategy = 2;
//     pLinkedCells = false;
//     pLinkedCellSize = 2.2;
//     pV0Mu = 1.24;
//     pV0Sigma = 0.26;
//     pBmaxMu = 0.25;
//     pBmaxSigma = 0.001;
//     pBminMu = 0.2;
//     pBminSigma = 0.001;
//     pAtauMu = 0.53;
//     pAtauSigma = 0.001;
//     pAminMu = 0.18;
//     pAminSigma = 0.001;
//     pNuPed = 0.4;
//     pNuWall = 0.2;
//     pIntPWidthPed = 0.1;
//     pIntPWidthWall = 0.1;
//     pMaxFPed = 3;
//     pMaxFWall = 3;
//     pDistEffMaxPed = 2; //0.8
//     pDistEffMaxWall = 2;
//     pTauMu = 0.5;
//     pTauSigma = 0.001;
//     paPed=1;
//     pbPed=0.25;
//     pcPed=3;
//     paWall=1;
//     pbWall=0.7;
//     pDWall = 0.1;  //Tordeux2015
//     pDPed = 0.1; //Tordeux2015
//     pPeriodic = 0; // use only for Tordeux2015 with "trivial" geometries
//     pcWall=3;
//     pLog = 0;
//     pModel=MODEL_GFCM;
//     pErrorLogFile = "./Logfile.dat";
//     pNavMeshFilename = "";
//     pSeed = 0;
//     pFormat = FORMAT_XML_PLAIN;
//     pPort = -1;
//     _hostname = "localhost";
//     _embedMesh = 0;
//     _maxOpenMPThreads = omp_get_thread_num();
//     _profilingFlag = false;
//     _hpcFlag = 0;
//     _agentsParameters= std::map<int, std::shared_ptr<AgentsParameters> >();
//     _routingengine = std::shared_ptr<RoutingEngine>(new RoutingEngine());
//     _showStatistics=false;
}

bool ArgumentParser::ParseArgs(int argc, char** argv)
{
     //special case of the default configuration ini.xml
     if (argc==1) {
          Log->Write(
                    "INFO: \tTrying to load the default configuration from the file <ini.xml>");
          IniFileParser* p = new IniFileParser(_config);
          if (!p->Parse("ini.xml")) {
               Usage(argv[0]);
          }
          return true;
     }

     string argument = argv[1];
     if (argument=="-h" || argument=="--help") {
          Usage(argv[0]);
          return false;
     }
     else if (argument=="-v" || argument=="--version") {
          fprintf(stderr, "You are actually using JuPedsim version %s  \n\n", JPS_VERSION);
          return false;
     }

     // other special case where a single configuration file is submitted
     //check if inifile options are given
     if (argc==2) {
          string prefix1 = "--ini=";
          string prefix2 = "--inifile=";

          if (!argument.compare(0, prefix2.size(), prefix2)) {
               argument.erase(0, prefix2.size());
<<<<<<< HEAD
          } else if (!argument.compare(0, prefix1.size(), prefix1)) {
               argument.erase(0, prefix1.size());
          }
          return ParseIniFile(argument);
     }

     //more than one argument was supplied
     Usage(argv[0]);
     return false;
}

const std::map<int, std::shared_ptr<AgentsParameters> >& ArgumentParser::GetAgentsParameters() const
{
     return _agentsParameters;
}

bool ArgumentParser::ParseIniFile(string inifile)
{
     Log->Write("INFO: \tLoading and parsing the project file <%s>",
               inifile.c_str());
     _projectFile = inifile;

     //extract and set the project root dir
     size_t found = inifile.find_last_of("/\\");
     if (found != string::npos)
          _projectRootDir = inifile.substr(0, found) + "/";

     // cout<<inifile<<endl;
     // cout<<_projectRootDir<<endl; exit(0);
     // char *real_path = _realpath(path, NULL);
     // use real_path
     // free(real_path);

     TiXmlDocument doc(inifile);
     if (!doc.LoadFile())
     {
          Log->Write("ERROR: \t%s", doc.ErrorDesc());
          Log->Write("ERROR: \tCould not parse the project file");
          return false;
     }

     // everything is fine. proceed with parsing

     TiXmlElement* xMainNode = doc.RootElement();
     if (!xMainNode)
     {
          Log->Write("ERROR:\tRoot element does not exist");
          return false;
     }

     if (xMainNode->ValueStr() != "JuPedSim")
     {
          Log->Write("ERROR:\tRoot element value is not 'JuPedSim'.");
          return false;
     }

     //check the header version
     if (!xMainNode->Attribute("version"))
     {
          Log->Write("WARNING:\t There is no header version. I am assuming %s",
                    JPS_VERSION);
     }
     else if (std::stod(xMainNode->Attribute("version")) < std::stod(JPS_OLD_VERSION))
     {
          Log->Write("ERROR:\t Wrong header version. Only version %s is supported.", JPS_VERSION);
          return false;
     }

     //seed
     if (xMainNode->FirstChild("seed"))
     {
          TiXmlNode* seedNode = xMainNode->FirstChild("seed")->FirstChild();
          if (seedNode)
          {
               const char* seedValue = seedNode->Value();
               pSeed = atoi(seedValue);
               srand(pSeed);
               Log->Write("INFO: \tseed <%d>", pSeed);
          }
          else
          {
               pSeed = time(NULL);
               srand(pSeed);
               Log->Write("INFO: \trandom seed <%d>", pSeed);
          }
     }

     // max simulation time
     if (xMainNode->FirstChild("max_sim_time"))
     {
          const char* tmax =
                    xMainNode->FirstChildElement("max_sim_time")->FirstChild()->Value();
          //const char* unit=xMainNode->FirstChildElement("max_sim_time")->Attribute("unit");
          pTmax = atof(tmax);
          Log->Write("INFO: \tMaximal simulation time <%.2f> seconds",pTmax);
     }


     //max CPU
     if(xMainNode->FirstChild("num_threads"))
     {
          TiXmlNode* numthreads = xMainNode->FirstChild("num_threads")->FirstChild();
          if(numthreads)
          {
#ifdef _OPENMP
               omp_set_num_threads(xmltoi(numthreads->Value(),omp_get_max_threads()));
#endif
               _maxOpenMPThreads = omp_get_max_threads();
          }
     }
     Log->Write("INFO: \t Using num_threads <%d> threads", _maxOpenMPThreads);

     //logfile
     if (xMainNode->FirstChild("logfile"))
     {
          pErrorLogFile = _projectRootDir
                    + xMainNode->FirstChild("logfile")->FirstChild()->Value();
          pLog = 2;
          Log->Write("INFO: \tlogfile <" + (pErrorLogFile) + ">");
     }
     //display statistics
     if (xMainNode->FirstChild("show_statistics"))
     {
          string value = xMainNode->FirstChild("show_statistics")->FirstChild()->Value();
          if(value=="true")
               _showStatistics=true;
          Log->Write("INFO: \tShow statistics: %s",value.c_str());
     }
     //trajectories
     TiXmlNode* xTrajectories = xMainNode->FirstChild("trajectories");
     if (xTrajectories)
     {
          xMainNode->FirstChildElement("trajectories")->Attribute("fps", &pfps);

          string format =
                    xMainNode->FirstChildElement("trajectories")->Attribute(
                              "format") ?
                                        xMainNode->FirstChildElement("trajectories")->Attribute(
                                                  "format") :
                                                  "xml-plain";
          if (xMainNode->FirstChildElement("trajectories")->Attribute(
                    "embed_mesh"))
               _embedMesh =
                         string(
                                   xMainNode->FirstChildElement("trajectories")->Attribute(
                                             "embed_mesh")) == "true" ? 1 : 0;

          if (format == "xml-plain")
               pFormat = FORMAT_XML_PLAIN;
          if (format == "xml-plain" && _embedMesh == 1)
               pFormat = FORMAT_XML_PLAIN_WITH_MESH;
          if (format == "xml-bin")
               pFormat = FORMAT_XML_BIN;
          if (format == "plain")
               pFormat = FORMAT_PLAIN;
          if (format == "vtk")
               pFormat = FORMAT_VTK;

          //color mode
          string color_mode =
                              xMainNode->FirstChildElement("trajectories")->Attribute(
                                        "color_mode") ?
                                                  xMainNode->FirstChildElement("trajectories")->Attribute(
                                                            "color_mode") :
                                                           "velocity";

          if(color_mode=="velocity") Pedestrian::SetColorMode(AgentColorMode::BY_VELOCITY);
          if(color_mode=="spotlight") Pedestrian::SetColorMode(AgentColorMode::BY_SPOTLIGHT);
          if(color_mode=="group") Pedestrian::SetColorMode(AgentColorMode::BY_GROUP);
          if(color_mode=="knowledge") Pedestrian::SetColorMode(AgentColorMode::BY_KNOWLEDGE);
          if(color_mode=="router") Pedestrian::SetColorMode(AgentColorMode::BY_ROUTER);
          if(color_mode=="final_goal") Pedestrian::SetColorMode(AgentColorMode::BY_FINAL_GOAL);
          if(color_mode=="intermediate_goal") Pedestrian::SetColorMode(AgentColorMode::BY_INTERMEDIATE_GOAL);




          //a file descriptor was given
          if (xTrajectories->FirstChild("file"))
          {
               const char* tmp =
                         xTrajectories->FirstChildElement("file")->Attribute(
                                   "location");
               if (tmp)
                    pTrajectoriesFile = _projectRootDir + tmp;
               Log->Write(
                         "INFO: \toutput file  <" + string(pTrajectoriesFile) + ">");
               Log->Write("INFO: \tin format <%s> at <%f> frames per seconds",
                         format.c_str(), pfps);
          }

          if (xTrajectories->FirstChild("socket"))
          {
               const char* tmp =
                         xTrajectories->FirstChildElement("socket")->Attribute("hostname");
               if (tmp)
                    _hostname = tmp;
               xTrajectories->FirstChildElement("socket")->Attribute("port", &pPort);
               Log->Write("INFO: \tStreaming results to output [%s:%d] ",
                         _hostname.c_str(), pPort);
          }
     }

#ifdef _USE_PROTOCOL_BUFFER
     //check the simulation mode
     //trajectories
     TiXmlNode* xSimMode = xMainNode->FirstChild("hybrid_simulation");
     if (xSimMode)
     {
          int port=std::stoi(xMainNode->FirstChildElement("hybrid_simulation")->Attribute("port"));
          string server=xMainNode->FirstChildElement("hybrid_simulation")->Attribute("server");
          _hybridSimManager=std::shared_ptr<HybridSimulationManager>(new HybridSimulationManager(server,port));
          Log->Write(_hybridSimManager->ToString());
     }
#endif

     //pick up which model to use
     //get the wanted ped model id
     pModel=xmltoi(xMainNode->FirstChildElement("agents")->Attribute("operational_model_id"),-1);
     if( pModel==-1  /*|| ( (pModel!=MODEL_GFCM) && pModel!=MODEL_GOMPERTZ) */)
     {
          Log->Write("ERROR: \tmissing operational_model_id attribute in the agent section. ");
          Log->Write("ERROR: \tplease specify the model id to use");
          return false;
     }


     bool parsingModelSuccessful=false;

     for (TiXmlElement* xModel = xMainNode->FirstChild("operational_models")->FirstChildElement(
               "model"); xModel;
               xModel = xModel->NextSiblingElement("model"))
     {
          if(!xModel->Attribute("description") )
          {
               Log->Write("ERROR: \t missing attribute description in models ?");
               return false;
          }

          string modelName = string(xModel->Attribute("description"));
          int model_id  = xmltoi(xModel->Attribute("operational_model_id"),-1);

          if ((pModel == MODEL_GFCM) && (model_id==MODEL_GFCM))
          {
               if (modelName != "gcfm")
               {
                    Log->Write("ERROR: \t mismatch model ID and description. Did you mean gcfm ?");
                    return false;
               }
               if(ParseGCFMModel(xModel, xMainNode)==false)
                    return false;
               parsingModelSuccessful=true;
               //only parsing one model
               break;
          }
          else if ((pModel == MODEL_GOMPERTZ) && (model_id==MODEL_GOMPERTZ))
          {
               if (modelName != "gompertz")
               {
                    Log->Write("ERROR: \t mismatch model ID and description. Did you mean gompertz ?");
                    return false;
               }
               //only parsing one model
               if(ParseGompertzModel(xModel, xMainNode)==false)
                    return false;
               parsingModelSuccessful=true;
               break;
          } else if ((pModel == MODEL_GRADIENT) && (model_id==MODEL_GRADIENT))
          {
               if (modelName != "gradnav")
               {
                    Log->Write("ERROR: \t mismatch model ID and description. Did you mean gradnav ?");
                    return false;
               }
               //only parsing one model
               if(ParseGradientModel(xModel, xMainNode)==false)
                    return false;
               parsingModelSuccessful=true;
               break;
          }
          else if ((pModel == MODEL_VELOCITY) && (model_id == MODEL_VELOCITY))
          {
               if (modelName != "Tordeux2015")
               {
                    Log->Write("ERROR: \t mismatch model ID and description. Did you mean Tordeux2015?");
                    return false;
               }
               //only parsing one model
               if(ParseVelocityModel(xModel, xMainNode)==false)
                    return false;
               parsingModelSuccessful=true;
               break;
          }
     }

     if( parsingModelSuccessful==false)
     {
          Log->Write("ERROR: \tWrong model id [%d]. Choose 1 (GCFM) or 2 (Gompertz) or 3 (Tordeux2015)", pModel);
          Log->Write("ERROR: \tor 4 (Gradnav)");
          Log->Write("ERROR: \tPlease make sure that all models are specified in the operational_models section");
          Log->Write("ERROR: \tand make sure to use the same ID in th agent section");
          return false;
     }

     //route choice strategy
     TiXmlNode* xRouters = xMainNode->FirstChild("route_choice_models");
     TiXmlNode* xAgentDistri = xMainNode->FirstChild("agents")->FirstChild("agents_distribution");

     if(ParseRoutingStrategies(xRouters, xAgentDistri)==false)
          return false;
     Log->Write("INFO: \tParsing the project file completed");
     return true;
}

bool ArgumentParser::ParseGCFMModel(TiXmlElement* xGCFM, TiXmlElement* xMainNode)
{
     Log->Write("\nINFO:\tUsing the GCFM model");
     Log->Write("INFO:\tParsing the model parameters");

     TiXmlNode* xModelPara = xGCFM->FirstChild("model_parameters");
     if(!xModelPara){
          Log->Write("ERROR: \t !!!! Changes in the operational model section !!!");
          Log->Write("ERROR: \t !!!! The new version is in inputfiles/ship_msw/ini_ship2.xml !!!");
          return false;
     }

     // For convenience. This moved to the header as it is not model specific
     if (xModelPara->FirstChild("tmax"))
     {
          Log->Write(
                    "ERROR: \tthe maximal simulation time section moved to the header!!!");
          Log->Write("ERROR: \t\t <max_sim_time> </max_sim_time>\n");
          return false;
     }

     //solver
     if(ParseNodeToSolver(*xModelPara)==false)
          return false;

     //stepsize
     if(ParseStepSize(*xModelPara)==false)
          return false;

     //exit crossing strategy
     if(ParseStrategyNodeToObject(*xModelPara)==false)
          return false;

     //linked-cells
     if(ParseLinkedCells(*xModelPara)==false)
          return false;

     //force_ped
     if (xModelPara->FirstChild("force_ped"))
     {
          string nu = xModelPara->FirstChildElement("force_ped")->Attribute("nu");
          string dist_max = xModelPara->FirstChildElement("force_ped")->Attribute(
                    "dist_max");
          string disteff_max =
                    xModelPara->FirstChildElement("force_ped")->Attribute(
                              "disteff_max"); // @todo: rename disteff_max to force_max
          string interpolation_width =
                    xModelPara->FirstChildElement("force_ped")->Attribute(
                              "interpolation_width");

          pMaxFPed = atof(dist_max.c_str());
          pNuPed = atof(nu.c_str());
          pDistEffMaxPed = atof(disteff_max.c_str());
          pIntPWidthPed = atof(interpolation_width.c_str());
          Log->Write(
                    "INFO: \tfrep_ped mu=" + nu + ", dist_max=" + dist_max
                    + ", disteff_max=" + disteff_max
                    + ", interpolation_width=" + interpolation_width);
     }

     //force_wall
     if (xModelPara->FirstChild("force_wall"))
     {
          string nu = xModelPara->FirstChildElement("force_wall")->Attribute("nu");
          string dist_max = xModelPara->FirstChildElement("force_wall")->Attribute(
                    "dist_max");
          string disteff_max =
                    xModelPara->FirstChildElement("force_wall")->Attribute(
                              "disteff_max");
          string interpolation_width =
                    xModelPara->FirstChildElement("force_wall")->Attribute(
                              "interpolation_width");
          pMaxFWall = atof(dist_max.c_str());
          pNuWall = atof(nu.c_str());
          pDistEffMaxWall = atof(disteff_max.c_str());
          pIntPWidthWall = atof(interpolation_width.c_str());
          Log->Write(
                    "INFO: \tfrep_wall mu=" + nu + ", dist_max=" + dist_max
                    + ", disteff_max=" + disteff_max
                    + ", interpolation_width=" + interpolation_width);
     }

     //Parsing the agent parameters
     TiXmlNode* xAgentDistri = xMainNode->FirstChild("agents")->FirstChild("agents_distribution");
     ParseAgentParameters(xGCFM, xAgentDistri);
     p_op_model = std::shared_ptr<OperationalModel>(new GCFMModel(p_exit_strategy.get(), this->GetNuPed(),
               this->GetNuWall(), this->GetDistEffMaxPed(),
               this->GetDistEffMaxWall(), this->GetIntPWidthPed(),
               this->GetIntPWidthWall(), this->GetMaxFPed(),
               this->GetMaxFWall()));

     return true;
}


bool ArgumentParser::ParseGompertzModel(TiXmlElement* xGompertz, TiXmlElement* xMainNode)
{
     //parsing the model parameters
     Log->Write("\nINFO:\tUsing the Gompertz model");

     Log->Write("INFO:\tParsing the model parameters");

     TiXmlNode* xModelPara = xGompertz->FirstChild("model_parameters");
     if(!xModelPara){
          Log->Write("ERROR: \t !!!! Changes in the operational model section !!!");
          Log->Write("ERROR: \t !!!! The new version is in inputfiles/ship_msw/ini_ship3.xml !!!");
          return false;
     }

     // For convenience. This moved to the header as it is not model specific
     if (xModelPara->FirstChild("tmax"))
     {
          Log->Write("ERROR: \tthe maximal simulation time section moved to the header!!!");
          Log->Write("ERROR: \t\t <max_sim_time> </max_sim_time>\n");
          return false;
     }

     //solver
     if(ParseNodeToSolver(*xModelPara)==false)
          return false;

     //stepsize
     if(ParseStepSize(*xModelPara)==false)
          return false;

     //exit crossing strategy
     if(ParseStrategyNodeToObject(*xModelPara)==false)
          return false;

     //linked-cells
     if(ParseLinkedCells(*xModelPara)==false)
          return false;

     //force_ped
     if (xModelPara->FirstChild("force_ped"))
     {
          string nu = xModelPara->FirstChildElement("force_ped")->Attribute("nu");
          pNuPed = atof(nu.c_str());

          if (!xModelPara->FirstChildElement("force_ped")->Attribute("a"))
               paPed = 1.0; // default value
          else
          {
               string a = xModelPara->FirstChildElement("force_ped")->Attribute("a");
               paPed = atof(a.c_str());
          }
          if (!xModelPara->FirstChildElement("force_ped")->Attribute("b"))
               pbPed = 0.25; // default value
          else
          {
               string b = xModelPara->FirstChildElement("force_ped")->Attribute("b");
               pbPed = atof(b.c_str());
          }
          if (!xModelPara->FirstChildElement("force_ped")->Attribute("c"))
               pcPed = 3.0; // default value
          else
          {
               string c = xModelPara->FirstChildElement("force_ped")->Attribute("c");
               pcPed = atof(c.c_str());
          }
          Log->Write("INFO: \tfrep_ped mu=%s, a=%0.2f, b=%0.2f c=%0.2f",nu.c_str(),paPed,pbPed,pcPed);
     }
     //force_wall
     if (xModelPara->FirstChild("force_wall"))
     {
          string nu = xModelPara->FirstChildElement("force_wall")->Attribute("nu");
          pNuWall = atof(nu.c_str());
          if (!xModelPara->FirstChildElement("force_wall")->Attribute("a"))
               paWall = 1.0; // default value
          else
          {
               string a = xModelPara->FirstChildElement("force_wall")->Attribute("a");
               paWall = atof(a.c_str());
          }
          if (!xModelPara->FirstChildElement("force_wall")->Attribute("b"))
               pbWall = 0.7; // default value
          else
          {
               string b = xModelPara->FirstChildElement("force_wall")->Attribute("b");
               pbWall = atof(b.c_str());
          }
          if (!xModelPara->FirstChildElement("force_wall")->Attribute("c"))
               pcWall = 3.0; // default value
          else
          {
               string c = xModelPara->FirstChildElement("force_wall")->Attribute("c");
               pcWall = atof(c.c_str());
          }

          Log->Write("INFO: \tfrep_wall mu=%s, a=%0.2f, b=%0.2f c=%0.2f",nu.c_str(),paWall,pbWall,pcWall);
     }

     //Parsing the agent parameters
     TiXmlNode* xAgentDistri = xMainNode->FirstChild("agents")->FirstChild("agents_distribution");
     ParseAgentParameters(xGompertz, xAgentDistri);
     p_op_model = std::shared_ptr<OperationalModel>(new GompertzModel(p_exit_strategy.get(), this->GetNuPed(),
               this->GetaPed(), this->GetbPed(), this->GetcPed(),
               this->GetNuWall(), this->GetaWall(), this->GetbWall(),
               this->GetcWall()));

     return true;
}

bool ArgumentParser::ParseGradientModel(TiXmlElement* xGradient, TiXmlElement* xMainNode)
{
//parsing the model parameters
     Log->Write("\nINFO:\tUsing the Gradient model");

     Log->Write("INFO:\tParsing the model parameters");

     TiXmlNode* xModelPara = xGradient->FirstChild("model_parameters");

     if(!xModelPara){
          Log->Write("ERROR: \t !!!! Changes in the operational model section !!!");
          Log->Write("ERROR: \t !!!! The new version is in inputfiles/ship_msw/ini_ship3.xml !!!");
          return false;
     }

     // For convenience. This moved to the header as it is not model specific
     if (xModelPara->FirstChild("tmax"))
     {
          Log->Write("ERROR: \tthe maximal simulation time section moved to the header!!!");
          Log->Write("ERROR: \t\t <max_sim_time> </max_sim_time>\n");
          return false;
     }

     //solver
     if(ParseNodeToSolver(*xModelPara)==false)
          return false;

     //stepsize
     if(ParseStepSize(*xModelPara)==false)
          return false;

     //exit crossing strategy
     if(ParseStrategyNodeToObject(*xModelPara)==false)
          return false;

     //floorfield
     if(xModelPara->FirstChild("floorfield"))
     {
          if (!xModelPara->FirstChildElement("floorfield")->Attribute("delta_h"))
               pDeltaH = 0.0625; // default value
          else
          {
               string delta_h = xModelPara->FirstChildElement("floorfield")->Attribute("delta_h");
               pDeltaH = atof(delta_h.c_str());
          }

          if (!xModelPara->FirstChildElement("floorfield")->Attribute("wall_avoid_distance"))
               pWallAvoidDistance = .8; // default value
          else
          {
               string wall_avoid_distance = xModelPara->FirstChildElement("floorfield")->Attribute("wall_avoid_distance");
               pWallAvoidDistance = atof(wall_avoid_distance.c_str());
          }

          if (!xModelPara->FirstChildElement("floorfield")->Attribute("use_wall_avoidance"))
               pUseWallAvoidance = true; // default value
          else
          {
               string use_wall_avoidance = xModelPara->FirstChildElement("floorfield")->Attribute("use_wall_avoidance");
               if (use_wall_avoidance == "false")
                    pUseWallAvoidance = false;
               else
                    pUseWallAvoidance = true;
          }
          Log->Write("INFO: \tfloorfield <delta h=%0.4f, wall avoid distance=%0.2f>", pDeltaH, pWallAvoidDistance);
          Log->Write("INFO: \tfloorfield <use wall avoidance=%s>", pUseWallAvoidance ? "true" : "false");
     }

     //linked-cells
     if(ParseLinkedCells(*xModelPara)==false)
          return false;


     //force_ped
     if (xModelPara->FirstChild("force_ped"))
     {
          string nu = xModelPara->FirstChildElement("force_ped")->Attribute("nu");
          pNuPed = atof(nu.c_str());

          if (!xModelPara->FirstChildElement("force_ped")->Attribute("a"))
               paPed = 1.0; // default value
          else
          {
               string a = xModelPara->FirstChildElement("force_ped")->Attribute("a");
               paPed = atof(a.c_str());
          }

          if (!xModelPara->FirstChildElement("force_ped")->Attribute("b"))
               pbPed = 0.25; // default value
          else
          {
               string b = xModelPara->FirstChildElement("force_ped")->Attribute("b");
               pbPed = atof(b.c_str());
          }
          if (!xModelPara->FirstChildElement("force_ped")->Attribute("c"))
               pcPed = 3.0; // default value
          else
          {
               string c = xModelPara->FirstChildElement("force_ped")->Attribute("c");
               pcPed = atof(c.c_str());
          }
          Log->Write("INFO: \tfrep_ped mu=%s, a=%0.2f, b=%0.2f c=%0.2f",nu.c_str(),paPed,pbPed,pcPed);
     }
     //force_wall
     if (xModelPara->FirstChild("force_wall"))
     {
          string nu = xModelPara->FirstChildElement("force_wall")->Attribute("nu");
          pNuWall = atof(nu.c_str());

          if (!xModelPara->FirstChildElement("force_wall")->Attribute("a"))
               paWall = 1.0; // default value
          else
          {
               string a = xModelPara->FirstChildElement("force_wall")->Attribute("a");
               paWall = atof(a.c_str());
          }

          if (!xModelPara->FirstChildElement("force_wall")->Attribute("b"))
               pbWall = 0.7; // default value
          else
          {
               string b = xModelPara->FirstChildElement("force_wall")->Attribute("b");
               pbWall = atof(b.c_str());
          }
          if (!xModelPara->FirstChildElement("force_wall")->Attribute("c"))
               pcWall = 3.0; // default value
          else
          {
               string c = xModelPara->FirstChildElement("force_wall")->Attribute("c");
               pcWall = atof(c.c_str());
          }
          Log->Write("INFO: \tfrep_wall mu=%s, a=%0.2f, b=%0.2f c=%0.2f",nu.c_str(),paWall,pbWall,pcWall);
     }
     //anti_clipping
     if (xModelPara->FirstChild("anti_clipping"))
     {
        if (!xModelPara->FirstChildElement("anti_clipping")->Attribute("slow_down_distance"))
            pSlowDownDistance = .2; //default value
        else {
            string slow_down_distance = xModelPara->FirstChildElement("anti_clipping")->Attribute("slow_down_distance");
            pSlowDownDistance = atof(slow_down_distance.c_str());
        }
        Log->Write("INFO: \tAnti Clipping: SlowDown Distance=%0.2f",pSlowDownDistance);
     }

     //Parsing the agent parameters
     TiXmlNode* xAgentDistri = xMainNode->FirstChild("agents")->FirstChild("agents_distribution");
     ParseAgentParameters(xGradient, xAgentDistri);
     p_op_model = std::shared_ptr<OperationalModel>(new GradientModel(p_exit_strategy.get(), this->GetNuPed(),
               this->GetaPed(), this->GetbPed(), this->GetcPed(),
               this->GetNuWall(), this->GetaWall(), this->GetbWall(),
               this->GetcWall(),
               this->pDeltaH, this->pWallAvoidDistance, this->pUseWallAvoidance,
               this->pSlowDownDistance));

     return true;
}

bool ArgumentParser::ParseVelocityModel(TiXmlElement* xVelocity, TiXmlElement* xMainNode)
{
     //parsing the model parameters
     Log->Write("\nINFO:\tUsing Tordeux2015 model");
     Log->Write("INFO:\tParsing the model parameters");

     TiXmlNode* xModelPara = xVelocity->FirstChild("model_parameters");

     if(!xModelPara){
          Log->Write("ERROR: \t !!!! Changes in the operational model section !!!");
          Log->Write("ERROR: \t !!!! The new version is in inputfiles/ship_msw/ini_ship3.xml !!!");
          return false;
     }

     // For convenience. This moved to the header as it is not model specific
     if (xModelPara->FirstChild("tmax"))
     {
          Log->Write("ERROR: \tthe maximal simulation time section moved to the header!!!");
          Log->Write("ERROR: \t\t <max_sim_time> </max_sim_time>\n");
          return false;
     }

     //solver
     if(ParseNodeToSolver(*xModelPara)==false)
          return false;

     //stepsize
     if(ParseStepSize(*xModelPara)==false)
          return false;

     //exit crossing strategy
     if(ParseStrategyNodeToObject(*xModelPara)==false)
          return false;

     //linked-cells
     if(ParseLinkedCells(*xModelPara)==false)
          return false;

     //periodic
     if(ParsePeriodic(*xModelPara)==false)
          return false;    

     //force_ped
     if (xModelPara->FirstChild("force_ped"))
     {

          if (!xModelPara->FirstChildElement("force_ped")->Attribute("a"))
               paPed = 1.0; // default value
          else
          {
               string a = xModelPara->FirstChildElement("force_ped")->Attribute("a");
               paPed = atof(a.c_str());
          }

          if (!xModelPara->FirstChildElement("force_ped")->Attribute("D"))
               pDPed = 0.1; // default value in [m]
          else
          {
               string D = xModelPara->FirstChildElement("force_ped")->Attribute("D");
               pDPed = atof(D.c_str());
          }
          Log->Write("INFO: \tfrep_ped a=%0.2f, D=%0.2f", paPed, pDPed);

     }
     //force_wall
     if (xModelPara->FirstChild("force_wall"))
     {

          if (!xModelPara->FirstChildElement("force_wall")->Attribute("a"))
               paWall = 1.0; // default value
          else
          {
               string a = xModelPara->FirstChildElement("force_wall")->Attribute("a");
               paWall = atof(a.c_str());
          }

          if (!xModelPara->FirstChildElement("force_wall")->Attribute("D"))
               pDWall = 0.1; // default value in [m]
          else
          {
               string D = xModelPara->FirstChildElement("force_wall")->Attribute("D");
               pDWall = atof(D.c_str());
          }
          Log->Write("INFO: \tfrep_wall a=%0.2f, D=%0.2f", paWall, pDWall);
     }

     //Parsing the agent parameters
     TiXmlNode* xAgentDistri = xMainNode->FirstChild("agents")->FirstChild("agents_distribution");
     ParseAgentParameters(xVelocity, xAgentDistri);
     p_op_model = std::shared_ptr<OperationalModel>(new VelocityModel(p_exit_strategy.get(),
               this->GetaPed(), this->GetDPed(),
               this->GetaWall(), this->GetDWall()
               ));

     return true;
}

void ArgumentParser::ParseAgentParameters(TiXmlElement* operativModel, TiXmlNode *agentsDistri)
{
     //Parsing the agent parameters
     Log->Write("\nINFO:\tParsing agents  parameters");
     //first get list of actually used router
     std::vector<int> usedAgentParams;
     usedAgentParams.clear();
     for (TiXmlElement* e = agentsDistri->FirstChildElement("group"); e;
          e = e->NextSiblingElement("group")) {
          int agentsParams = -1;
          if (e->Attribute("agent_parameter_id")) {
               agentsParams = atoi(e->Attribute("agent_parameter_id"));
               if(std::find(usedAgentParams.begin(), usedAgentParams.end(), agentsParams) == usedAgentParams.end()) {
                    usedAgentParams.emplace_back(agentsParams);
               }
          }
     }
     for(TiXmlElement* xAgentPara = operativModel->FirstChildElement("agent_parameters"); xAgentPara;
               xAgentPara = xAgentPara->NextSiblingElement("agent_parameters")) {

          //get the group ID
          int para_id= xmltoi(xAgentPara->Attribute("agent_parameter_id"),-1);
          if (std::find(usedAgentParams.begin(), usedAgentParams.end(), para_id) != usedAgentParams.end() ) {
               Log->Write("INFO: \tParsing the group parameter id [%d]", para_id);

               auto agentParameters = std::shared_ptr<AgentsParameters>(new AgentsParameters(para_id, pSeed));
               _agentsParameters[para_id] = agentParameters;

               //desired speed
               if (xAgentPara->FirstChild("v0")) {
                    double mu = xmltof(xAgentPara->FirstChildElement("v0")->Attribute("mu"), pV0Mu);
                    double sigma = xmltof(xAgentPara->FirstChildElement("v0")->Attribute("sigma"), pV0Sigma);
                    agentParameters->InitV0(mu, sigma);
                    agentParameters->InitV0DownStairs(mu, sigma);
                    agentParameters->InitV0UpStairs(mu, sigma);
                    Log->Write("INFO: \tdesired speed mu=%f , sigma=%f", mu, sigma);
               }

               if (xAgentPara->FirstChild("v0_upstairs")) {
                    double mu = xmltof(xAgentPara->FirstChildElement("v0_upstairs")->Attribute("mu"), pV0Mu);
                    double sigma = xmltof(xAgentPara->FirstChildElement("v0_upstairs")->Attribute("sigma"), pV0Sigma);
                    agentParameters->InitV0UpStairs(mu, sigma);
                    Log->Write("INFO: \tdesired speed upstairs mu=%f , sigma=%f", mu, sigma);
               }

               if (xAgentPara->FirstChild("v0_downstairs")) {
                    double mu = xmltof(xAgentPara->FirstChildElement("v0_downstairs")->Attribute("mu"), pV0Mu);
                    double sigma = xmltof(xAgentPara->FirstChildElement("v0_downstairs")->Attribute("sigma"), pV0Sigma);
                    agentParameters->InitV0DownStairs(mu, sigma);
                    Log->Write("INFO: \tdesired speed downstairs mu=%f , sigma=%f", mu, sigma);
               }//------------------------------------------------------------------------
               if (xAgentPara->FirstChild("escalator_upstairs")) {
                    double mu = xmltof(xAgentPara->FirstChildElement("escalator_upstairs")->Attribute("mu"), pV0Mu);
                    double sigma = xmltof(xAgentPara->FirstChildElement("escalator_upstairs")->Attribute("sigma"),
                                          pV0Sigma);
                    agentParameters->InitEscalatorUpStairs(mu, sigma);
                    Log->Write("INFO: \tspeed of escalator upstairs mu=%f , sigma=%f", mu, sigma);
               }
               if (xAgentPara->FirstChild("escalator_downstairs")) {
                    double mu = xmltof(xAgentPara->FirstChildElement("escalator_downstairs")->Attribute("mu"), pV0Mu);
                    double sigma = xmltof(xAgentPara->FirstChildElement("escalator_downstairs")->Attribute("sigma"),
                                          pV0Sigma);
                    agentParameters->InitEscalatorDownStairs(mu, sigma);
                    Log->Write("INFO: \tspeed of escalator downstairs mu=%f , sigma=%f", mu, sigma);
               }
               if (xAgentPara->FirstChild("v0_idle_escalator_upstairs")) {
                    double mu = xmltof(xAgentPara->FirstChildElement("v0_idle_escalator_upstairs")->Attribute("mu"),
                                       pV0Mu);
                    double sigma = xmltof(
                            xAgentPara->FirstChildElement("v0_idle_escalator_upstairs")->Attribute("sigma"), pV0Sigma);
                    agentParameters->InitV0IdleEscalatorUpStairs(mu, sigma);
                    Log->Write("INFO: \tdesired speed idle escalator upstairs mu=%f , sigma=%f", mu, sigma);
               }
               if (xAgentPara->FirstChild("v0_idle_escalator_downstairs")) {
                    double mu = xmltof(xAgentPara->FirstChildElement("v0_idle_escalator_downstairs")->Attribute("mu"),
                                       pV0Mu);
                    double sigma = xmltof(
                            xAgentPara->FirstChildElement("v0_idle_escalator_downstairs")->Attribute("sigma"),
                            pV0Sigma);
                    agentParameters->InitV0IdleEscalatorDownStairs(mu, sigma);
                    Log->Write("INFO: \tdesired speed idle escalator downstairs mu=%f , sigma=%f", mu, sigma);
               }
               //------------------------------------------------------------------------

               //bmax
               if (xAgentPara->FirstChild("bmax")) {
                    double mu = xmltof(xAgentPara->FirstChildElement("bmax")->Attribute("mu"), pBmaxMu);
                    double sigma = xmltof(xAgentPara->FirstChildElement("bmax")->Attribute("sigma"), pBmaxSigma);
                    agentParameters->InitBmax(mu, sigma);
                    Log->Write("INFO: \tBmax mu=%f , sigma=%f", mu, sigma);
               }

               //bmin
               if (xAgentPara->FirstChild("bmin")) {
                    double mu = xmltof(xAgentPara->FirstChildElement("bmin")->Attribute("mu"), pBminMu);
                    double sigma = xmltof(xAgentPara->FirstChildElement("bmin")->Attribute("sigma"), pBminSigma);
                    agentParameters->InitBmin(mu, sigma);
                    Log->Write("INFO: \tBmin mu=%f , sigma=%f", mu, sigma);
               }

               //amin
               if (xAgentPara->FirstChild("amin")) {
                    double mu = xmltof(xAgentPara->FirstChildElement("amin")->Attribute("mu"), pAminMu);
                    double sigma = xmltof(xAgentPara->FirstChildElement("amin")->Attribute("sigma"), pAminSigma);
                    agentParameters->InitAmin(mu, sigma);
                    Log->Write("INFO: \tAmin mu=%f , sigma=%f", mu, sigma);
               }
               //tau
               if (xAgentPara->FirstChild("tau")) {
                    double mu = xmltof(xAgentPara->FirstChildElement("tau")->Attribute("mu"), pTauMu);
                    double sigma = xmltof(xAgentPara->FirstChildElement("tau")->Attribute("sigma"), pTauSigma);
                    agentParameters->InitTau(mu, sigma);
                    Log->Write("INFO: \tTau mu=%f , sigma=%f", mu, sigma);
               }
               //atau
               if (xAgentPara->FirstChild("atau")) {
                    double mu = xmltof(xAgentPara->FirstChildElement("atau")->Attribute("mu"), pAtauMu);
                    double sigma = xmltof(xAgentPara->FirstChildElement("atau")->Attribute("sigma"), pAtauSigma);
                    agentParameters->InitAtau(mu, sigma);
                    Log->Write("INFO: \tAtau mu=%f , sigma=%f", mu, sigma);
               }
               // T
               if (xAgentPara->FirstChild("T")) {
                    double mu = xmltof(xAgentPara->FirstChildElement("T")->Attribute("mu"), pAtauMu);
                    double sigma = xmltof(xAgentPara->FirstChildElement("T")->Attribute("sigma"), pAtauSigma);
                    agentParameters->InitT(mu, sigma);
                    Log->Write("INFO: \tT mu=%f , sigma=%f", mu, sigma);
               }

               if (pModel == 2) { // Gompertz
                    double beta_c = 1; /// @todo quick and dirty
                    double max_Ea = agentParameters->GetAmin() + agentParameters->GetAtau() * agentParameters->GetV0();
                    double max_Eb = 0.5 * (agentParameters->GetBmin() +
                                           0.49); /// @todo hard-coded value should be the same as in pedestrians GetEB
                    double max_Ea_Eb = (max_Ea > max_Eb) ? max_Ea : max_Eb;
                    pDistEffMaxPed = 2 * beta_c * max_Ea_Eb;
                    pDistEffMaxWall = pDistEffMaxPed;
               }

               if (pModel == 4) { //  Gompertz @todo: ar.graf
                    double beta_c = 2; /// @todo quick and dirty
                    double max_Ea = agentParameters->GetAmin() + agentParameters->GetAtau() * agentParameters->GetV0();
                    double max_Eb = 0.5 * (agentParameters->GetBmin() +
                                           0.49); /// @todo hard-coded value should be the same as in pedestrians GetEB
                    double max_Ea_Eb = (max_Ea > max_Eb) ? max_Ea : max_Eb;
                    pDistEffMaxPed = 2 * beta_c * max_Ea_Eb;
                    pDistEffMaxWall = pDistEffMaxPed;
               }

               if (pModel == 3) { // Tordeux2015
                    double max_Eb = 2 * agentParameters->GetBmax();
                    pDistEffMaxPed = max_Eb + agentParameters->GetT() * agentParameters->GetV0();

                    pDistEffMaxWall = pDistEffMaxPed;
               }
          }
     }
}

bool ArgumentParser::ParseRoutingStrategies(TiXmlNode *routingNode, TiXmlNode *agentsDistri)
{
     if (!routingNode)
     {
          Log->Write("ERROR: \t route_choice_models section is missing");
          return false;
     }
     if (!agentsDistri)
     {
          Log->Write("ERROR: \t Agent Distribution section is missing");
          return false;
     }
     //first get list of actually used router
     std::vector<int> usedRouter;
     usedRouter.clear();
     bool hasSpecificGoals = false;
     for (TiXmlElement* e = agentsDistri->FirstChildElement("group"); e;
               e = e->NextSiblingElement("group")) {
          int router = -1;
          if (e->Attribute("router_id")) {
               router = atoi(e->Attribute("router_id"));
               if(std::find(usedRouter.begin(), usedRouter.end(), router) == usedRouter.end()) {
                    usedRouter.emplace_back(router);
               }
          }
          int goal = -1;
          if (e->Attribute("goal_id")) {
               goal = atoi(e->Attribute("goal_id"));
               if (goal != -1) {
                    hasSpecificGoals = true;
               }
          }
     }
     for (TiXmlElement* e = routingNode->FirstChildElement("router"); e;
               e = e->NextSiblingElement("router")) {

          string strategy = e->Attribute("description");
          int id = atoi(e->Attribute("router_id"));

          if ((strategy == "local_shortest") &&
                    (std::find(usedRouter.begin(), usedRouter.end(), id) != usedRouter.end()) ) {
               pRoutingStrategies.push_back(make_pair(id, ROUTING_LOCAL_SHORTEST));
               Router *r = new GlobalRouter(id, ROUTING_LOCAL_SHORTEST);
               _routingengine->AddRouter(r);
          }
          else if ((strategy == "global_shortest") &&
                    (std::find(usedRouter.begin(), usedRouter.end(), id) != usedRouter.end()) ) {
               pRoutingStrategies.push_back(make_pair(id, ROUTING_GLOBAL_SHORTEST));
               Router *r = new GlobalRouter(id, ROUTING_GLOBAL_SHORTEST);
               _routingengine->AddRouter(r);
          }
          else if ((strategy == "quickest")  &&
                    (std::find(usedRouter.begin(), usedRouter.end(), id) != usedRouter.end()) ) {
               pRoutingStrategies.push_back(make_pair(id, ROUTING_QUICKEST));
               Router *r = new QuickestPathRouter(id, ROUTING_QUICKEST);
               _routingengine->AddRouter(r);
          }
          else if ((strategy == "nav_mesh") &&
                    (std::find(usedRouter.begin(), usedRouter.end(), id) != usedRouter.end()) ) {
               pRoutingStrategies.push_back(make_pair(id, ROUTING_NAV_MESH));
               Router *r = new MeshRouter(id, ROUTING_NAV_MESH);
               _routingengine->AddRouter(r);
          }
          else if ((strategy == "dummy") &&
                    (std::find(usedRouter.begin(), usedRouter.end(), id) != usedRouter.end()) ) {
               pRoutingStrategies.push_back(make_pair(id, ROUTING_DUMMY));
               Router *r = new DummyRouter(id, ROUTING_DUMMY);
               _routingengine->AddRouter(r);
          }
          else if ((strategy == "global_safest") &&
                    (std::find(usedRouter.begin(), usedRouter.end(), id) != usedRouter.end()) ) {
               pRoutingStrategies.push_back(make_pair(id, ROUTING_SAFEST));
               Router *r = new SafestPathRouter(id, ROUTING_SAFEST);
               _routingengine->AddRouter(r);
          }
          else if ((strategy == "cognitive_map") &&
                    (std::find(usedRouter.begin(), usedRouter.end(), id) != usedRouter.end()) ) {
               pRoutingStrategies.push_back(make_pair(id, ROUTING_COGNITIVEMAP));
               Router *r = new CognitiveMapRouter(id, ROUTING_COGNITIVEMAP);
               _routingengine->AddRouter(r);

               Log->Write("\nINFO: \tUsing CognitiveMapRouter");
               ///Parsing additional options
               if (!ParseCogMapOpts(e))
                    return false;
          }
          else if ((strategy == "ff_global_shortest") &&
                    (std::find(usedRouter.begin(), usedRouter.end(), id) != usedRouter.end()) ) {
               pRoutingStrategies.push_back(make_pair(id, ROUTING_FF_GLOBAL_SHORTEST));
               Router *r = new FFRouter(id, ROUTING_FF_GLOBAL_SHORTEST, hasSpecificGoals);
               _routingengine->AddRouter(r);
               Log->Write("\nINFO: \tUsing FF Global Shortest Router");
               ///Parsing additional options
               if (!ParseFfRouterOps(e)) {
                    return false;
=======
          }
          else if (!argument.compare(0, prefix1.size(), prefix1)) {
               argument.erase(0, prefix1.size());
          }
          IniFileParser* p = new IniFileParser(_config);
          return p->Parse(argument);
     }

#ifdef _JPS_AS_A_SERVICE //TODO try to avoid macros!
     if (argc==4 || argc==6) {

          string argument1 = argv[1];
          if (argument1=="--as-a-service") { //runs jps as a service
               string argument2 = argv[2];
               if (argument2=="-p") { //port
                    string argument3 = argv[3];  //port number at which jps is listening
                    int port = std::atoi(argument3.c_str());
                    _config->SetRunAsService(true);
                    _config->SetServicePort(port);
                    if (argc==6) {
                         string argument4 = argv[4];
                         string argument5 = argv[5];
                         if (argument4=="--dump-scenario") {
                              struct stat sb;
                              if (stat(argument5.c_str(), &sb)==0 && S_ISDIR(sb.st_mode)) {
                                   if (*(argument5.end()-1)!='/') {
                                        argument5.append("/");
                                   }
                                   _config->SetProjectRootDir(argument5);
                                   _config->SetGeometryFile("geo.xml");
                                   _config->SetProjectFile("ini.xml");
                                   _config->SetTrjectoriesFile(_config->GetProjectRootDir()+"tra.xml");
                                   _config->SetFileFormat(FileFormat::FORMAT_XML_PLAIN);
                                   _config->SetFps(25);
                                   _config->SetDumpScenario(true);
                                   return true;
                              }
                              else {
                                   std::cerr << "unable to write to: " << argument5 << std::endl;
                                   return false;
                              }
                         }
                    }
                    else {
                         return true;
                    }
>>>>>>> 81a12dde
               }

          }
     }
#endif

     //more than one argument was supplied
     Usage(argv[0]);
     return false;
}


//shared_ptr<OperationalModel> ArgumentParser::GetModel() const {
//    return p_op_model;
//}
//
//const FileFormat &ArgumentParser::GetFileFormat() const {
//    return pFormat;
//}
//
//const string &ArgumentParser::GetHostname() const {
//    return _hostname;
//}
//
//void ArgumentParser::SetHostname(const string &hostname) {
//    _hostname = hostname;
//}
//
//int ArgumentParser::GetPort() const {
//    return pPort;
//}
//
//void ArgumentParser::SetPort(int port) {
//    pPort = port;
//}
//
//int ArgumentParser::GetSolver() const {
//    return pSolver;
//}
//
//double ArgumentParser::GetTmax() const {
//    return pTmax;
//}
//
//double ArgumentParser::Getdt() const {
//    return pdt;
//}
//
//int ArgumentParser::IsPeriodic() const {
//    return pPeriodic;
//}
//
//double ArgumentParser::Getfps() const {
//    return pfps;
//}
//
//const string &ArgumentParser::GetProjectFile() const {
//    return _projectFile;
//}
//
///// @deprecated
//const string &ArgumentParser::GetNavigationMesh() const {
//    return pNavMeshFilename;
//}
//
//std::shared_ptr<DirectionStrategy> ArgumentParser::GetExitStrategy() const {
//    return p_exit_strategy;
//}
//
//bool ArgumentParser::GetLinkedCells() const {
//    return pLinkedCells;
//}
//
//std::shared_ptr<RoutingEngine> ArgumentParser::GetRoutingEngine() const {
//    return _routingengine;
//}
//
//vector<pair<int, RoutingStrategy> > ArgumentParser::GetRoutingStrategy() const {
//    return pRoutingStrategies;
//}
//
//#ifdef _HYBRID_SIMULATION
//
//std::shared_ptr<HybridSimulationManager> ArgumentParser::GetHybridSimManager() const {
//    return _hybridSimManager;
//}
//
//#endif
//
//double ArgumentParser::GetV0Mu() const {
//    return pV0Mu;
//}
//
//double ArgumentParser::GetV0Sigma() const {
//    return pV0Sigma;
//}
//
//double ArgumentParser::GetBmaxMu() const {
//    return pBmaxMu;
//}
//
//double ArgumentParser::GetBmaxSigma() const {
//    return pBmaxSigma;
//}
//
//double ArgumentParser::GetBminMu() const {
//    return pBminMu;
//}
//
//double ArgumentParser::GetBminSigma() const {
//    return pBminSigma;
//}
//
//double ArgumentParser::GetAtauMu() const {
//    return pAtauMu;
//}
//
//double ArgumentParser::GetAtauSigma() const {
//    return pAtauSigma;
//}
//
//double ArgumentParser::GetAminMu() const {
//    return pAminMu;
//}
//
//double ArgumentParser::GetAminSigma() const {
//    return pAminSigma;
//}
//
//double ArgumentParser::GetNuPed() const {
//    return pNuPed;
//}
//
//double ArgumentParser::GetaPed() const {
//    return paPed;
//}
//
//double ArgumentParser::GetbPed() const {
//    return pbPed;
//}
//
//double ArgumentParser::GetcPed() const {
//    return pcPed;
//}
//
//double ArgumentParser::GetNuWall() const {
//    return pNuWall;
//}
//
//double ArgumentParser::GetaWall() const {
//    return paWall;
//}
//
//double ArgumentParser::GetbWall() const {
//    return pbWall;
//}
//
//double ArgumentParser::GetDWall() const {
//    return pDWall;
//}
//
//double ArgumentParser::GetDPed() const {
//    return pDPed;
//}
//
//
//double ArgumentParser::GetcWall() const {
//    return pcWall;
//}
//
//double ArgumentParser::GetIntPWidthPed() const {
//    return pIntPWidthPed;
//}
//
//double ArgumentParser::GetIntPWidthWall() const {
//    return pIntPWidthWall;
//}
//
//double ArgumentParser::GetMaxFPed() const {
//    return pMaxFPed;
//}
//
//double ArgumentParser::GetMaxFWall() const {
//    return pMaxFWall;
//}
//
//double ArgumentParser::GetDistEffMaxPed() const {
//    return pDistEffMaxPed;
//}
//
//double ArgumentParser::GetDistEffMaxWall() const {
//    return pDistEffMaxWall;
//}
//
//double ArgumentParser::GetTauMu() const {
//    return pTauMu;
//}
//
//double ArgumentParser::GetTauSigma() const {
//    return pTauSigma;
//}
//
//int ArgumentParser::GetLog() const {
//    return pLog;
//}
//
//double ArgumentParser::GetLinkedCellSize() const {
//    if (pLinkedCells)
//        return pLinkedCellSize;
//    return -1;
//}
//
//unsigned int ArgumentParser::GetSeed() const {
//    return pSeed;
//}
//
//int ArgumentParser::GetEmbededMesh() const {
//    return _embedMesh;
//}
//
//const string &ArgumentParser::GetErrorLogFile() const {
//    return pErrorLogFile;
//}
//
//int ArgumentParser::GetMaxOpenMPThreads() const {
//    return _maxOpenMPThreads;
//}
//
//const string &ArgumentParser::GetTrajectoriesFile() const {
//    return pTrajectoriesFile;
//}
//
//void ArgumentParser::SetTrajectoriesFile(const string &trajectoriesFile) {
//    pTrajectoriesFile = trajectoriesFile;
//}
//
//const string &ArgumentParser::GetProjectRootDir() const {
//    return _projectRootDir;
//}
//
//bool ArgumentParser::GetProfileFlag() {
//    return _profilingFlag;
//}
//
//int ArgumentParser::GetHPCFlag() const {
//    return _hpcFlag;
//}
//
//bool ArgumentParser::ShowStatistics() const {
//    return _showStatistics;
//}
<|MERGE_RESOLUTION|>--- conflicted
+++ resolved
@@ -158,1034 +158,6 @@
 
           if (!argument.compare(0, prefix2.size(), prefix2)) {
                argument.erase(0, prefix2.size());
-<<<<<<< HEAD
-          } else if (!argument.compare(0, prefix1.size(), prefix1)) {
-               argument.erase(0, prefix1.size());
-          }
-          return ParseIniFile(argument);
-     }
-
-     //more than one argument was supplied
-     Usage(argv[0]);
-     return false;
-}
-
-const std::map<int, std::shared_ptr<AgentsParameters> >& ArgumentParser::GetAgentsParameters() const
-{
-     return _agentsParameters;
-}
-
-bool ArgumentParser::ParseIniFile(string inifile)
-{
-     Log->Write("INFO: \tLoading and parsing the project file <%s>",
-               inifile.c_str());
-     _projectFile = inifile;
-
-     //extract and set the project root dir
-     size_t found = inifile.find_last_of("/\\");
-     if (found != string::npos)
-          _projectRootDir = inifile.substr(0, found) + "/";
-
-     // cout<<inifile<<endl;
-     // cout<<_projectRootDir<<endl; exit(0);
-     // char *real_path = _realpath(path, NULL);
-     // use real_path
-     // free(real_path);
-
-     TiXmlDocument doc(inifile);
-     if (!doc.LoadFile())
-     {
-          Log->Write("ERROR: \t%s", doc.ErrorDesc());
-          Log->Write("ERROR: \tCould not parse the project file");
-          return false;
-     }
-
-     // everything is fine. proceed with parsing
-
-     TiXmlElement* xMainNode = doc.RootElement();
-     if (!xMainNode)
-     {
-          Log->Write("ERROR:\tRoot element does not exist");
-          return false;
-     }
-
-     if (xMainNode->ValueStr() != "JuPedSim")
-     {
-          Log->Write("ERROR:\tRoot element value is not 'JuPedSim'.");
-          return false;
-     }
-
-     //check the header version
-     if (!xMainNode->Attribute("version"))
-     {
-          Log->Write("WARNING:\t There is no header version. I am assuming %s",
-                    JPS_VERSION);
-     }
-     else if (std::stod(xMainNode->Attribute("version")) < std::stod(JPS_OLD_VERSION))
-     {
-          Log->Write("ERROR:\t Wrong header version. Only version %s is supported.", JPS_VERSION);
-          return false;
-     }
-
-     //seed
-     if (xMainNode->FirstChild("seed"))
-     {
-          TiXmlNode* seedNode = xMainNode->FirstChild("seed")->FirstChild();
-          if (seedNode)
-          {
-               const char* seedValue = seedNode->Value();
-               pSeed = atoi(seedValue);
-               srand(pSeed);
-               Log->Write("INFO: \tseed <%d>", pSeed);
-          }
-          else
-          {
-               pSeed = time(NULL);
-               srand(pSeed);
-               Log->Write("INFO: \trandom seed <%d>", pSeed);
-          }
-     }
-
-     // max simulation time
-     if (xMainNode->FirstChild("max_sim_time"))
-     {
-          const char* tmax =
-                    xMainNode->FirstChildElement("max_sim_time")->FirstChild()->Value();
-          //const char* unit=xMainNode->FirstChildElement("max_sim_time")->Attribute("unit");
-          pTmax = atof(tmax);
-          Log->Write("INFO: \tMaximal simulation time <%.2f> seconds",pTmax);
-     }
-
-
-     //max CPU
-     if(xMainNode->FirstChild("num_threads"))
-     {
-          TiXmlNode* numthreads = xMainNode->FirstChild("num_threads")->FirstChild();
-          if(numthreads)
-          {
-#ifdef _OPENMP
-               omp_set_num_threads(xmltoi(numthreads->Value(),omp_get_max_threads()));
-#endif
-               _maxOpenMPThreads = omp_get_max_threads();
-          }
-     }
-     Log->Write("INFO: \t Using num_threads <%d> threads", _maxOpenMPThreads);
-
-     //logfile
-     if (xMainNode->FirstChild("logfile"))
-     {
-          pErrorLogFile = _projectRootDir
-                    + xMainNode->FirstChild("logfile")->FirstChild()->Value();
-          pLog = 2;
-          Log->Write("INFO: \tlogfile <" + (pErrorLogFile) + ">");
-     }
-     //display statistics
-     if (xMainNode->FirstChild("show_statistics"))
-     {
-          string value = xMainNode->FirstChild("show_statistics")->FirstChild()->Value();
-          if(value=="true")
-               _showStatistics=true;
-          Log->Write("INFO: \tShow statistics: %s",value.c_str());
-     }
-     //trajectories
-     TiXmlNode* xTrajectories = xMainNode->FirstChild("trajectories");
-     if (xTrajectories)
-     {
-          xMainNode->FirstChildElement("trajectories")->Attribute("fps", &pfps);
-
-          string format =
-                    xMainNode->FirstChildElement("trajectories")->Attribute(
-                              "format") ?
-                                        xMainNode->FirstChildElement("trajectories")->Attribute(
-                                                  "format") :
-                                                  "xml-plain";
-          if (xMainNode->FirstChildElement("trajectories")->Attribute(
-                    "embed_mesh"))
-               _embedMesh =
-                         string(
-                                   xMainNode->FirstChildElement("trajectories")->Attribute(
-                                             "embed_mesh")) == "true" ? 1 : 0;
-
-          if (format == "xml-plain")
-               pFormat = FORMAT_XML_PLAIN;
-          if (format == "xml-plain" && _embedMesh == 1)
-               pFormat = FORMAT_XML_PLAIN_WITH_MESH;
-          if (format == "xml-bin")
-               pFormat = FORMAT_XML_BIN;
-          if (format == "plain")
-               pFormat = FORMAT_PLAIN;
-          if (format == "vtk")
-               pFormat = FORMAT_VTK;
-
-          //color mode
-          string color_mode =
-                              xMainNode->FirstChildElement("trajectories")->Attribute(
-                                        "color_mode") ?
-                                                  xMainNode->FirstChildElement("trajectories")->Attribute(
-                                                            "color_mode") :
-                                                           "velocity";
-
-          if(color_mode=="velocity") Pedestrian::SetColorMode(AgentColorMode::BY_VELOCITY);
-          if(color_mode=="spotlight") Pedestrian::SetColorMode(AgentColorMode::BY_SPOTLIGHT);
-          if(color_mode=="group") Pedestrian::SetColorMode(AgentColorMode::BY_GROUP);
-          if(color_mode=="knowledge") Pedestrian::SetColorMode(AgentColorMode::BY_KNOWLEDGE);
-          if(color_mode=="router") Pedestrian::SetColorMode(AgentColorMode::BY_ROUTER);
-          if(color_mode=="final_goal") Pedestrian::SetColorMode(AgentColorMode::BY_FINAL_GOAL);
-          if(color_mode=="intermediate_goal") Pedestrian::SetColorMode(AgentColorMode::BY_INTERMEDIATE_GOAL);
-
-
-
-
-          //a file descriptor was given
-          if (xTrajectories->FirstChild("file"))
-          {
-               const char* tmp =
-                         xTrajectories->FirstChildElement("file")->Attribute(
-                                   "location");
-               if (tmp)
-                    pTrajectoriesFile = _projectRootDir + tmp;
-               Log->Write(
-                         "INFO: \toutput file  <" + string(pTrajectoriesFile) + ">");
-               Log->Write("INFO: \tin format <%s> at <%f> frames per seconds",
-                         format.c_str(), pfps);
-          }
-
-          if (xTrajectories->FirstChild("socket"))
-          {
-               const char* tmp =
-                         xTrajectories->FirstChildElement("socket")->Attribute("hostname");
-               if (tmp)
-                    _hostname = tmp;
-               xTrajectories->FirstChildElement("socket")->Attribute("port", &pPort);
-               Log->Write("INFO: \tStreaming results to output [%s:%d] ",
-                         _hostname.c_str(), pPort);
-          }
-     }
-
-#ifdef _USE_PROTOCOL_BUFFER
-     //check the simulation mode
-     //trajectories
-     TiXmlNode* xSimMode = xMainNode->FirstChild("hybrid_simulation");
-     if (xSimMode)
-     {
-          int port=std::stoi(xMainNode->FirstChildElement("hybrid_simulation")->Attribute("port"));
-          string server=xMainNode->FirstChildElement("hybrid_simulation")->Attribute("server");
-          _hybridSimManager=std::shared_ptr<HybridSimulationManager>(new HybridSimulationManager(server,port));
-          Log->Write(_hybridSimManager->ToString());
-     }
-#endif
-
-     //pick up which model to use
-     //get the wanted ped model id
-     pModel=xmltoi(xMainNode->FirstChildElement("agents")->Attribute("operational_model_id"),-1);
-     if( pModel==-1  /*|| ( (pModel!=MODEL_GFCM) && pModel!=MODEL_GOMPERTZ) */)
-     {
-          Log->Write("ERROR: \tmissing operational_model_id attribute in the agent section. ");
-          Log->Write("ERROR: \tplease specify the model id to use");
-          return false;
-     }
-
-
-     bool parsingModelSuccessful=false;
-
-     for (TiXmlElement* xModel = xMainNode->FirstChild("operational_models")->FirstChildElement(
-               "model"); xModel;
-               xModel = xModel->NextSiblingElement("model"))
-     {
-          if(!xModel->Attribute("description") )
-          {
-               Log->Write("ERROR: \t missing attribute description in models ?");
-               return false;
-          }
-
-          string modelName = string(xModel->Attribute("description"));
-          int model_id  = xmltoi(xModel->Attribute("operational_model_id"),-1);
-
-          if ((pModel == MODEL_GFCM) && (model_id==MODEL_GFCM))
-          {
-               if (modelName != "gcfm")
-               {
-                    Log->Write("ERROR: \t mismatch model ID and description. Did you mean gcfm ?");
-                    return false;
-               }
-               if(ParseGCFMModel(xModel, xMainNode)==false)
-                    return false;
-               parsingModelSuccessful=true;
-               //only parsing one model
-               break;
-          }
-          else if ((pModel == MODEL_GOMPERTZ) && (model_id==MODEL_GOMPERTZ))
-          {
-               if (modelName != "gompertz")
-               {
-                    Log->Write("ERROR: \t mismatch model ID and description. Did you mean gompertz ?");
-                    return false;
-               }
-               //only parsing one model
-               if(ParseGompertzModel(xModel, xMainNode)==false)
-                    return false;
-               parsingModelSuccessful=true;
-               break;
-          } else if ((pModel == MODEL_GRADIENT) && (model_id==MODEL_GRADIENT))
-          {
-               if (modelName != "gradnav")
-               {
-                    Log->Write("ERROR: \t mismatch model ID and description. Did you mean gradnav ?");
-                    return false;
-               }
-               //only parsing one model
-               if(ParseGradientModel(xModel, xMainNode)==false)
-                    return false;
-               parsingModelSuccessful=true;
-               break;
-          }
-          else if ((pModel == MODEL_VELOCITY) && (model_id == MODEL_VELOCITY))
-          {
-               if (modelName != "Tordeux2015")
-               {
-                    Log->Write("ERROR: \t mismatch model ID and description. Did you mean Tordeux2015?");
-                    return false;
-               }
-               //only parsing one model
-               if(ParseVelocityModel(xModel, xMainNode)==false)
-                    return false;
-               parsingModelSuccessful=true;
-               break;
-          }
-     }
-
-     if( parsingModelSuccessful==false)
-     {
-          Log->Write("ERROR: \tWrong model id [%d]. Choose 1 (GCFM) or 2 (Gompertz) or 3 (Tordeux2015)", pModel);
-          Log->Write("ERROR: \tor 4 (Gradnav)");
-          Log->Write("ERROR: \tPlease make sure that all models are specified in the operational_models section");
-          Log->Write("ERROR: \tand make sure to use the same ID in th agent section");
-          return false;
-     }
-
-     //route choice strategy
-     TiXmlNode* xRouters = xMainNode->FirstChild("route_choice_models");
-     TiXmlNode* xAgentDistri = xMainNode->FirstChild("agents")->FirstChild("agents_distribution");
-
-     if(ParseRoutingStrategies(xRouters, xAgentDistri)==false)
-          return false;
-     Log->Write("INFO: \tParsing the project file completed");
-     return true;
-}
-
-bool ArgumentParser::ParseGCFMModel(TiXmlElement* xGCFM, TiXmlElement* xMainNode)
-{
-     Log->Write("\nINFO:\tUsing the GCFM model");
-     Log->Write("INFO:\tParsing the model parameters");
-
-     TiXmlNode* xModelPara = xGCFM->FirstChild("model_parameters");
-     if(!xModelPara){
-          Log->Write("ERROR: \t !!!! Changes in the operational model section !!!");
-          Log->Write("ERROR: \t !!!! The new version is in inputfiles/ship_msw/ini_ship2.xml !!!");
-          return false;
-     }
-
-     // For convenience. This moved to the header as it is not model specific
-     if (xModelPara->FirstChild("tmax"))
-     {
-          Log->Write(
-                    "ERROR: \tthe maximal simulation time section moved to the header!!!");
-          Log->Write("ERROR: \t\t <max_sim_time> </max_sim_time>\n");
-          return false;
-     }
-
-     //solver
-     if(ParseNodeToSolver(*xModelPara)==false)
-          return false;
-
-     //stepsize
-     if(ParseStepSize(*xModelPara)==false)
-          return false;
-
-     //exit crossing strategy
-     if(ParseStrategyNodeToObject(*xModelPara)==false)
-          return false;
-
-     //linked-cells
-     if(ParseLinkedCells(*xModelPara)==false)
-          return false;
-
-     //force_ped
-     if (xModelPara->FirstChild("force_ped"))
-     {
-          string nu = xModelPara->FirstChildElement("force_ped")->Attribute("nu");
-          string dist_max = xModelPara->FirstChildElement("force_ped")->Attribute(
-                    "dist_max");
-          string disteff_max =
-                    xModelPara->FirstChildElement("force_ped")->Attribute(
-                              "disteff_max"); // @todo: rename disteff_max to force_max
-          string interpolation_width =
-                    xModelPara->FirstChildElement("force_ped")->Attribute(
-                              "interpolation_width");
-
-          pMaxFPed = atof(dist_max.c_str());
-          pNuPed = atof(nu.c_str());
-          pDistEffMaxPed = atof(disteff_max.c_str());
-          pIntPWidthPed = atof(interpolation_width.c_str());
-          Log->Write(
-                    "INFO: \tfrep_ped mu=" + nu + ", dist_max=" + dist_max
-                    + ", disteff_max=" + disteff_max
-                    + ", interpolation_width=" + interpolation_width);
-     }
-
-     //force_wall
-     if (xModelPara->FirstChild("force_wall"))
-     {
-          string nu = xModelPara->FirstChildElement("force_wall")->Attribute("nu");
-          string dist_max = xModelPara->FirstChildElement("force_wall")->Attribute(
-                    "dist_max");
-          string disteff_max =
-                    xModelPara->FirstChildElement("force_wall")->Attribute(
-                              "disteff_max");
-          string interpolation_width =
-                    xModelPara->FirstChildElement("force_wall")->Attribute(
-                              "interpolation_width");
-          pMaxFWall = atof(dist_max.c_str());
-          pNuWall = atof(nu.c_str());
-          pDistEffMaxWall = atof(disteff_max.c_str());
-          pIntPWidthWall = atof(interpolation_width.c_str());
-          Log->Write(
-                    "INFO: \tfrep_wall mu=" + nu + ", dist_max=" + dist_max
-                    + ", disteff_max=" + disteff_max
-                    + ", interpolation_width=" + interpolation_width);
-     }
-
-     //Parsing the agent parameters
-     TiXmlNode* xAgentDistri = xMainNode->FirstChild("agents")->FirstChild("agents_distribution");
-     ParseAgentParameters(xGCFM, xAgentDistri);
-     p_op_model = std::shared_ptr<OperationalModel>(new GCFMModel(p_exit_strategy.get(), this->GetNuPed(),
-               this->GetNuWall(), this->GetDistEffMaxPed(),
-               this->GetDistEffMaxWall(), this->GetIntPWidthPed(),
-               this->GetIntPWidthWall(), this->GetMaxFPed(),
-               this->GetMaxFWall()));
-
-     return true;
-}
-
-
-bool ArgumentParser::ParseGompertzModel(TiXmlElement* xGompertz, TiXmlElement* xMainNode)
-{
-     //parsing the model parameters
-     Log->Write("\nINFO:\tUsing the Gompertz model");
-
-     Log->Write("INFO:\tParsing the model parameters");
-
-     TiXmlNode* xModelPara = xGompertz->FirstChild("model_parameters");
-     if(!xModelPara){
-          Log->Write("ERROR: \t !!!! Changes in the operational model section !!!");
-          Log->Write("ERROR: \t !!!! The new version is in inputfiles/ship_msw/ini_ship3.xml !!!");
-          return false;
-     }
-
-     // For convenience. This moved to the header as it is not model specific
-     if (xModelPara->FirstChild("tmax"))
-     {
-          Log->Write("ERROR: \tthe maximal simulation time section moved to the header!!!");
-          Log->Write("ERROR: \t\t <max_sim_time> </max_sim_time>\n");
-          return false;
-     }
-
-     //solver
-     if(ParseNodeToSolver(*xModelPara)==false)
-          return false;
-
-     //stepsize
-     if(ParseStepSize(*xModelPara)==false)
-          return false;
-
-     //exit crossing strategy
-     if(ParseStrategyNodeToObject(*xModelPara)==false)
-          return false;
-
-     //linked-cells
-     if(ParseLinkedCells(*xModelPara)==false)
-          return false;
-
-     //force_ped
-     if (xModelPara->FirstChild("force_ped"))
-     {
-          string nu = xModelPara->FirstChildElement("force_ped")->Attribute("nu");
-          pNuPed = atof(nu.c_str());
-
-          if (!xModelPara->FirstChildElement("force_ped")->Attribute("a"))
-               paPed = 1.0; // default value
-          else
-          {
-               string a = xModelPara->FirstChildElement("force_ped")->Attribute("a");
-               paPed = atof(a.c_str());
-          }
-          if (!xModelPara->FirstChildElement("force_ped")->Attribute("b"))
-               pbPed = 0.25; // default value
-          else
-          {
-               string b = xModelPara->FirstChildElement("force_ped")->Attribute("b");
-               pbPed = atof(b.c_str());
-          }
-          if (!xModelPara->FirstChildElement("force_ped")->Attribute("c"))
-               pcPed = 3.0; // default value
-          else
-          {
-               string c = xModelPara->FirstChildElement("force_ped")->Attribute("c");
-               pcPed = atof(c.c_str());
-          }
-          Log->Write("INFO: \tfrep_ped mu=%s, a=%0.2f, b=%0.2f c=%0.2f",nu.c_str(),paPed,pbPed,pcPed);
-     }
-     //force_wall
-     if (xModelPara->FirstChild("force_wall"))
-     {
-          string nu = xModelPara->FirstChildElement("force_wall")->Attribute("nu");
-          pNuWall = atof(nu.c_str());
-          if (!xModelPara->FirstChildElement("force_wall")->Attribute("a"))
-               paWall = 1.0; // default value
-          else
-          {
-               string a = xModelPara->FirstChildElement("force_wall")->Attribute("a");
-               paWall = atof(a.c_str());
-          }
-          if (!xModelPara->FirstChildElement("force_wall")->Attribute("b"))
-               pbWall = 0.7; // default value
-          else
-          {
-               string b = xModelPara->FirstChildElement("force_wall")->Attribute("b");
-               pbWall = atof(b.c_str());
-          }
-          if (!xModelPara->FirstChildElement("force_wall")->Attribute("c"))
-               pcWall = 3.0; // default value
-          else
-          {
-               string c = xModelPara->FirstChildElement("force_wall")->Attribute("c");
-               pcWall = atof(c.c_str());
-          }
-
-          Log->Write("INFO: \tfrep_wall mu=%s, a=%0.2f, b=%0.2f c=%0.2f",nu.c_str(),paWall,pbWall,pcWall);
-     }
-
-     //Parsing the agent parameters
-     TiXmlNode* xAgentDistri = xMainNode->FirstChild("agents")->FirstChild("agents_distribution");
-     ParseAgentParameters(xGompertz, xAgentDistri);
-     p_op_model = std::shared_ptr<OperationalModel>(new GompertzModel(p_exit_strategy.get(), this->GetNuPed(),
-               this->GetaPed(), this->GetbPed(), this->GetcPed(),
-               this->GetNuWall(), this->GetaWall(), this->GetbWall(),
-               this->GetcWall()));
-
-     return true;
-}
-
-bool ArgumentParser::ParseGradientModel(TiXmlElement* xGradient, TiXmlElement* xMainNode)
-{
-//parsing the model parameters
-     Log->Write("\nINFO:\tUsing the Gradient model");
-
-     Log->Write("INFO:\tParsing the model parameters");
-
-     TiXmlNode* xModelPara = xGradient->FirstChild("model_parameters");
-
-     if(!xModelPara){
-          Log->Write("ERROR: \t !!!! Changes in the operational model section !!!");
-          Log->Write("ERROR: \t !!!! The new version is in inputfiles/ship_msw/ini_ship3.xml !!!");
-          return false;
-     }
-
-     // For convenience. This moved to the header as it is not model specific
-     if (xModelPara->FirstChild("tmax"))
-     {
-          Log->Write("ERROR: \tthe maximal simulation time section moved to the header!!!");
-          Log->Write("ERROR: \t\t <max_sim_time> </max_sim_time>\n");
-          return false;
-     }
-
-     //solver
-     if(ParseNodeToSolver(*xModelPara)==false)
-          return false;
-
-     //stepsize
-     if(ParseStepSize(*xModelPara)==false)
-          return false;
-
-     //exit crossing strategy
-     if(ParseStrategyNodeToObject(*xModelPara)==false)
-          return false;
-
-     //floorfield
-     if(xModelPara->FirstChild("floorfield"))
-     {
-          if (!xModelPara->FirstChildElement("floorfield")->Attribute("delta_h"))
-               pDeltaH = 0.0625; // default value
-          else
-          {
-               string delta_h = xModelPara->FirstChildElement("floorfield")->Attribute("delta_h");
-               pDeltaH = atof(delta_h.c_str());
-          }
-
-          if (!xModelPara->FirstChildElement("floorfield")->Attribute("wall_avoid_distance"))
-               pWallAvoidDistance = .8; // default value
-          else
-          {
-               string wall_avoid_distance = xModelPara->FirstChildElement("floorfield")->Attribute("wall_avoid_distance");
-               pWallAvoidDistance = atof(wall_avoid_distance.c_str());
-          }
-
-          if (!xModelPara->FirstChildElement("floorfield")->Attribute("use_wall_avoidance"))
-               pUseWallAvoidance = true; // default value
-          else
-          {
-               string use_wall_avoidance = xModelPara->FirstChildElement("floorfield")->Attribute("use_wall_avoidance");
-               if (use_wall_avoidance == "false")
-                    pUseWallAvoidance = false;
-               else
-                    pUseWallAvoidance = true;
-          }
-          Log->Write("INFO: \tfloorfield <delta h=%0.4f, wall avoid distance=%0.2f>", pDeltaH, pWallAvoidDistance);
-          Log->Write("INFO: \tfloorfield <use wall avoidance=%s>", pUseWallAvoidance ? "true" : "false");
-     }
-
-     //linked-cells
-     if(ParseLinkedCells(*xModelPara)==false)
-          return false;
-
-
-     //force_ped
-     if (xModelPara->FirstChild("force_ped"))
-     {
-          string nu = xModelPara->FirstChildElement("force_ped")->Attribute("nu");
-          pNuPed = atof(nu.c_str());
-
-          if (!xModelPara->FirstChildElement("force_ped")->Attribute("a"))
-               paPed = 1.0; // default value
-          else
-          {
-               string a = xModelPara->FirstChildElement("force_ped")->Attribute("a");
-               paPed = atof(a.c_str());
-          }
-
-          if (!xModelPara->FirstChildElement("force_ped")->Attribute("b"))
-               pbPed = 0.25; // default value
-          else
-          {
-               string b = xModelPara->FirstChildElement("force_ped")->Attribute("b");
-               pbPed = atof(b.c_str());
-          }
-          if (!xModelPara->FirstChildElement("force_ped")->Attribute("c"))
-               pcPed = 3.0; // default value
-          else
-          {
-               string c = xModelPara->FirstChildElement("force_ped")->Attribute("c");
-               pcPed = atof(c.c_str());
-          }
-          Log->Write("INFO: \tfrep_ped mu=%s, a=%0.2f, b=%0.2f c=%0.2f",nu.c_str(),paPed,pbPed,pcPed);
-     }
-     //force_wall
-     if (xModelPara->FirstChild("force_wall"))
-     {
-          string nu = xModelPara->FirstChildElement("force_wall")->Attribute("nu");
-          pNuWall = atof(nu.c_str());
-
-          if (!xModelPara->FirstChildElement("force_wall")->Attribute("a"))
-               paWall = 1.0; // default value
-          else
-          {
-               string a = xModelPara->FirstChildElement("force_wall")->Attribute("a");
-               paWall = atof(a.c_str());
-          }
-
-          if (!xModelPara->FirstChildElement("force_wall")->Attribute("b"))
-               pbWall = 0.7; // default value
-          else
-          {
-               string b = xModelPara->FirstChildElement("force_wall")->Attribute("b");
-               pbWall = atof(b.c_str());
-          }
-          if (!xModelPara->FirstChildElement("force_wall")->Attribute("c"))
-               pcWall = 3.0; // default value
-          else
-          {
-               string c = xModelPara->FirstChildElement("force_wall")->Attribute("c");
-               pcWall = atof(c.c_str());
-          }
-          Log->Write("INFO: \tfrep_wall mu=%s, a=%0.2f, b=%0.2f c=%0.2f",nu.c_str(),paWall,pbWall,pcWall);
-     }
-     //anti_clipping
-     if (xModelPara->FirstChild("anti_clipping"))
-     {
-        if (!xModelPara->FirstChildElement("anti_clipping")->Attribute("slow_down_distance"))
-            pSlowDownDistance = .2; //default value
-        else {
-            string slow_down_distance = xModelPara->FirstChildElement("anti_clipping")->Attribute("slow_down_distance");
-            pSlowDownDistance = atof(slow_down_distance.c_str());
-        }
-        Log->Write("INFO: \tAnti Clipping: SlowDown Distance=%0.2f",pSlowDownDistance);
-     }
-
-     //Parsing the agent parameters
-     TiXmlNode* xAgentDistri = xMainNode->FirstChild("agents")->FirstChild("agents_distribution");
-     ParseAgentParameters(xGradient, xAgentDistri);
-     p_op_model = std::shared_ptr<OperationalModel>(new GradientModel(p_exit_strategy.get(), this->GetNuPed(),
-               this->GetaPed(), this->GetbPed(), this->GetcPed(),
-               this->GetNuWall(), this->GetaWall(), this->GetbWall(),
-               this->GetcWall(),
-               this->pDeltaH, this->pWallAvoidDistance, this->pUseWallAvoidance,
-               this->pSlowDownDistance));
-
-     return true;
-}
-
-bool ArgumentParser::ParseVelocityModel(TiXmlElement* xVelocity, TiXmlElement* xMainNode)
-{
-     //parsing the model parameters
-     Log->Write("\nINFO:\tUsing Tordeux2015 model");
-     Log->Write("INFO:\tParsing the model parameters");
-
-     TiXmlNode* xModelPara = xVelocity->FirstChild("model_parameters");
-
-     if(!xModelPara){
-          Log->Write("ERROR: \t !!!! Changes in the operational model section !!!");
-          Log->Write("ERROR: \t !!!! The new version is in inputfiles/ship_msw/ini_ship3.xml !!!");
-          return false;
-     }
-
-     // For convenience. This moved to the header as it is not model specific
-     if (xModelPara->FirstChild("tmax"))
-     {
-          Log->Write("ERROR: \tthe maximal simulation time section moved to the header!!!");
-          Log->Write("ERROR: \t\t <max_sim_time> </max_sim_time>\n");
-          return false;
-     }
-
-     //solver
-     if(ParseNodeToSolver(*xModelPara)==false)
-          return false;
-
-     //stepsize
-     if(ParseStepSize(*xModelPara)==false)
-          return false;
-
-     //exit crossing strategy
-     if(ParseStrategyNodeToObject(*xModelPara)==false)
-          return false;
-
-     //linked-cells
-     if(ParseLinkedCells(*xModelPara)==false)
-          return false;
-
-     //periodic
-     if(ParsePeriodic(*xModelPara)==false)
-          return false;    
-
-     //force_ped
-     if (xModelPara->FirstChild("force_ped"))
-     {
-
-          if (!xModelPara->FirstChildElement("force_ped")->Attribute("a"))
-               paPed = 1.0; // default value
-          else
-          {
-               string a = xModelPara->FirstChildElement("force_ped")->Attribute("a");
-               paPed = atof(a.c_str());
-          }
-
-          if (!xModelPara->FirstChildElement("force_ped")->Attribute("D"))
-               pDPed = 0.1; // default value in [m]
-          else
-          {
-               string D = xModelPara->FirstChildElement("force_ped")->Attribute("D");
-               pDPed = atof(D.c_str());
-          }
-          Log->Write("INFO: \tfrep_ped a=%0.2f, D=%0.2f", paPed, pDPed);
-
-     }
-     //force_wall
-     if (xModelPara->FirstChild("force_wall"))
-     {
-
-          if (!xModelPara->FirstChildElement("force_wall")->Attribute("a"))
-               paWall = 1.0; // default value
-          else
-          {
-               string a = xModelPara->FirstChildElement("force_wall")->Attribute("a");
-               paWall = atof(a.c_str());
-          }
-
-          if (!xModelPara->FirstChildElement("force_wall")->Attribute("D"))
-               pDWall = 0.1; // default value in [m]
-          else
-          {
-               string D = xModelPara->FirstChildElement("force_wall")->Attribute("D");
-               pDWall = atof(D.c_str());
-          }
-          Log->Write("INFO: \tfrep_wall a=%0.2f, D=%0.2f", paWall, pDWall);
-     }
-
-     //Parsing the agent parameters
-     TiXmlNode* xAgentDistri = xMainNode->FirstChild("agents")->FirstChild("agents_distribution");
-     ParseAgentParameters(xVelocity, xAgentDistri);
-     p_op_model = std::shared_ptr<OperationalModel>(new VelocityModel(p_exit_strategy.get(),
-               this->GetaPed(), this->GetDPed(),
-               this->GetaWall(), this->GetDWall()
-               ));
-
-     return true;
-}
-
-void ArgumentParser::ParseAgentParameters(TiXmlElement* operativModel, TiXmlNode *agentsDistri)
-{
-     //Parsing the agent parameters
-     Log->Write("\nINFO:\tParsing agents  parameters");
-     //first get list of actually used router
-     std::vector<int> usedAgentParams;
-     usedAgentParams.clear();
-     for (TiXmlElement* e = agentsDistri->FirstChildElement("group"); e;
-          e = e->NextSiblingElement("group")) {
-          int agentsParams = -1;
-          if (e->Attribute("agent_parameter_id")) {
-               agentsParams = atoi(e->Attribute("agent_parameter_id"));
-               if(std::find(usedAgentParams.begin(), usedAgentParams.end(), agentsParams) == usedAgentParams.end()) {
-                    usedAgentParams.emplace_back(agentsParams);
-               }
-          }
-     }
-     for(TiXmlElement* xAgentPara = operativModel->FirstChildElement("agent_parameters"); xAgentPara;
-               xAgentPara = xAgentPara->NextSiblingElement("agent_parameters")) {
-
-          //get the group ID
-          int para_id= xmltoi(xAgentPara->Attribute("agent_parameter_id"),-1);
-          if (std::find(usedAgentParams.begin(), usedAgentParams.end(), para_id) != usedAgentParams.end() ) {
-               Log->Write("INFO: \tParsing the group parameter id [%d]", para_id);
-
-               auto agentParameters = std::shared_ptr<AgentsParameters>(new AgentsParameters(para_id, pSeed));
-               _agentsParameters[para_id] = agentParameters;
-
-               //desired speed
-               if (xAgentPara->FirstChild("v0")) {
-                    double mu = xmltof(xAgentPara->FirstChildElement("v0")->Attribute("mu"), pV0Mu);
-                    double sigma = xmltof(xAgentPara->FirstChildElement("v0")->Attribute("sigma"), pV0Sigma);
-                    agentParameters->InitV0(mu, sigma);
-                    agentParameters->InitV0DownStairs(mu, sigma);
-                    agentParameters->InitV0UpStairs(mu, sigma);
-                    Log->Write("INFO: \tdesired speed mu=%f , sigma=%f", mu, sigma);
-               }
-
-               if (xAgentPara->FirstChild("v0_upstairs")) {
-                    double mu = xmltof(xAgentPara->FirstChildElement("v0_upstairs")->Attribute("mu"), pV0Mu);
-                    double sigma = xmltof(xAgentPara->FirstChildElement("v0_upstairs")->Attribute("sigma"), pV0Sigma);
-                    agentParameters->InitV0UpStairs(mu, sigma);
-                    Log->Write("INFO: \tdesired speed upstairs mu=%f , sigma=%f", mu, sigma);
-               }
-
-               if (xAgentPara->FirstChild("v0_downstairs")) {
-                    double mu = xmltof(xAgentPara->FirstChildElement("v0_downstairs")->Attribute("mu"), pV0Mu);
-                    double sigma = xmltof(xAgentPara->FirstChildElement("v0_downstairs")->Attribute("sigma"), pV0Sigma);
-                    agentParameters->InitV0DownStairs(mu, sigma);
-                    Log->Write("INFO: \tdesired speed downstairs mu=%f , sigma=%f", mu, sigma);
-               }//------------------------------------------------------------------------
-               if (xAgentPara->FirstChild("escalator_upstairs")) {
-                    double mu = xmltof(xAgentPara->FirstChildElement("escalator_upstairs")->Attribute("mu"), pV0Mu);
-                    double sigma = xmltof(xAgentPara->FirstChildElement("escalator_upstairs")->Attribute("sigma"),
-                                          pV0Sigma);
-                    agentParameters->InitEscalatorUpStairs(mu, sigma);
-                    Log->Write("INFO: \tspeed of escalator upstairs mu=%f , sigma=%f", mu, sigma);
-               }
-               if (xAgentPara->FirstChild("escalator_downstairs")) {
-                    double mu = xmltof(xAgentPara->FirstChildElement("escalator_downstairs")->Attribute("mu"), pV0Mu);
-                    double sigma = xmltof(xAgentPara->FirstChildElement("escalator_downstairs")->Attribute("sigma"),
-                                          pV0Sigma);
-                    agentParameters->InitEscalatorDownStairs(mu, sigma);
-                    Log->Write("INFO: \tspeed of escalator downstairs mu=%f , sigma=%f", mu, sigma);
-               }
-               if (xAgentPara->FirstChild("v0_idle_escalator_upstairs")) {
-                    double mu = xmltof(xAgentPara->FirstChildElement("v0_idle_escalator_upstairs")->Attribute("mu"),
-                                       pV0Mu);
-                    double sigma = xmltof(
-                            xAgentPara->FirstChildElement("v0_idle_escalator_upstairs")->Attribute("sigma"), pV0Sigma);
-                    agentParameters->InitV0IdleEscalatorUpStairs(mu, sigma);
-                    Log->Write("INFO: \tdesired speed idle escalator upstairs mu=%f , sigma=%f", mu, sigma);
-               }
-               if (xAgentPara->FirstChild("v0_idle_escalator_downstairs")) {
-                    double mu = xmltof(xAgentPara->FirstChildElement("v0_idle_escalator_downstairs")->Attribute("mu"),
-                                       pV0Mu);
-                    double sigma = xmltof(
-                            xAgentPara->FirstChildElement("v0_idle_escalator_downstairs")->Attribute("sigma"),
-                            pV0Sigma);
-                    agentParameters->InitV0IdleEscalatorDownStairs(mu, sigma);
-                    Log->Write("INFO: \tdesired speed idle escalator downstairs mu=%f , sigma=%f", mu, sigma);
-               }
-               //------------------------------------------------------------------------
-
-               //bmax
-               if (xAgentPara->FirstChild("bmax")) {
-                    double mu = xmltof(xAgentPara->FirstChildElement("bmax")->Attribute("mu"), pBmaxMu);
-                    double sigma = xmltof(xAgentPara->FirstChildElement("bmax")->Attribute("sigma"), pBmaxSigma);
-                    agentParameters->InitBmax(mu, sigma);
-                    Log->Write("INFO: \tBmax mu=%f , sigma=%f", mu, sigma);
-               }
-
-               //bmin
-               if (xAgentPara->FirstChild("bmin")) {
-                    double mu = xmltof(xAgentPara->FirstChildElement("bmin")->Attribute("mu"), pBminMu);
-                    double sigma = xmltof(xAgentPara->FirstChildElement("bmin")->Attribute("sigma"), pBminSigma);
-                    agentParameters->InitBmin(mu, sigma);
-                    Log->Write("INFO: \tBmin mu=%f , sigma=%f", mu, sigma);
-               }
-
-               //amin
-               if (xAgentPara->FirstChild("amin")) {
-                    double mu = xmltof(xAgentPara->FirstChildElement("amin")->Attribute("mu"), pAminMu);
-                    double sigma = xmltof(xAgentPara->FirstChildElement("amin")->Attribute("sigma"), pAminSigma);
-                    agentParameters->InitAmin(mu, sigma);
-                    Log->Write("INFO: \tAmin mu=%f , sigma=%f", mu, sigma);
-               }
-               //tau
-               if (xAgentPara->FirstChild("tau")) {
-                    double mu = xmltof(xAgentPara->FirstChildElement("tau")->Attribute("mu"), pTauMu);
-                    double sigma = xmltof(xAgentPara->FirstChildElement("tau")->Attribute("sigma"), pTauSigma);
-                    agentParameters->InitTau(mu, sigma);
-                    Log->Write("INFO: \tTau mu=%f , sigma=%f", mu, sigma);
-               }
-               //atau
-               if (xAgentPara->FirstChild("atau")) {
-                    double mu = xmltof(xAgentPara->FirstChildElement("atau")->Attribute("mu"), pAtauMu);
-                    double sigma = xmltof(xAgentPara->FirstChildElement("atau")->Attribute("sigma"), pAtauSigma);
-                    agentParameters->InitAtau(mu, sigma);
-                    Log->Write("INFO: \tAtau mu=%f , sigma=%f", mu, sigma);
-               }
-               // T
-               if (xAgentPara->FirstChild("T")) {
-                    double mu = xmltof(xAgentPara->FirstChildElement("T")->Attribute("mu"), pAtauMu);
-                    double sigma = xmltof(xAgentPara->FirstChildElement("T")->Attribute("sigma"), pAtauSigma);
-                    agentParameters->InitT(mu, sigma);
-                    Log->Write("INFO: \tT mu=%f , sigma=%f", mu, sigma);
-               }
-
-               if (pModel == 2) { // Gompertz
-                    double beta_c = 1; /// @todo quick and dirty
-                    double max_Ea = agentParameters->GetAmin() + agentParameters->GetAtau() * agentParameters->GetV0();
-                    double max_Eb = 0.5 * (agentParameters->GetBmin() +
-                                           0.49); /// @todo hard-coded value should be the same as in pedestrians GetEB
-                    double max_Ea_Eb = (max_Ea > max_Eb) ? max_Ea : max_Eb;
-                    pDistEffMaxPed = 2 * beta_c * max_Ea_Eb;
-                    pDistEffMaxWall = pDistEffMaxPed;
-               }
-
-               if (pModel == 4) { //  Gompertz @todo: ar.graf
-                    double beta_c = 2; /// @todo quick and dirty
-                    double max_Ea = agentParameters->GetAmin() + agentParameters->GetAtau() * agentParameters->GetV0();
-                    double max_Eb = 0.5 * (agentParameters->GetBmin() +
-                                           0.49); /// @todo hard-coded value should be the same as in pedestrians GetEB
-                    double max_Ea_Eb = (max_Ea > max_Eb) ? max_Ea : max_Eb;
-                    pDistEffMaxPed = 2 * beta_c * max_Ea_Eb;
-                    pDistEffMaxWall = pDistEffMaxPed;
-               }
-
-               if (pModel == 3) { // Tordeux2015
-                    double max_Eb = 2 * agentParameters->GetBmax();
-                    pDistEffMaxPed = max_Eb + agentParameters->GetT() * agentParameters->GetV0();
-
-                    pDistEffMaxWall = pDistEffMaxPed;
-               }
-          }
-     }
-}
-
-bool ArgumentParser::ParseRoutingStrategies(TiXmlNode *routingNode, TiXmlNode *agentsDistri)
-{
-     if (!routingNode)
-     {
-          Log->Write("ERROR: \t route_choice_models section is missing");
-          return false;
-     }
-     if (!agentsDistri)
-     {
-          Log->Write("ERROR: \t Agent Distribution section is missing");
-          return false;
-     }
-     //first get list of actually used router
-     std::vector<int> usedRouter;
-     usedRouter.clear();
-     bool hasSpecificGoals = false;
-     for (TiXmlElement* e = agentsDistri->FirstChildElement("group"); e;
-               e = e->NextSiblingElement("group")) {
-          int router = -1;
-          if (e->Attribute("router_id")) {
-               router = atoi(e->Attribute("router_id"));
-               if(std::find(usedRouter.begin(), usedRouter.end(), router) == usedRouter.end()) {
-                    usedRouter.emplace_back(router);
-               }
-          }
-          int goal = -1;
-          if (e->Attribute("goal_id")) {
-               goal = atoi(e->Attribute("goal_id"));
-               if (goal != -1) {
-                    hasSpecificGoals = true;
-               }
-          }
-     }
-     for (TiXmlElement* e = routingNode->FirstChildElement("router"); e;
-               e = e->NextSiblingElement("router")) {
-
-          string strategy = e->Attribute("description");
-          int id = atoi(e->Attribute("router_id"));
-
-          if ((strategy == "local_shortest") &&
-                    (std::find(usedRouter.begin(), usedRouter.end(), id) != usedRouter.end()) ) {
-               pRoutingStrategies.push_back(make_pair(id, ROUTING_LOCAL_SHORTEST));
-               Router *r = new GlobalRouter(id, ROUTING_LOCAL_SHORTEST);
-               _routingengine->AddRouter(r);
-          }
-          else if ((strategy == "global_shortest") &&
-                    (std::find(usedRouter.begin(), usedRouter.end(), id) != usedRouter.end()) ) {
-               pRoutingStrategies.push_back(make_pair(id, ROUTING_GLOBAL_SHORTEST));
-               Router *r = new GlobalRouter(id, ROUTING_GLOBAL_SHORTEST);
-               _routingengine->AddRouter(r);
-          }
-          else if ((strategy == "quickest")  &&
-                    (std::find(usedRouter.begin(), usedRouter.end(), id) != usedRouter.end()) ) {
-               pRoutingStrategies.push_back(make_pair(id, ROUTING_QUICKEST));
-               Router *r = new QuickestPathRouter(id, ROUTING_QUICKEST);
-               _routingengine->AddRouter(r);
-          }
-          else if ((strategy == "nav_mesh") &&
-                    (std::find(usedRouter.begin(), usedRouter.end(), id) != usedRouter.end()) ) {
-               pRoutingStrategies.push_back(make_pair(id, ROUTING_NAV_MESH));
-               Router *r = new MeshRouter(id, ROUTING_NAV_MESH);
-               _routingengine->AddRouter(r);
-          }
-          else if ((strategy == "dummy") &&
-                    (std::find(usedRouter.begin(), usedRouter.end(), id) != usedRouter.end()) ) {
-               pRoutingStrategies.push_back(make_pair(id, ROUTING_DUMMY));
-               Router *r = new DummyRouter(id, ROUTING_DUMMY);
-               _routingengine->AddRouter(r);
-          }
-          else if ((strategy == "global_safest") &&
-                    (std::find(usedRouter.begin(), usedRouter.end(), id) != usedRouter.end()) ) {
-               pRoutingStrategies.push_back(make_pair(id, ROUTING_SAFEST));
-               Router *r = new SafestPathRouter(id, ROUTING_SAFEST);
-               _routingengine->AddRouter(r);
-          }
-          else if ((strategy == "cognitive_map") &&
-                    (std::find(usedRouter.begin(), usedRouter.end(), id) != usedRouter.end()) ) {
-               pRoutingStrategies.push_back(make_pair(id, ROUTING_COGNITIVEMAP));
-               Router *r = new CognitiveMapRouter(id, ROUTING_COGNITIVEMAP);
-               _routingengine->AddRouter(r);
-
-               Log->Write("\nINFO: \tUsing CognitiveMapRouter");
-               ///Parsing additional options
-               if (!ParseCogMapOpts(e))
-                    return false;
-          }
-          else if ((strategy == "ff_global_shortest") &&
-                    (std::find(usedRouter.begin(), usedRouter.end(), id) != usedRouter.end()) ) {
-               pRoutingStrategies.push_back(make_pair(id, ROUTING_FF_GLOBAL_SHORTEST));
-               Router *r = new FFRouter(id, ROUTING_FF_GLOBAL_SHORTEST, hasSpecificGoals);
-               _routingengine->AddRouter(r);
-               Log->Write("\nINFO: \tUsing FF Global Shortest Router");
-               ///Parsing additional options
-               if (!ParseFfRouterOps(e)) {
-                    return false;
-=======
           }
           else if (!argument.compare(0, prefix1.size(), prefix1)) {
                argument.erase(0, prefix1.size());
@@ -1232,7 +204,6 @@
                     else {
                          return true;
                     }
->>>>>>> 81a12dde
                }
 
           }
