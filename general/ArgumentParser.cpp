/**
 * \file        ArgumentParser.cpp
<<<<<<< HEAD
 * \date        Jul 4, 2014
=======
 * \date        Apr 20, 2009
>>>>>>> 766c90ef
 * \version     v0.5
 * \copyright   <2009-2014> Forschungszentrum Jülich GmbH. All rights reserved.
 *
 * \section License
 * This file is part of JuPedSim.
 *
 * JuPedSim is free software: you can redistribute it and/or modify
 * it under the terms of the GNU Lesser General Public License as published by
 * the Free Software Foundation, either version 3 of the License, or
 * any later version.
 *
 * JuPedSim is distributed in the hope that it will be useful,
 * but WITHOUT ANY WARRANTY; without even the implied warranty of
 * MERCHANTABILITY or FITNESS FOR A PARTICULAR PURPOSE. See the
 * GNU General Public License for more details.
 *
 * You should have received a copy of the GNU Lesser General Public License
 * along with JuPedSim. If not, see <http://www.gnu.org/licenses/>.
 *
 * \section Description
 *
 *
 **/
<<<<<<< HEAD
 
=======

>>>>>>> 766c90ef
#include <getopt.h>
#include <unistd.h>
#include <cstdio>
#include <cstdlib>
#include <iostream>
#include <string>
#include <sstream>
#include <ctime>
#include <limits.h>
#include <stdlib.h>

#ifdef _OPENMP
#include <omp.h>
#else
#define omp_get_thread_num() 0
#define omp_get_max_threads()  1
#endif

#include "../tinyxml/tinyxml.h"
#include "../IO/OutputHandler.h"
#include "ArgumentParser.h"
#include "../pedestrian/AgentsParameters.h"

using namespace std;

void ArgumentParser::Usage()
{

    fprintf(stderr,
            "Usage: program options\n\n"
            "with the following options (default values in parenthesis):\n\n"
            "  [-q/--inifile <filepath>]        initialisation file( ini.xml found in the actual directory)\n"
            "  [-n/--number <filepath>]         file with the pedestrian distribution in room(./Inputfiles/persons.xml)\n"
            "  [-t/--tmax <double>]             maximal simulation time (500)\n"
            "  [-d/--dt <double>]               time step (0.001)\n"
            "  [--fps <double>]                 framerate (1.0 fps)\n"
            "  [-s/--solver <int>]              type of solver, if needed (euler)\n"
            "                                       1: euler\n"
            "                                       2: verlet\n"
            "                                       3: leapfrog\n"
            "  [-g/--geometry <string>]         path to the geometry file (./Inputfiles/geo.xml)\n"
            "  [-e/--exitstrategy <int>]        strategy how the direction to the exit is computed (3).\n"
            "                                       1: Middlepoint of the exit line\n"
            "                                       2: Shortest distance point of the exit line\n"
            "                                       3: Shortest distance point of the exit line, but exit is 20 cm  shorter\n"
            "  [-l/--linkedcells [<double>]]    use of linked-cells with optional cell size (default cellsize = 2.2m)\n"
            "  [-R/--routing <int> [<string>]]             routing strategy (1):\n"
            "                                       1: local shortest path\n"
            "                                       2: global shortest path\n"
            "                                       3: quickest path\n"
            "  [-v/--v0mu <double>]             mu for normal distribution of v0, desired velocity (1.24)\n"
            "  [-V/--v0sigma <double>]          sigma for normal distribution of v0, desired velocity (0.26)\n"
            "  [-a/--ataumu <double>]           mu for normal distribution of a_tau, factor for velocity 1st axis (0.53)\n"
            "  [-A/--atausigma <double>]        sigma for normal distribution of a_tau, factor for velocity 1st axis (0.001)\n"
            "  [-z/--aminmu <double>]           mu for normal distribution of a_min, minimal size 1st axis (0.18)\n"
            "  [-Z/--aminsigma <double>]        sigma for normal distribution of a_min, minimal size 1st axis (0.001)\n"
            "  [-b/--bmaxmu <double>]           mu for normal distribution of b_max, maximal size 2nd axis (0.25)\n"
            "  [-B/--bmaxsigma <double>]        sigma for normal distribution of b_max, maximal size 2nd axis (0.001)\n"
            "  [-y/--bminmu <double>]           mu for normal distribution of b_min, minimal size 2nd axis (0.2)\n"
            "  [-Y/--bminsigma <double>]        sigma for normal distribution of b_min, minimal size 2nd axis (0.001)\n"
            "  [-c/--taumu <double>]            mu for normal distribution of tau, reaction time (0.5)\n"
            "  [-C/--tausigma <double>]         sigma for normal distribution of tau, reaction time (0.001)\n"
            "  [-x/--nuped <double>]            strength of forces between pedestrians, factor (0.3)\n"
            "  [-X/--nuwall <double>]           strength of wall forces, factor (0.2)\n"
            "  [-i/--intpwidthped <double>]     interpolation width of pedestrian forces (0.1)\n"
            "  [-I/--intpwidthwall <double>]    interpolation width of wall forces (0.1)\n"
            "  [-m/--maxfped <double>]          interpolation parameter of pedestrian forces (3)\n"
            "  [-M/--maxfwall <double>]         interpolation parameter of wall forces (3)\n"
            "  [-f/--disteffmaxped  <double>]   maximal effective distance to pedestrians (2)\n"
            "  [-F/--disteffmaxwall <double>]   maximal effective distance to walls (2)\n"
            "  [--pathway <filepath>]           file for saving pedestrians path\n"
            "  [-L/--log <int>]                 log output (0):\n"
            "                                       0: no output\n"
            "                                       1: log output to stdout\n"
            "                                       2: log output to file ./outputfiles/log.txt\n"
            "  [-T/--output-file <string>]      file to write the trajectories ( no trajectories are written if omited0):\n"
            "  [-P/--streaming-port <int>]      stream the ouput to the specified address/port\n"
            "  [-O/--streaming-ip <string>]     stream the ouput to the specified address/port\n"
            "  [-N/--generate-mesh <string>]    write the navigation mesh to the given file\n"
            "  [-h/--help]                      this manual output\n"
            "\n");
    exit(EXIT_SUCCESS);
}

ArgumentParser::ArgumentParser()
{
    // Default parameter values
    //pNumberFilename = "inputfiles/persons.xml";
    pSolver = 1;
    _projectFile = "";
    pTmax = 500;
    pfps = 1.0;
    pdt = 0.01;
    pExitStrategy = 2;
    pLinkedCells = false;
    pLinkedCellSize = 2.2;
    pV0Mu = 1.24;
    pV0Sigma = 0.26;
    pBmaxMu = 0.25;
    pBmaxSigma = 0.001;
    pBminMu = 0.2;
    pBminSigma = 0.001;
    pAtauMu = 0.53;
    pAtauSigma = 0.001;
    pAminMu = 0.18;
    pAminSigma = 0.001;
    pNuPed = 0.4;
    pNuWall = 0.2;
    pIntPWidthPed = 0.1;
    pIntPWidthWall = 0.1;
    pMaxFPed = 3;
    pMaxFWall = 3;
    pDistEffMaxPed = 2; //0.8
    pDistEffMaxWall = 2;
    pTauMu = 0.5;
    pTauSigma = 0.001;
    paPed=1;
    pbPed=0.25;
    pcPed=3;
    paWall=1;
    pbWall=0.7;
    pcWall=3;
    pLog = 0;
    pModel=MODEL_GFCM;
    pErrorLogFile = "./Logfile.dat";
    pNavMeshFilename = "";
    pSeed = 0;
    pFormat = FORMAT_XML_PLAIN;
    pPort = -1;
    pHostname = "localhost";
    _embedMesh = 0;
    pMaxOpenMPThreads = omp_get_thread_num();
    _profilingFlag = false;
    _hpcFlag = 0;
    _agentsParameters= std::map<int, AgentsParameters*>();
}

void ArgumentParser::ParseArgs(int argc, char **argv)
{
    int c;
    int option_index = 0;

    //special case of the default configuration ini.xml
    if (argc == 1)
    {
        Log->Write(
                "INFO: \tTrying to load the default configuration from the file <ini.xml>");
        ParseIniFile("ini.xml");
        return;
    }

    static struct option long_options[] = { { "number", 1, 0, 'n' }, { "tmax",
            1, 0, 't' }, { "dt", 1, 0, 'd' }, { "fps", 1, 0, 'D' }, { "solver",
                    1, 0, 's' }, { "geometry", 1, 0, 'g' },
                    { "exitstrategy", 1, 0, 'e' }, { "randomize", 1, 0, 'r' }, {
                            "routing", 1, 0, 'R' }, { "linkedcells", optional_argument,
                                    0, 'l' }, { "maxompthreads", 1, 0, 'p' }, { "v0mu", 1, 0,
                                            'v' }, { "v0sigma", 1, 0, 'V' }, { "ataumu", 1, 0, 'a' }, {
                                                    "atausigma", 1, 0, 'A' }, { "aminmu", 1, 0, 'z' }, {
                                                            "aminsigma", 1, 0, 'Z' }, { "bmaxmu", 1, 0, 'b' }, {
                                                                    "bmaxsigma", 1, 0, 'B' }, { "bminmu", 1, 0, 'y' }, {
                                                                            "bminsigma", 1, 0, 'Y' }, { "nuped", 1, 0, 'x' }, {
                                                                                    "nuwall", 1, 0, 'X' }, { "intpwidthped", 1, 0, 'i' }, {
                                                                                            "intpwidthwall", 1, 0, 'I' }, { "maxfped", 1, 0, 'm' }, {
                                                                                                    "maxfwall", 1, 0, 'M' }, { "disteffmaxped", 1, 0, 'f' }, {
                                                                                                            "disteffmaxwall", 1, 0, 'F' }, { "taumu", 1, 0, 'c' }, {
                                                                                                                    "tausigma", 1, 0, 'C' }, { "log", 1, 0, 'L' }, { "pathway",
                                                                                                                            1, 0, 'Q' }, { "output-file", 1, 0, 'T' }, {
                                                                                                                                    "streaming-port", 1, 0, 'P' },
                                                                                                                                    { "streaming-ip", 1, 0, 'O' }, { "help", 0, 0, 'h' }, { "inifile",
                                                                                                                                            optional_argument, 0, 'q' }, { "profiling",
                                                                                                                                                    optional_argument, 0, 'u' }, { "architecture",
                                                                                                                                                            optional_argument, 0, 'H' }, { "generate-mesh",
                                                                                                                                                                    required_argument, 0, 'N' }, { 0, 0, 0, 0 } };

    while ((c =
            getopt_long_only(argc, argv,
                    "n:t:d:s:g:e:r:R:l:p:v:V:a:A:z:Z:b:B:y:Y:x:X:i:I:m:M:f:F:c:C:L:T:O:h:q:D:Q:N:u:H:",
                    long_options, &option_index)) != -1)
    {

        switch (c)
        {
        case 'T': {
            if (optarg)
                pTrajectoriesFile = optarg;
            break;
        }
        case 'P': {
            if (optarg)
                pPort = atoi(optarg);
            break;
        }
        case 'O': {
            if (optarg)
                pHostname = optarg;
            break;
        }
        case 'L': {
            pLog = atoi(optarg);
            break;
        }
        case 'c': {
            pTauMu = atof(optarg);
            break;
        }
        case 'C': {
            pTauSigma = atof(optarg);
            break;
        }
        case 'f': {
            pDistEffMaxPed = atof(optarg);
            break;
        }
        case 'F': {
            pDistEffMaxWall = atof(optarg);
            break;
        }
        case 'm': {
            pMaxFPed = atof(optarg);
            break;
        }
        case 'M': {
            pMaxFWall = atof(optarg);
            break;
        }
        case 'i': {
            pIntPWidthPed = atof(optarg);
            break;
        }
        case 'I': {
            pIntPWidthWall = atof(optarg);
            break;
        }
        case 'x': {
            pNuPed = atof(optarg);
            break;
        }
        case 'X': {
            pNuWall = atof(optarg);
            break;
        }
        case 'z': {
            pAminMu = atof(optarg);
            break;
        }
        case 'Z': {
            pAminSigma = atof(optarg);
            break;
        }
        case 'a': {
            pAtauMu = atof(optarg);
            break;
        }
        case 'A': {
            pAtauSigma = atof(optarg);
            break;
        }
        case 'y': {
            pBminMu = atof(optarg);
            break;
        }
        case 'Y': {
            pBminSigma = atof(optarg);
            break;
        }
        case 'b': {
            pBmaxMu = atof(optarg);
            break;
        }
        case 'B': {
            pBmaxSigma = atof(optarg);
            break;
        }
        case 'v': {
            pV0Mu = atof(optarg);
            break;
        }
        case 'V': {
            pV0Sigma = atof(optarg);
            break;
        }
        case 'D': {
            pfps = atof(optarg);
            break;
        }
        case 't': {
            double t = atof(optarg);
            if (t > 0)
                pTmax = t;
            else
            {
                Log->Write("ERROR: \tin ArgumentParser::ParseArgs() "
                        "tmax has to be positiv!!!\n");
                exit(0);
            }
            break;
        }
        case 'd': {
            double d = atof(optarg);
            if (d > 0)
                pdt = d;
            else
            {
                Log->Write("ERROR: \tin ArgumentParser::ParseArgs() "
                        "dt has to be positiv!!!\n");
                exit(0);
            }
            break;
        }
        case 's': {
            int s = atoi(optarg);
            if (s == 1 || s == 2 || s == 3) // spaeter erweitern
                pSolver = s;
            else
            {
                Log->Write("ERROR: \tin ArgumentParser::ParseArgs() "
                        "wrong value for solver type!!!\n");
                exit(0);
            }
            break;
        }
        case 'e': {
            int e = atoi(optarg);
            if (e == 1 || e == 2 || e == 3 || e == 4)
                pExitStrategy = e;
            else
            {
                Log->Write("ERROR: \tin ArgumentParser::ParseArgs() "
                        "wrong value for exit strategy!!!\n");
                exit(0);
            }
            break;
        }
        case 'R': // TODO: are these options still correct ?
        {
            int r = atoi(optarg);
            switch (r)
            {
            case 1:
                pRoutingStrategies.push_back(
                        make_pair(1, ROUTING_LOCAL_SHORTEST));
                break;
            case 2:
                pRoutingStrategies.push_back(
                        make_pair(2, ROUTING_GLOBAL_SHORTEST));
                break;
            case 3:
                pRoutingStrategies.push_back(make_pair(3, ROUTING_QUICKEST));
                break;
            case 4:
                pRoutingStrategies.push_back(make_pair(4, ROUTING_DYNAMIC));
                break;
            case 5:
                pRoutingStrategies.push_back(make_pair(5, ROUTING_NAV_MESH));
                break;
            case 6:
                pRoutingStrategies.push_back(make_pair(6, ROUTING_DUMMY));
                break;
            default:
                Log->Write("ERROR: \tin ArgumentParser::ParseArgs() "
                        "wrong value for routing strategy!!!\n");
                exit(0);
                break;
            }
            break;
        }
        case 'l': {
            pLinkedCells = true;
            if (optarg)
                pLinkedCellSize = atof(optarg);
            break;
        }
        break;

        case 'q': {
            string inifile = "ini.xml";
            if (optarg)
                inifile = optarg;
            ParseIniFile(inifile);
            return; //stop looking
        }
        break;

        case 'p':
            pMaxOpenMPThreads = atof(optarg);

#ifdef _OPENMP
            omp_set_num_threads(pMaxOpenMPThreads);
#endif

            break;

        case 'h':
            Usage();
            break;

        case 'N':
            pNavMeshFilename = optarg;
            break;
        case 'u': {
            int tmp = strcmp("true", optarg);
            if (tmp == 0)
                _profilingFlag = true;
            else
                _profilingFlag = false;
        }
        break;
        case 'H': {
            if (strcmp("cpu", optarg) == 0)
                _hpcFlag = 0;
            else if (strcmp("gpu", optarg) == 0)
                _hpcFlag = 1;
            else if (strcmp("xeonphi", optarg) == 0)
                _hpcFlag = 2;
            else
            {
                _hpcFlag = 0;
                Log->Write(
                        "ERROR: Wrong argument for architecture. Architecture is set to 'cpu'.");
            }

        }
        break;
        default: {
            Log->Write("ERROR: \tin ArgumentParser::ParseArgs() "
                    "wrong program options!!!\n");
            Usage();
            exit(EXIT_FAILURE);
        }
        }
    }

    // other special case where a single configuration file is submitted
    if (argc == 2)
    {
        ParseIniFile(argv[1]);
        return;
    }
}

const std::map<int, AgentsParameters*>& ArgumentParser::GetAgentsParameters() const
{
    return _agentsParameters;
}

void ArgumentParser::SetAgentsParameters(const std::map<int, AgentsParameters*>& agentsParameters)
{
    _agentsParameters = agentsParameters;
}

void ArgumentParser::ParseIniFile(string inifile)
{

    Log->Write("INFO: \tLoading and parsing the project file file <%s>",
            inifile.c_str());
    _projectFile = inifile;

    //extract and set the project root dir
    size_t found = inifile.find_last_of("/\\");
    if (found != string::npos)
        _projectRootDir = inifile.substr(0, found) + "/";

    //cout<<inifile<<endl;
    //cout<<_projectRootDir<<endl; exit(0);
    //char *real_path = _realpath(path, NULL);
    // use real_path
    //free(real_path);

    TiXmlDocument doc(inifile);
    if (!doc.LoadFile())
    {
        Log->Write("ERROR: \t%s", doc.ErrorDesc());
        Log->Write("ERROR: \t could not parse the project file");
        exit(EXIT_FAILURE);
    }

    // everything is fine. proceed with parsing

    TiXmlElement* xMainNode = doc.RootElement();
    if (!xMainNode)
    {
        Log->Write("ERROR:\tRoot element does not exist");
        exit(EXIT_FAILURE);
    }

    if (xMainNode->ValueStr() != "JuPedSim")
    {
        Log->Write("ERROR:\tRoot element value is not 'JuPedSim'.");
        exit(EXIT_FAILURE);
    }

    //check the header version
    if (!xMainNode->Attribute("version"))
    {
        Log->Write("WARNING:\t There is no header version. I am assuming %s",
                JPS_VERSION);
    }
    else if (string(xMainNode->Attribute("version")) != JPS_VERSION)
    {
        Log->Write(
                "ERROR:\t Wrong header version. Only version %s is supported.",
                JPS_VERSION);
        exit(EXIT_FAILURE);
    }

    //seed
    if (xMainNode->FirstChild("seed"))
    {
        TiXmlNode* seedNode = xMainNode->FirstChild("seed")->FirstChild();
        if (seedNode)
        {
            const char* seedValue = seedNode->Value();
            pSeed = atoi(seedValue);
            srand(pSeed);
            Log->Write("INFO: \tseed <%d>", pSeed);
        }
        else
        {
            pSeed = time(NULL);
            srand(pSeed);
            Log->Write("INFO: \trandom seed <%d>", pSeed);
        }
    }

    // max simulation time
    if (xMainNode->FirstChild("max_sim_time"))
    {
        const char* tmax =
                xMainNode->FirstChildElement("max_sim_time")->FirstChild()->Value();
        //const char* unit=xMainNode->FirstChildElement("max_sim_time")->Attribute("unit");
        pTmax = atof(tmax);
        Log->Write("INFO: \t Maxmimal simulation time <%.2f> seconds",pTmax);
    }
    int max_cpus = 1; 
#ifdef _OPENMP
    max_cpus = omp_get_max_threads();
#endif
    //max CPU
    if(xMainNode->FirstChild("numCPU")) {
        TiXmlNode* seedNode = xMainNode->FirstChild("numCPU")->FirstChild();
        int n = 1;
        if(seedNode){
            const char* cpuValue = seedNode->Value();
            n = atoi(cpuValue);
            if (n > max_cpus) n = max_cpus;
        }
        else {
            n = max_cpus;
        }
        pMaxOpenMPThreads = n;
        Log->Write("INFO: \tnumCPU <%d>", pMaxOpenMPThreads);
#ifdef _OPENMP
        if(n < omp_get_max_threads() )
            omp_set_num_threads(pMaxOpenMPThreads);
#endif
    }
    else { // no numCPU tag
        pMaxOpenMPThreads = max_cpus;
#ifdef _OPENMP
        omp_set_num_threads(pMaxOpenMPThreads);
#endif
        Log->Write("INFO: \t Default numCPU <%d>", pMaxOpenMPThreads);
    }
    //logfile
    if (xMainNode->FirstChild("logfile"))
    {
        pErrorLogFile = _projectRootDir
                + xMainNode->FirstChild("logfile")->FirstChild()->Value();
        pLog = 2;
        Log->Write("INFO: \tlogfile <" + (pErrorLogFile) + ">");
    }

    //trajectories
    TiXmlNode* xTrajectories = xMainNode->FirstChild("trajectories");
    if (xTrajectories)
    {

        xMainNode->FirstChildElement("trajectories")->Attribute("fps", &pfps);

        string format =
                xMainNode->FirstChildElement("trajectories")->Attribute(
                        "format") ?
                                xMainNode->FirstChildElement("trajectories")->Attribute(
                                        "format") :
                                        "xml-plain";
        if (xMainNode->FirstChildElement("trajectories")->Attribute(
                "embed_mesh"))
            _embedMesh =
                    string(
                            xMainNode->FirstChildElement("trajectories")->Attribute(
                                    "embed_mesh")) == "true" ? 1 : 0;

        if (format == "xml-plain")
            pFormat = FORMAT_XML_PLAIN;
        if (format == "xml-plain" && _embedMesh == 1)
            pFormat = FORMAT_XML_PLAIN_WITH_MESH;
        if (format == "xml-bin")
            pFormat = FORMAT_XML_BIN;
        if (format == "plain")
            pFormat = FORMAT_PLAIN;
        if (format == "vtk")
            pFormat = FORMAT_VTK;

        //a file descriptor was given
        if (xTrajectories->FirstChild("file"))
        {
            const char* tmp =
                    xTrajectories->FirstChildElement("file")->Attribute(
                            "location");
            if (tmp)
                pTrajectoriesFile = _projectRootDir + tmp;
            Log->Write(
                    "INFO: \toutput file  <" + string(pTrajectoriesFile) + ">");
            Log->Write("INFO: \tin format <%s> at <%f> frames per seconds",
                    format.c_str(), pfps);
        }

        if (xTrajectories->FirstChild("socket"))
        {
            const char* tmp =
                    xTrajectories->FirstChildElement("socket")->Attribute("hostname");
            if (tmp)
                pHostname = tmp;
            xTrajectories->FirstChildElement("socket")->Attribute("port", &pPort);
            Log->Write("INFO: \tStreaming results to output [%s:%d] ",
                    pHostname.c_str(), pPort);
        }
    }

    //pick up which model to use
    //get the wanted ped model id
    pModel=xmltoi(xMainNode->FirstChildElement("agents")->Attribute("operational_model_id"),-1);
    if( (pModel==-1) /*|| ( (pModel!=MODEL_GFCM) && pModel!=MODEL_GOMPERTZ) */)
    {
        Log->Write("ERROR: \tmissing operational_model_id attribute in the agent section. ");
        Log->Write("ERROR: \tplease specify the model id to use");
        exit(EXIT_FAILURE);
    }


    bool parsingModelSuccessful=false;

    for (TiXmlElement* xModel = xMainNode->FirstChild("operational_models")->FirstChildElement(
            "model"); xModel;
            xModel = xModel->NextSiblingElement("model"))
    {

        if(!xModel->Attribute("description") )
        {
            Log->Write("ERROR: \t missing attribute description in models ?");
            exit(EXIT_FAILURE);
        }

        string modelName = string(xModel->Attribute("description"));
        int model_id  = xmltoi(xModel->Attribute("operational_model_id"),-1);

        if ((pModel == MODEL_GFCM) && (model_id==MODEL_GFCM))
        {
            if (modelName != "gcfm")
            {
                Log->Write("ERROR: \t mismatch model ID and description. Did you mean gcfm ?");
                exit(EXIT_FAILURE);
            }
            ParseGCFMModel(xModel);
            parsingModelSuccessful=true;
            //only parsing one model
            break;
        }
        else if ((pModel == MODEL_GOMPERTZ) && (model_id==MODEL_GOMPERTZ))
        {
            if (modelName != "gompertz")
            {
                Log->Write("ERROR: \t mismatch model ID and description. Did you mean gompertz ?");
                exit(EXIT_FAILURE);
            }
            //only parsing one model
            ParseGompertzModel(xModel);
            parsingModelSuccessful=true;
            break;
        }
    }

    if( parsingModelSuccessful==false)
    {
        Log->Write("ERROR: \tWrong model id [%d]. Choose 1 (GCFM) or 2 (Gompertz)", pModel);
        Log->Write("ERROR: \tPlease make sure that all models are specified in the operational_models section");
        Log->Write("ERROR: \tand make sure to use the same ID in th agent section");
        exit(EXIT_FAILURE);
    }

    //route choice strategy
    TiXmlNode* xRouters = xMainNode->FirstChild("route_choice_models");

    if (!xRouters)
    {
        Log->Write("ERROR:\tNo routers found.");
        exit(EXIT_FAILURE);
    }

    for (TiXmlElement* e = xRouters->FirstChildElement("router"); e;
            e = e->NextSiblingElement("router"))
    {

        string strategy = e->Attribute("description");
        int id = atoi(e->Attribute("router_id"));

        if (strategy == "local_shortest")
            pRoutingStrategies.push_back(make_pair(id, ROUTING_LOCAL_SHORTEST));
        else if (strategy == "global_shortest")
            pRoutingStrategies.push_back(
                    make_pair(id, ROUTING_GLOBAL_SHORTEST));
        else if (strategy == "quickest")
            pRoutingStrategies.push_back(make_pair(id, ROUTING_QUICKEST));
        else if (strategy == "dynamic")
            pRoutingStrategies.push_back(make_pair(id, ROUTING_DYNAMIC));
        else if (strategy == "nav_mesh")
            pRoutingStrategies.push_back(make_pair(id, ROUTING_NAV_MESH));
        else if (strategy == "dummy")
            pRoutingStrategies.push_back(make_pair(id, ROUTING_DUMMY));
        else if (strategy == "global_safest")
            pRoutingStrategies.push_back(make_pair(id, ROUTING_SAFEST));
        else if (strategy == "cognitive_map")
            pRoutingStrategies.push_back(make_pair(id, ROUTING_COGNITIVEMAP));
        else
        {
            Log->Write("ERROR: \twrong value for routing strategy [%s]!!!\n",
                    strategy.c_str());
            exit(EXIT_FAILURE);
        }
    }

    Log->Write("INFO: \tParsing the project file completed");
}

void ArgumentParser::ParseGCFMModel(TiXmlElement* xGCFM)
{

    Log->Write("\nINFO:\tUsing the GCFM model");
    Log->Write("INFO:\tParsing the model parameters");

    TiXmlNode* xModelPara = xGCFM->FirstChild("model_parameters");
    if(!xModelPara){
        Log->Write("ERROR: \t !!!! Changes in the operational model section !!!");
        Log->Write("ERROR: \t !!!! The new version is in inputfiles/ship_msw/ini_ship2.xml !!!");
        exit(EXIT_FAILURE);
    }

    // For convenience. This moved to the header as it is not model specific
    if (xModelPara->FirstChild("tmax"))
    {
        Log->Write(
                "ERROR: \tthe maximal simulation time section moved to the header!!!");
        Log->Write("ERROR: \t\t <max_sim_time> </max_sim_time>\n");
        exit(EXIT_FAILURE);
    }

    //solver
    if (xModelPara->FirstChild("solver"))
    {
        string solver = xModelPara->FirstChild("solver")->FirstChild()->Value();
        if (solver == "euler")
            pSolver = 1;
        else if (solver == "verlet")
            pSolver = 2;
        else if (solver == "leapfrog")
            pSolver = 3;
        else
        {
            Log->Write("ERROR: \twrong value for solver type!!!\n");
            exit(EXIT_FAILURE);
        }
        Log->Write("INFO: \tpSolver <" + string(solver) + ">");
    }

    //stepsize
    if (xModelPara->FirstChild("stepsize"))
    {
        const char* stepsize =
                xModelPara->FirstChild("stepsize")->FirstChild()->Value();
        if (stepsize)
            pdt = atof(stepsize);
        Log->Write("INFO: \tstepsize <%f>", pdt);
    }

    //exit crossing strategy
    if (xModelPara->FirstChild("exitCrossingStrategy"))
    {
        const char* tmp =
                xModelPara->FirstChild("exitCrossingStrategy")->FirstChild()->Value();
        if (tmp)
            pExitStrategy = atoi(tmp);
        Log->Write("INFO: \texitCrossingStrategy < %d >", pExitStrategy);
    }

    //linked-cells
    if (xModelPara->FirstChild("linkedcells"))
    {
        string linkedcells = xModelPara->FirstChildElement("linkedcells")->Attribute(
                "enabled");
        string cell_size = xModelPara->FirstChildElement("linkedcells")->Attribute(
                "cell_size");

        if (linkedcells == "true")
        {
            pLinkedCells = true;
            pLinkedCellSize = atof(cell_size.c_str());
            Log->Write(
                    "INFO: \tlinked cells enabled with size  <" + cell_size
                    + ">");
        }
        else
        {
            Log->Write("WARNING: \tinvalid parameters for linkedcells");
        }
    }

    //force_ped
    if (xModelPara->FirstChild("force_ped"))
    {
        string nu = xModelPara->FirstChildElement("force_ped")->Attribute("nu");
        string dist_max = xModelPara->FirstChildElement("force_ped")->Attribute(
                "dist_max");
        string disteff_max =
                xModelPara->FirstChildElement("force_ped")->Attribute(
                        "disteff_max");
        string interpolation_width =
                xModelPara->FirstChildElement("force_ped")->Attribute(
                        "interpolation_width");

        pMaxFPed = atof(dist_max.c_str());
        pNuPed = atof(nu.c_str());
        pDistEffMaxPed = atof(disteff_max.c_str());
        pIntPWidthPed = atof(interpolation_width.c_str());
        Log->Write(
                "INFO: \tfrep_ped mu=" + nu + ", dist_max=" + dist_max
                + ", disteff_max=" + disteff_max
                + ", interpolation_width=" + interpolation_width);
    }

    //force_wall
    if (xModelPara->FirstChild("force_wall"))
    {
        string nu = xModelPara->FirstChildElement("force_wall")->Attribute("nu");
        string dist_max = xModelPara->FirstChildElement("force_wall")->Attribute(
                "dist_max");
        string disteff_max =
                xModelPara->FirstChildElement("force_wall")->Attribute(
                        "disteff_max");
        string interpolation_width =
                xModelPara->FirstChildElement("force_wall")->Attribute(
                        "interpolation_width");
        pMaxFWall = atof(dist_max.c_str());
        pNuWall = atof(nu.c_str());
        pDistEffMaxWall = atof(disteff_max.c_str());
        pIntPWidthWall = atof(interpolation_width.c_str());
        Log->Write(
                "INFO: \tfrep_wall mu=" + nu + ", dist_max=" + dist_max
                + ", disteff_max=" + disteff_max
                + ", interpolation_width=" + interpolation_width);
    }

    //Parsing the agent parameters
    ParseAgentParameters(xGCFM);
}


void ArgumentParser::ParseGompertzModel(TiXmlElement* xGompertz)
{
    //parsing the model parameters
    Log->Write("\nINFO:\tUsing the Gompertz model");

    Log->Write("INFO:\tParsing the model parameters");

    TiXmlNode* xModelPara = xGompertz->FirstChild("model_parameters");
    if(!xModelPara){
        Log->Write("ERROR: \t !!!! Changes in the operational model section !!!");
        Log->Write("ERROR: \t !!!! The new version is in inputfiles/ship_msw/ini_ship3.xml !!!");
        exit(EXIT_FAILURE);
    }

    // For convenience. This moved to the header as it is not model specific
    if (xModelPara->FirstChild("tmax"))
    {
        Log->Write("ERROR: \tthe maximal simulation time section moved to the header!!!");
        Log->Write("ERROR: \t\t <max_sim_time> </max_sim_time>\n");
        exit(EXIT_FAILURE);
    }

    //solver
    if (xModelPara->FirstChild("solver"))
    {
        string solver = xModelPara->FirstChild("solver")->FirstChild()->Value();
        if (solver == "euler")
            pSolver = 1;
        else if (solver == "verlet")
            pSolver = 2;
        else if (solver == "leapfrog")
            pSolver = 3;
        else
        {
            Log->Write("ERROR: \twrong value for solver type!!!\n");
            exit(EXIT_FAILURE);
        }
        Log->Write("INFO: \tpSolver <" + string(solver) + ">");
    }

    //stepsize
    if (xModelPara->FirstChild("stepsize"))
    {
        const char* stepsize = xModelPara->FirstChild("stepsize")->FirstChild()->Value();
        if (stepsize)
            pdt = atof(stepsize);
        Log->Write("INFO: \tstepsize <%f>", pdt);
    }

    //exit crossing strategy
    if (xModelPara->FirstChild("exitCrossingStrategy"))
    {
        const char* tmp =
                xModelPara->FirstChild("exitCrossingStrategy")->FirstChild()->Value();
        if (tmp)
            pExitStrategy = atoi(tmp);
        Log->Write("INFO: \texitCrossingStrategy < %d >", pExitStrategy);
    }

    //linked-cells
    if (xModelPara->FirstChild("linkedcells"))
    {
        string linkedcells = xModelPara->FirstChildElement("linkedcells")->Attribute(
                "enabled");
        string cell_size = xModelPara->FirstChildElement("linkedcells")->Attribute(
                "cell_size");

        if (linkedcells == "true")
        {
            pLinkedCells = true;
            pLinkedCellSize = atof(cell_size.c_str());
            Log->Write(
                    "INFO: \tlinked cells enabled with size  <" + cell_size + ">");
        }
        else
        {
            Log->Write("WARNING: \tinvalid parameters for linkedcells");
        }
    }

    //force_ped
    if (xModelPara->FirstChild("force_ped"))
    {
        string nu = xModelPara->FirstChildElement("force_ped")->Attribute("nu");
        pNuPed = atof(nu.c_str());

        if (!xModelPara->FirstChildElement("force_ped")->Attribute("a"))
            paPed = 1.0; // default value
        else
        {
            string a = xModelPara->FirstChildElement("force_ped")->Attribute("a");
            paPed = atof(a.c_str());
        }
        if (!xModelPara->FirstChildElement("force_ped")->Attribute("b"))
            pbPed = 0.25; // default value
        else
        {
            string b = xModelPara->FirstChildElement("force_ped")->Attribute("b");
            pbPed = atof(b.c_str());
        }
        if (!xModelPara->FirstChildElement("force_ped")->Attribute("c"))
            pcPed = 3.0; // default value
        else
        {
            string c = xModelPara->FirstChildElement("force_ped")->Attribute("c");
            pcPed = atof(c.c_str());
        }
        Log->Write("INFO: \tfrep_ped mu=%s, a=%0.2f, b=%0.2f c=%0.2f",nu.c_str(),paPed,pbPed,pcPed);
    }
    //force_wall
    if (xModelPara->FirstChild("force_wall"))
    {
        string nu = xModelPara->FirstChildElement("force_wall")->Attribute("nu");
        pNuWall = atof(nu.c_str());
        if (!xModelPara->FirstChildElement("force_wall")->Attribute("a"))
            paWall = 1.0; // default value
        else
        {
            string a = xModelPara->FirstChildElement("force_wall")->Attribute("a");
            paWall = atof(a.c_str());
        }
        if (!xModelPara->FirstChildElement("force_wall")->Attribute("b"))
            pbWall = 0.7; // default value
        else
        {
            string b = xModelPara->FirstChildElement("force_wall")->Attribute("b");
            pbWall = atof(b.c_str());
        }
        if (!xModelPara->FirstChildElement("force_wall")->Attribute("c"))
            pcWall = 3.0; // default value
        else
        {
            string c = xModelPara->FirstChildElement("force_wall")->Attribute("c");
            pcWall = atof(c.c_str());
        }

        Log->Write("INFO: \tfrep_wall mu=%s, a=%0.2f, b=%0.2f c=%0.2f",nu.c_str(),paWall,pbWall,pcWall);
    }

    //Parsing the agent parameters
    ParseAgentParameters(xGompertz);
}

void ArgumentParser::ParseAgentParameters(TiXmlElement* operativModel)
{
    //Parsing the agent parameters
    Log->Write("\nINFO:\tParsing agents  parameters");
    for(TiXmlElement* xAgentPara = operativModel->FirstChildElement("agent_parameters"); xAgentPara;
            xAgentPara = xAgentPara->NextSiblingElement("agent_parameters")) {

        //get the group ID
        int para_id= xmltoi(xAgentPara->Attribute("agent_parameter_id"),-1);
        Log->Write("INFO: \tParsing the group parameter id [%d]",para_id);
        AgentsParameters* agentParameters = new AgentsParameters(para_id,pSeed);
        _agentsParameters[para_id]=agentParameters;

        //desired speed
        if (xAgentPara->FirstChild("v0"))
        {
            double mu = xmltof(xAgentPara->FirstChildElement("v0")->Attribute("mu"),pV0Mu);
            double sigma = xmltof(xAgentPara->FirstChildElement("v0")->Attribute("sigma"),pV0Sigma);
            agentParameters->InitV0(mu,sigma);
            Log->Write("INFO: \tdesired velocity mu=%f , sigma=%f",mu,sigma);
        }

        //bmax
        if (xAgentPara->FirstChild("bmax"))
        {
            double mu = xmltof(xAgentPara->FirstChildElement("bmax")->Attribute("mu"),pBmaxMu);
            double sigma = xmltof(xAgentPara->FirstChildElement("bmax")->Attribute("sigma"),pBmaxSigma);
            agentParameters->InitBmax(mu,sigma);
            Log->Write("INFO: \ttBmax mu=%f , sigma=%f",mu,sigma);
        }

        //bmin
        if (xAgentPara->FirstChild("bmin"))
        {
            double mu = xmltof(xAgentPara->FirstChildElement("bmin")->Attribute("mu"),pBminMu);
            double sigma = xmltof(xAgentPara->FirstChildElement("bmin")->Attribute("sigma"),pBminSigma);
            agentParameters->InitBmin(mu,sigma);
            Log->Write("INFO: \ttBmin mu=%f , sigma=%f",mu,sigma);
        }

        //amin
        if (xAgentPara->FirstChild("amin"))
        {
            double mu = xmltof(xAgentPara->FirstChildElement("amin")->Attribute("mu"),pAminMu);
            double sigma = xmltof(xAgentPara->FirstChildElement("amin")->Attribute("sigma"),pAminSigma);
            agentParameters->InitAmin(mu,sigma);
            Log->Write("INFO: \ttAmin mu=%f , sigma=%f",mu,sigma);
        }
        //tau
        if (xAgentPara->FirstChild("tau"))
        {
            double mu = xmltof(xAgentPara->FirstChildElement("tau")->Attribute("mu"),pTauMu);
            double sigma = xmltof(xAgentPara->FirstChildElement("tau")->Attribute("sigma"),pTauSigma);
            agentParameters->InitTau(mu,sigma);
            Log->Write("INFO: \ttTau mu=%f , sigma=%f",mu,sigma);
        }
        //atau
        if (xAgentPara->FirstChild("atau"))
        {
            double mu = xmltof(xAgentPara->FirstChildElement("atau")->Attribute("mu"),pAtauMu);
            double sigma = xmltof(xAgentPara->FirstChildElement("atau")->Attribute("sigma"),pAtauSigma);
            agentParameters->InitAtau(mu,sigma);
            Log->Write("INFO: \ttAtau mu=%f , sigma=%f",mu,sigma);
        }
    }
}

int ArgumentParser::GetModel() const
{
    return pModel;
}
const FileFormat& ArgumentParser::GetFileFormat() const
{
    return pFormat;
}
const string& ArgumentParser::GetHostname() const
{
    return pHostname;
}
void ArgumentParser::SetHostname(const string& hostname)
{
    pHostname = hostname;
}
int ArgumentParser::GetPort() const
{
    return pPort;
}
void ArgumentParser::SetPort(int port)
{
    pPort = port;
}
int ArgumentParser::GetSolver() const
{
    return pSolver;
}

double ArgumentParser::GetTmax() const
{
    return pTmax;
}

double ArgumentParser::Getdt() const
{
    return pdt;
}

double ArgumentParser::Getfps() const
{
    return pfps;
}

const string& ArgumentParser::GetProjectFile() const
{
    return _projectFile;
}

/// @deprecated
const string& ArgumentParser::GetNavigationMesh() const
{
    return pNavMeshFilename;
}

int ArgumentParser::GetExitStrategy() const
{
    return pExitStrategy;
}

bool ArgumentParser::GetLinkedCells() const
{
    return pLinkedCells;
}

vector<pair<int, RoutingStrategy> > ArgumentParser::GetRoutingStrategy() const
{
    return pRoutingStrategies;
}

double ArgumentParser::GetV0Mu() const
{
    return pV0Mu;
}

double ArgumentParser::GetV0Sigma() const
{
    return pV0Sigma;
}

double ArgumentParser::GetBmaxMu() const
{
    return pBmaxMu;
}

double ArgumentParser::GetBmaxSigma() const
{
    return pBmaxSigma;
}

double ArgumentParser::GetBminMu() const
{
    return pBminMu;
}

double ArgumentParser::GetBminSigma() const
{
    return pBminSigma;
}

double ArgumentParser::GetAtauMu() const
{
    return pAtauMu;
}

double ArgumentParser::GetAtauSigma() const
{
    return pAtauSigma;
}

double ArgumentParser::GetAminMu() const
{
    return pAminMu;
}

double ArgumentParser::GetAminSigma() const
{
    return pAminSigma;
}

double ArgumentParser::GetNuPed() const
{
    return pNuPed;
}

double ArgumentParser::GetaPed() const
{
    return paPed;
}

double ArgumentParser::GetbPed() const
{
    return pbPed;
}

double ArgumentParser::GetcPed() const
{
    return pcPed;
}

double ArgumentParser::GetNuWall() const
{
    return pNuWall;
}

double ArgumentParser::GetaWall() const
{
    return paWall;
}

double ArgumentParser::GetbWall() const
{
    return pbWall;
}

double ArgumentParser::GetcWall() const
{
    return pcWall;
}

double ArgumentParser::GetIntPWidthPed() const
{
    return pIntPWidthPed;
}

double ArgumentParser::GetIntPWidthWall() const
{
    return pIntPWidthWall;
}

double ArgumentParser::GetMaxFPed() const
{
    return pMaxFPed;
}

double ArgumentParser::GetMaxFWall() const
{
    return pMaxFWall;
}

double ArgumentParser::GetDistEffMaxPed() const
{
    return pDistEffMaxPed;
}

double ArgumentParser::GetDistEffMaxWall() const
{
    return pDistEffMaxWall;
}

double ArgumentParser::GetTauMu() const
{
    return pTauMu;
}

double ArgumentParser::GetTauSigma() const
{
    return pTauSigma;
}

int ArgumentParser::GetLog() const
{
    return pLog;
}

double ArgumentParser::GetLinkedCellSize() const
{
    return pLinkedCellSize;
}

unsigned int ArgumentParser::GetSeed() const
{
    return pSeed;
}

int ArgumentParser::GetEmbededMesh() const
{
    return _embedMesh;
}

const string& ArgumentParser::GetErrorLogFile() const
{
    return pErrorLogFile;
}

int ArgumentParser::GetMaxOpenMPThreads() const
{
    return pMaxOpenMPThreads;
}
const string& ArgumentParser::GetTrajectoriesFile() const
{
    return pTrajectoriesFile;
}

void ArgumentParser::SetTrajectoriesFile(const string& trajectoriesFile)
{
    pTrajectoriesFile = trajectoriesFile;
}

const string& ArgumentParser::GetProjectRootDir() const
{
    return _projectRootDir;
}

bool ArgumentParser::GetProfileFlag()
{
    return _profilingFlag;
}

int ArgumentParser::GetHPCFlag()
{
    return _hpcFlag;
}<|MERGE_RESOLUTION|>--- conflicted
+++ resolved
@@ -1,10 +1,6 @@
 /**
  * \file        ArgumentParser.cpp
-<<<<<<< HEAD
- * \date        Jul 4, 2014
-=======
  * \date        Apr 20, 2009
->>>>>>> 766c90ef
  * \version     v0.5
  * \copyright   <2009-2014> Forschungszentrum Jülich GmbH. All rights reserved.
  *
@@ -28,11 +24,7 @@
  *
  *
  **/
-<<<<<<< HEAD
- 
-=======
-
->>>>>>> 766c90ef
+
 #include <getopt.h>
 #include <unistd.h>
 #include <cstdio>
