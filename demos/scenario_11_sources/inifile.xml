--- conflicted
+++ resolved
@@ -1,24 +1,6 @@
 <?xml version="1.0" encoding="UTF-8" ?>
 
 <JuPedSim project="JPS-Project" version="0.8" xmlns:xsi="http://www.w3.org/2001/XMLSchema-instance" xsi:noNamespaceSchemaLocation="http://xsd.jupedsim.org/0.6/jps_ini_core.xsd">
-<<<<<<< HEAD
-<header>
-  <!-- seed used for initialising random generator -->
-  <seed>12542</seed>
-  <!-- geometry file -->
-  <geometry>geometry.xml</geometry>
-  <max_sim_time>5000</max_sim_time>
-
-  <!-- trajectories file and format -->
-  <trajectories format="xml-plain" fps="16" color_mode="group">
-            <file location="trajectories.xml" />
-    <!-- <socket_ hostname="127.0.0.1" port="8989" /> -->
-  </trajectories>
-
-  <!-- where to store the logs -->
-  <logfile>log.txt</logfile>
-</header>
-=======
 
   <header>
     <!-- seed used for initialising random generator -->
@@ -34,8 +16,6 @@
     <!-- where to store the logs -->
     <logfile>log.txt</logfile>
   </header>
-
->>>>>>> 4510345f
   <!-- traffic information: e.g closed doors or smoked rooms -->
   <traffic_constraints>
     <!-- doors states are: close or open -->
