# Change Log
All notable changes to this project will be documented in this file.

## Unreleased
### Added
- Floor field router. See [usage](http://jupedsim.github.io/jpscore/models/routing/#floorfield-router). 

### Modified
- If no seed is given, the simulation will be run with `seed=Time(NULL)` (random).
- Major refactoring of the parsing machinery. :+1:  @laemmel. 

### Fixed
- Fix properly delete pedestrians in `Tordeux915` (#203).
- Fix simulations are not thread-safe (#200). 
- Fix memory lacks (#202).


### Bugs
Please also check the [Issue tracker](https://cst.version.fz-juelich.de/jupedsim/jpscore/issues?assignee_id=&author_id=&label_name=&milestone_id=&scope=all&sort=created_desc&state=opened), if access is available.
- exit strategies using *local* - prefix can result in circular routing
- triangulation creates error-prone help-lines in certain geometries
- errors in unused parts of ini files lead to system-exit
<<<<<<< HEAD
- fixed: simulations are now thread-safe. See #200 
- fixes memory lacks (#202)
=======

>>>>>>> 063223b4

## v0.8.0 [2016-02-18]


### Added
- CI with travis and Gitlab CI
- Compilation checked on Visual Studio 12 2013 
- Added more validation tests
- Added statistics (calculate exit usage) for all exits
- Added voronoi based algorithm for inserting agents coming from the source or from matsim
- New option for the quickest path router. Sample options are:

 ```<parameters default_strategy="local_shortest">```
 
 ```<parameters default_strategy="global_shortest">``` 
 
 ``` <parameters cba_gain="0.15" reference_peds_selection="single" congestion_ratio="0.8" queue_vel_escaping_jam="0.2" 
       queue_vel_new_room="0.7" visibility_obstruction="4">```
- New model with the generic name `Tordeux2015` and `id=3`. For use check the ini-files in the Utest-validation tests.
- Tests are sorted in `rimea_tests`, `juelich_tests` and `validation_tests`.
- Periodic boundary conditions with the option `<periodic>1</periodic>`.Works only with model 3.  
- Added floor field to all exits, providing direction to target, direction to closest wall and cost estimates. Parameter to control wall-avoidance included.
- Added new __Exit Strategies__ using floor fields on various subdomains (rooms, subrooms). Please refer to the online documentation on [jupedsim.org](www.jupedsim.org).
   


## v0.7.0 [2015-07-15]

### New Module
- JuPedSim: Editor for the geometry

### Added

- Risk tolerance factor (value in [0 1]) for pedestrian. Pedestrians with high values are likely to take more risks.
- Added pre-movement time of the agents. Only after this time, the concerned agents will start moving.
- Sources for generating agents at runtime. Parameter are frequency (agents per seconds) and maximum number
- Option to color the pedestrians by group, spotlight, velocity, group, knowledge, router, final\_goal, intermediate\_goal. Usage: ( 
```<trajectories format="xml-plain" fps="8" color_mode="group"> ```)
- More control over the triangulation specially to avoid skinny triangles. Usage: ```<navigation_mesh method="triangulation" minimum_distance_between_edges="0.5" minimum_angle_in_triangles="20" use_for_local_planning="true" />```
- Improved statistics. The flow curve for the different exits can be computed at runtime.
- Changelog file
- Rimea testcases
- Unit tests are now based on the Boost testing engine

### Changed
-  


### Fixed
- Visiblity in 3D
- Numerous geometrical operations


## v0.6.0 - 2015-01-31
### Added
- Steering the simulation with predefined events (closing or opening doors during the simulation)
- Information sharing between the pedestrians. The agents now share their knowledge about closed doors.
- Pre evacuation time for groups of agents.
- Adjustable velocities on stairs and even terrain for group of agents.
- Stability and performance improvement. The simulation is approx 40% faster for larger scenarios and you will notice it
- New route choice model, cognitive map, giving agents the possibility to explore the environment and discover doors for instance.
- Different sensors for improving the navigation of pedestrians (smoke/jam sensor).
- New verification and validation tests.
- General statistics over the evacuation (for instance areas egress time and door usage)
- Support for Visual Studio and Xcode compilers.


### Changed
- refactor NumCPU and ExitCrossingStrategy tags to `num_threads and exit_crossing_strategy`



## v0.5.0 - 2014-08-05
First release of the the Juelich Pedestrian Simulator. Most noteworthy features:

- Simulate pedestrians movement in a space continuous geometry
- Forces based models for describing the pedestrians interactions
- Shortest and quickest path route choice strategies
- Loading and visualizing trajectories and geometries
- Easy to use visualization interface
- Making high quality videos directly from the visualization interface or generating png sequences
- XML based input files<|MERGE_RESOLUTION|>--- conflicted
+++ resolved
@@ -20,12 +20,7 @@
 - exit strategies using *local* - prefix can result in circular routing
 - triangulation creates error-prone help-lines in certain geometries
 - errors in unused parts of ini files lead to system-exit
-<<<<<<< HEAD
-- fixed: simulations are now thread-safe. See #200 
-- fixes memory lacks (#202)
-=======
 
->>>>>>> 063223b4
 
 ## v0.8.0 [2016-02-18]
 
