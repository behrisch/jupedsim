/**
 * \file        Line.cpp
 * \date        Sep 30, 2010
 * \version     v0.6
 * \copyright   <2009-2014> Forschungszentrum Jülich GmbH. All rights reserved.
 *
 * \section License
 * This file is part of JuPedSim.
 *
 * JuPedSim is free software: you can redistribute it and/or modify
 * it under the terms of the GNU Lesser General Public License as published by
 * the Free Software Foundation, either version 3 of the License, or
 * any later version.
 *
 * JuPedSim is distributed in the hope that it will be useful,
 * but WITHOUT ANY WARRANTY; without even the implied warranty of
 * MERCHANTABILITY or FITNESS FOR A PARTICULAR PURPOSE. See the
 * GNU General Public License for more details.
 *
 * You should have received a copy of the GNU Lesser General Public License
 * along with JuPedSim. If not, see <http://www.gnu.org/licenses/>.
 *
 * \section Description
 *
 *
 **/

#include "../math/Mathematics.h"
#include "Point.h"
//#include "SubRoom.h"
#include "../general/Macros.h"
#include "Line.h"
#include "Wall.h"
#include "../IO/OutputHandler.h"


#include  <cmath>
#include  <sstream>

int Line::_static_UID = 0;

using namespace std;

#define DEBUG 1


/************************************************************
  Konstruktoren
 ************************************************************/
Line::Line() {
    SetPoint1(Point()); //Default-Constructor  (0.0,0.0)
    SetPoint2(Point());
    _uid = _static_UID++;
}

Line::Line(const Point &p1, const Point &p2) {
    SetPoint1(p1);
    SetPoint2(p2);
    _uid = _static_UID++;
}

int Line::GetUniqueID() const {
    return _uid;
}

Line::Line(const Line &orig) {
    _point1 = orig.GetPoint1();
    _point2 = orig.GetPoint2();
    _centre = orig.GetCentre();
    _uid = orig.GetUniqueID();
}

Line::~Line() {
}

/*************************************************************
 Setter-Funktionen
 ************************************************************/
void Line::SetPoint1(const Point &p) {
    _point1 = p;
    _centre = (_point1 + _point2) * 0.5;
}

void Line::SetPoint2(const Point &p) {
    _point2 = p;
    _centre = (_point1 + _point2) * 0.5;
}

/*************************************************************
 Getter-Funktionen
 ************************************************************/
const Point &Line::GetPoint1() const {
    return _point1;
}

const Point &Line::GetPoint2() const {
    return _point2;
}

const Point &Line::GetCentre() const {
    return _centre;
}

/*************************************************************
 Ausgabe
 ************************************************************/
string Line::Write() const {
    string geometry;
    char wall[500] = "";
    geometry.append("\t\t<wall color=\"100\">\n");
    sprintf(wall, "\t\t\t<point xPos=\"%.2f\" yPos=\"%.2f\"/>\n",
            (GetPoint1().GetX()) * FAKTOR,
            (GetPoint1().GetY()) * FAKTOR);
    geometry.append(wall);
    sprintf(wall, "\t\t\t<point xPos=\"%.2f\" yPos=\"%.2f\"/>\n",
            (GetPoint2().GetX()) * FAKTOR,
            (GetPoint2().GetY()) * FAKTOR);
    geometry.append(wall);
    geometry.append("\t\t</wall>\n");
    return geometry;
}


/*************************************************************
 Sonstige Funktionen
 ************************************************************/
// Normalen vector zur Linie

Point Line::NormalVec() const {
    double nx, ny, norm;
    Point r = GetPoint2() - GetPoint1();

    if (r.GetX() == 0.0) {
        nx = 1;
        ny = 0;
    } else {
        nx = -r.GetY() / r.GetX();
        ny = 1;
        /* Normieren */
        norm = sqrt(nx * nx + ny * ny);
        if (fabs(norm) < J_EPS) {
            Log->Write("ERROR: \tLine::NormalVec() norm==0\n");
            exit(0);
        }
        nx /= norm;
        ny /= norm;
    }
    return Point(nx, ny);
}

// Normale Komponente von v auf l

double Line::NormalComp(const Point &v) const {
    // Normierte Vectoren
    Point l = (GetPoint2() - GetPoint1()).Normalized();
    const Point &n = NormalVec();


    double lx = l.GetX();
    double ly = l.GetY();
    double nx = n.GetX();
    double ny = n.GetY();
    double alpha;

    if (fabs(lx) < J_EPS) {
        alpha = v.GetX() / nx;
    } else if (fabs(ly) < J_EPS) {
        alpha = v.GetY() / ny;
    } else {
        alpha = (v.GetY() * lx - v.GetX() * ly) / (nx * ly - ny * lx);
    }

    return fabs(alpha);
}
// Lotfußpunkt zur Geraden Line
// Muss nicht im Segment liegen

Point Line::LotPoint(const Point &p) const {
    const Point &r = GetPoint1();
    const Point &s = GetPoint2();
    const Point &t = r - s;
    Point tmp;
    double lambda;

    tmp = p - s;
    lambda = tmp.ScalarProduct(t) / t.ScalarProduct(t);
    Point f = s + t * lambda;
    return f;
}

/* Punkt auf der Linie mit kürzestem Abstand zu p
 * In der Regel Lotfußpunkt, Ist der Lotfußpunkt nicht im Segment
 * wird der entsprechende Eckpunkt der Line genommen
 * */
Point Line::ShortestPoint(const Point &p) const {

    const Point &t = _point1 - _point2;
    if (_point1 == _point2)
        return _point1;
    Point tmp = p - _point2;
    double lambda = tmp.ScalarProduct(t) / t.ScalarProduct(t);
    Point f = _point2 + t * lambda;

    /* Prüfen ob Punkt in der Linie,sonst entsprechenden Eckpunkt zurückgeben */
    if (lambda < 0)
        f = _point2;
    if (lambda > 1)
        f = _point1;

    return f;
}

/* Prüft, ob Punkt p im Liniensegment enthalten ist
 * Verfahren wie bei Line::ShortestPoint(), d. h,
 * lambda berechnen und prüfen ob zwischen 0 und 1
 * */
//bool Line::IsInLine(const Point& p) const {
//      double ax, ay, bx, by, px, py;
//      const Point& a = GetPoint1();
//      const Point& b = GetPoint2();
//      double lambda;
//      ax = a.GetX();
//      ay = a.GetY();
//      bx = b.GetX();
//      by = b.GetY();
//      px = p.GetX();
//      py = p.GetY();
//      if (fabs(ax - bx) > J_EPS_DIST) {
//              lambda = (px - ax) / (bx - ax);
//      } else if (fabs(ay - by) > J_EPS_DIST) {
//              lambda = (py - ay) / (by - ay);
//      } else {
//              Log->Write("ERROR: \tIsInLine: Endpunkt = Startpunkt!!!");
//              exit(0);
//      }
//      return (0 <= lambda) && (lambda <= 1);
//}

/*
 *  Prüft, ob Punkt p im Liniensegment enthalten ist
 * algorithm from:
 * http://stackoverflow.com/questions/328107/how-can-you-determine-a-point-is-between-two-other-points-on-a-line-segment
 *
 * TODO: FIXME Failing with test ( 30.1379 : 124.485 )--( 41.4647 : 124.485 ) and ( 38.4046 : 104.715 )--( 33.7146 : 104.715 )
 * */
bool Line::IsInLineSegment(const Point &p) const
{

     Point differenceTwoAndOne = _point2 - _point1;
     Point differencePAndOne = p - _point1;

     // cross product to check if point i colinear
     if ((differenceTwoAndOne).CrossProduct(differencePAndOne) > J_EPS)
          return false;

     // dotproduct and distSquared to check if point is in segment and not just in line
     double dotp = differencePAndOne.ScalarProduct(differenceTwoAndOne);
     return !(dotp < 0 || (differenceTwoAndOne).NormSquare() < dotp);

     //return fabs( (_point1-p ).Norm() + (_point2-p ).Norm() - (_point2-_point1 ).Norm() )<J_EPS;
}

/* Berechnet direkt den Abstand von p zum Segment l
 * dazu wird die Funktion Line::ShortestPoint()
 * benuzt
 * */
double Line::DistTo(const Point &p) const {
    return (p - ShortestPoint(p)).Norm();
}

double Line::DistToSquare(const Point &p) const {
    return DistTo(p) * DistTo(p);
}

// bool Line::operator*(const Line& l) const {
//      return ((_point1*l.GetPoint1() && _point2 == l.GetPoint2()) ||
//                      (_point2 == l.GetPoint1() && _point1 == l.GetPoint2()));
// }


/* Zwei Linien sind gleich, wenn ihre beiden Punkte
 * gleich sind
 * */
bool Line::operator==(const Line &l) const {
    return ((_point1 == l.GetPoint1() && _point2 == l.GetPoint2()) ||
            (_point2 == l.GetPoint1() && _point1 == l.GetPoint2()));
}

/* Zwei Linien sind ungleich, wenn ihre beiden Punkte
 * ungleich sind.
 * */
bool Line::operator!=(const Line &l) const {
    return (!(*this==l));

}

double Line::Length() const {
    return (_point1 - _point2).Norm();
}

double Line::LengthSquare() const {
    return (_point1 - _point2).NormSquare();
}

//TODO unit  test
bool Line::Overlapp(const Line& l) const
{
     //first check if they are colinear
     Point vecAB=l.GetPoint2()-l.GetPoint1();
     Point vecDC=_point1-_point2;
     if(fabs(vecAB.Determinant(vecDC))<J_EPS)
     {

          if( IsInLineSegment(l.GetPoint1()) and  not  HasEndPoint(l.GetPoint1()))
          {
               //Log->Write("ERROR: 1. Overlapping walls %s and %s ", toString().c_str(),l.toString().c_str());
               return true;
          }

          if( IsInLineSegment(l.GetPoint2()) and not HasEndPoint(l.GetPoint2()))
          {
               //Log->Write("ERROR: 2. Overlapping walls %s and %s ", toString().c_str(),l.toString().c_str());
               return true;
          }
     }
     return false;
}

//FIXME no equals check with == on double or float bring in an epsilon
bool Line::IntersectionWith(const Point &p1, const Point &p2) const {
    Point AC = _point1 - p1;
    Point DC = p2 - p1;
    Point BA = _point2 - _point1;
    double denominator = BA.CrossProduct(DC);
    double numerator = DC.CrossProduct(AC);

    if (denominator == 0.0) {

        // the lines are superposed
        if (numerator == 0.0) {

            // the segment are superposed
            return IsInLineSegment(p1) || IsInLineSegment(p2);

        } else { // the lines are just parallel and do not share a common point

            return false;
        }
    }

    double r = numerator / denominator;
    if (r < 0.0 || r > 1.0) {
        return false;
    }

    double s = (BA.CrossProduct(AC)) / denominator;
    if (s < 0.0 || s > 1.0) {
        return false;
    }

    return true;

}

bool Line::IntersectionWith(const Line &l) const {
    return IntersectionWith(l._point1, l._point2);
}

Line Line::Enlarge(double d) const {
    const Point &p1 = _point1;
    const Point &p2 = _point2;
    Point diff = (p1 - p2).Normalized() * d;

    return Line(p1 + diff, p2 - diff);
}

bool Line::IsHorizontal() {
    return fabs(_point1._y - _point2._y) <= J_EPS;
}

bool Line::IsVertical() {
    return fabs(_point1._x - _point2._x) <= J_EPS;
}

int Line::WichSide(const Point &pt) {
    //special case for horizontal lines
    if (IsVertical()) {
        //left
        if (pt._x < _point1._x)
            return 0;
        //right or colinear
        if (pt._x >= _point1._x)
            return 1;
    }

    return ((_point2._x - _point1._x) * (pt._y - _point1._y)
            - (_point2._y - _point1._y) * (pt._x - _point1._x)) > 0;
}


bool Line::ShareCommonPointWith(const Line &line) const {
    if (line.GetPoint1() == _point1) return true;
    if (line.GetPoint2() == _point1) return true;

    if (line.GetPoint1() == _point2) return true;
    return line.GetPoint2() == _point2;

}

bool Line::HasEndPoint(const Point &point) const {
    if (_point1 == point) return true;
    return _point2 == point;
}

bool Line::IntersectionWithCircle(const Point &centre, double radius /*cm for pedestrians*/) {

    double r = radius;
    double x1 = _point1.GetX();
    double y1 = _point1.GetY();

    double x2 = _point2.GetX();
    double y2 = _point2.GetY();

    double xc = centre.GetX();
    double yc = centre.GetY();

    //this formula assumes that the circle is centered the origin.
    // so we translate the complete stuff such that the circle ends up at the origin
    x1 = x1 - xc;
    y1 = y1 - yc;
    x2 = x2 - xc;
    y2 = y2 - yc;
    //xc=xc-xc;yc=yc-yc; to make it perfect

    // we first check the intersection of the circle and the  infinite line defined by the segment
    double dr2 = ((x2 - x1) * (x2 - x1) + (y2 - y1) * (y2 - y1));
    double D2 = (x1 * y2 - x2 * y1) * (x1 * y2 - x2 * y1);
    double r2 = radius * radius;

    double delta = r2 * dr2 - D2;
    if (delta <= 0.0) return false;


    double a = (x2 - x1) * (x2 - x1) + (y2 - y1) * (y2 - y1);
    double b = 2 * ((x1 * (x2 - x1)) + y1 * (y2 - y1));
    double c = x1 * x1 + y1 * y1 - r * r;

    delta = b * b - 4 * a * c;

    if ((x1 == x2) && (y1 == y2)) {
        Log->Write("isLineCrossingCircle: Your line is a point");
        return false;
    }
    if (delta < 0.0) {
        char tmp[CLENGTH];
        sprintf(tmp, "there is a bug in 'isLineCrossingCircle', delta(%f) can t be <0 at this point.", delta);
        Log->Write(tmp);
        Log->Write("press ENTER");
        return false; //fixme
        //getc(stdin);
    }

    double t1 = (-b + sqrt(delta)) / (2 * a);
    double t2 = (-b - sqrt(delta)) / (2 * a);
    if ((t1 < 0.0) || (t1 > 1.0)) return false;
    if ((t2 < 0.0) || (t2 > 1.0)) return false;
    return true;
}

//TODO: Consider numerical stability and special case pt is on line
// Returns true if pt is on the left side ( from point1 toward point2)
bool Line::IsLeft(const Point &pt) {
    double test =
            (_point2._x - _point1._x) * (pt.GetY() - _point1._y) - (_point2._y - _point1._y) * (pt.GetX() - _point1._x);
    return test > 0.0;
}

const Point &Line::GetLeft(const Point &pt) {
    if (IsLeft(pt)) {
        return _point2;
    } else {
        return _point1;
    }
}

const Point &Line::GetRight(const Point &pt) {
    if (!IsLeft(pt)) {
        return _point2;
    } else {
        return _point1;
    }
}

std::string Line::toString() const {
    std::stringstream tmp;
    tmp << _point1.toString() << "--" << _point2.toString();
    return tmp.str();
}

// get distance between first point of line with the intersection point.
//if no intersection return infinity
// this function is exactly the same as GetIntersection(), but returns the distance squared
//insteed of a boolian
<<<<<<< HEAD
double Line::GetIntersectionDistance(const Line & l) const
{

     double deltaACy = _point1.GetY() - l.GetPoint1().GetY();
     double deltaDCx = l.GetPoint2().GetX() - l.GetPoint1().GetX();
     double deltaACx = _point1.GetX() - l.GetPoint1().GetX();
     double deltaDCy = l.GetPoint2().GetY() - l.GetPoint1().GetY();
     double deltaBAx = _point2.GetX() - _point1.GetX();
     double deltaBAy = _point2.GetY() - _point1.GetY();

     double denominator = deltaBAx * deltaDCy - deltaBAy * deltaDCx;
     double numerator = deltaACy * deltaDCx - deltaACx * deltaDCy;
     // double infinity =100000;
     double infinity = std::numeric_limits<double>::infinity();
     // the lines are parallel
     if (denominator == 0.0) {

          // the lines are superposed
          if (numerator == 0.0) {

               // the segment are superposed
               if(IsInLineSegment(l.GetPoint1()) ||
                         IsInLineSegment(l.GetPoint2()) ) return infinity;//really?
               else return infinity;

          } else { // the lines are just parallel and do not share a common point

               return infinity;
          }
     }
=======
double Line::GetIntersectionDistance(const Line &l) const {
#define DEBUG 0
    double deltaACy = _point1.GetY() - l.GetPoint1().GetY();
    double deltaDCx = l.GetPoint2().GetX() - l.GetPoint1().GetX();
    double deltaACx = _point1.GetX() - l.GetPoint1().GetX();
    double deltaDCy = l.GetPoint2().GetY() - l.GetPoint1().GetY();
    double deltaBAx = _point2.GetX() - _point1.GetX();
    double deltaBAy = _point2.GetY() - _point1.GetY();
>>>>>>> 740dd556

    double denominator = deltaBAx * deltaDCy - deltaBAy * deltaDCx;
    double numerator = deltaACy * deltaDCx - deltaACx * deltaDCy;
    double infinity = 100000;
    // the lines are parallel
    if (denominator == 0.0) {

        // the lines are superposed
        if (numerator == 0.0) {

            // the segment are superposed
            if (IsInLineSegment(l.GetPoint1()) ||
                IsInLineSegment(l.GetPoint2()))
                return infinity;//really?
            else return infinity;

        } else { // the lines are just parallel and do not share a common point

            return infinity;
        }
    }

    // the lines intersect
    double r = numerator / denominator;
    if (r < 0.0 || r > 1.0) {
        return infinity;
    }

    double s = (deltaACy * deltaBAx - deltaACx * deltaBAy) / denominator;
    if (s < 0.0 || s > 1.0) {
        return infinity;
    }

    Point PointF = Point((float) (_point1._x + r * deltaBAx), (float) (_point1._y + r * deltaBAy));
    if (!IsInLineSegment(PointF)) //is point on the line?
        return infinity;
    double dist = (_point1 - PointF).NormSquare();
#if DEBUG
     printf("Enter GetIntersection\n");
     cout<< "\t" << l.toString() << " intersects with " << toString() <<endl;
     cout<<"\t at point " << PointF.toString()<<endl;
     cout <<  "\t\t --> distance is "<< sqrt(dist)<< "... return (squared) "<< dist<<endl;
     printf("Leave GetIntersection\n");
#endif
    return dist;

}

// calculates the angles QPF and QPL 
// return the angle of the point (F or L) which is nearer to the Goal 
//the calling line: P->Q, Q is the crossing point
// 
//                 o P 
//                / 
//               /  
//   F          /              L 
//   o --------x---------------o  
//            / Q
//           /
//          o Goal

<<<<<<< HEAD
double Line::GetDeviationAngle(const Line & l) const
{
     // const double PI = 3.14159258;

     Point P = _point1;
     Point Goal = _point2;

     Point L = l._point1;
     Point R = l._point2;
     
     double dist_Goal_L = (Goal-L).NormSquare();
     double dist_Goal_R = (Goal-R).NormSquare();
     
     double angle, angleL, angleR;
     // we don't need to calculate both angles, but for debugging purposes we do it.
     angleL = atan((Goal - P).CrossProduct(L - P)/ (Goal - P).ScalarProduct(L - P));
     angleR = atan((Goal - P).CrossProduct(R - P)/ (Goal - P).ScalarProduct(R - P));

     angle = (dist_Goal_L<dist_Goal_R)?angleL:angleR;
=======
double Line::GetDeviationAngle(const Line &l) const {
    // const double PI = 3.14159258;
#define DEBUG 0
    Point P = _point1;
    Point Goal = _point2;

    Point L = l._point1;
    Point R = l._point2;

    double dist_Goal_L = (Goal - L).NormSquare();
    double dist_Goal_R = (Goal - R).NormSquare();

    double angle, angleL, angleR;
    // we don't need to calculate both angles, but for debugging purposes we do it.
    angleL = atan((Goal - P).CrossProduct(L - P) / (Goal - P).ScalarProduct(L - P));
    angleR = atan((Goal - P).CrossProduct(R - P) / (Goal - P).ScalarProduct(R - P));

    angle = (dist_Goal_L < dist_Goal_R) ? angleL : angleR;
>>>>>>> 740dd556
#if DEBUG
     printf("Enter GetAngel()\n");
     printf("\tP=[%f,%f]\n",P.GetX(), P.GetY());
     printf("\tGoal=[%f,%f]\n",Goal.GetX(), Goal.GetY());
     printf("\tL=[%f,%f]\n",L.GetX(), L.GetY());
     printf("\tR=[%f,%f]\n",R.GetX(), R.GetY());
     printf("\t\tdist_Goal_L=%f\n",dist_Goal_L);
     printf("\t\tdist_Goal_R=%f\n",dist_Goal_R);
     printf("\t\t --> angleL=%f\n",angleL);
     printf("\t\t --> angleR=%f\n",angleR);
     printf("\t\t --> angle=%f\n",angle);
     printf("Leave GetAngel()\n");
#endif
    return angle;
}


// return the biggest angle between two lanes
double Line::GetAngle(const Line & l) const
{
    Point P = _point1;
    Point Goal = _point2;

    Point L = l._point1;
    Point R = l._point2;
    
    double angleL, angleR;
    // we don't need to calculate both angles, but for debugging purposes we do it.
    angleL = atan((Goal - P).CrossProduct(L - P)/ (Goal - P).ScalarProduct(L - P));
    angleR = atan((Goal - P).CrossProduct(R - P)/ (Goal - P).ScalarProduct(R - P));

    return (fabs(angleL)>fabs(angleR))?angleL:angleR;
    
}

// get the smallest angle that ensures a safe deviation from an
// obstacle. Safe means that the rotated line ped--->goal do not
// intersect with any line of the obstacle. 
double Line::GetObstacleDeviationAngle(const std::vector<Wall>& owalls) const
{
#if DEBUG
     printf("Enter GetObstacleDeviationAngle()\n");
#endif
     Point P = _point1;
     Point Goal = _point2;
     Point GL, GR;
     Point L, R;
     
     double minAngle=std::numeric_limits<double>::infinity(),
          angleL,
          angleR,
          angle;
     
     Line l,
          l_large,
          tmpDirectionL,
          tmpDirectionR;
     
     bool visibleL=true,
          visibleR=true;
     
     
//     for (unsigned int i = 0; i < owalls.size(); i++) {
     // l = owalls[i];
     for(auto l:owalls){
          visibleL = true;
          visibleR = true;
          
          l_large = l.enlarge(3); // 2*ped->GetLargerAxis()          
          
          L = l_large._point1;
          R = l_large._point2;
          
          angleL = atan((Goal - P).CrossProduct(L - P)/ (Goal - P).ScalarProduct(L - P));
          angleR = atan((Goal - P).CrossProduct(R - P)/ (Goal - P).ScalarProduct(R - P));

          GL  = (Goal-P).Rotate(cos(angleL), sin(angleL))+P;
          GR  = (Goal-P).Rotate(cos(angleR), sin(angleR))+P;

          tmpDirectionL = Line(P, GL);
          tmpDirectionR = Line(P, GR);
          
          for(auto l_other:owalls){
               if (l_other == l) continue;
               
               if(tmpDirectionL.IntersectionWith(l_other)){
                    visibleL = false;
                    break;                    
               }
          }
          
          for(auto l_other:owalls){
               if (l_other == l) continue;

               if(tmpDirectionR.IntersectionWith(l_other)){
                    visibleR = false;
                    break;                    
               }               
          }

          if(visibleR && visibleL){  // both angles are OK. Get
                                     // smallest deviation.
               // prefer right
               if (almostEqual (angleR, angleL, 0.001))
                    angle = angleR;
               
               angle = (fabs(angleL) < fabs(angleR))?angleL:angleR;               
          }
          else if(visibleR && !visibleL){
               angle = angleR;
          }
          else if(!visibleR && visibleL){
               angle = angleL;
          }
          else{
               printf("continue ");
               printf("VisibleL=%d, VisibleR=%d\n", visibleL, visibleR);
               continue; // both angles are not OK. check next wall
               
               }
               


#if DEBUG
          printf("\tP=[%f,%f]\n",P.GetX(), P.GetY());
          printf("\tGoal=[%f,%f]\n",Goal.GetX(), Goal.GetY());
          printf("\tL=[%f,%f]\n",L.GetX(), L.GetY());
          printf("\tR=[%f,%f]\n",R.GetX(), R.GetY());
          // printf("\t\tdist_Goal_L=%f\n",dist_Goal_L);
          // printf("\t\tdist_Goal_R=%f\n",dist_Goal_R);
          printf("VisibleL=%d, VisibleR=%d\n", visibleL, visibleR);
     
          printf("\t\t --> angleL=%f\n",angleL);
          printf("\t\t --> angleR=%f\n",angleR);
          printf("\t\t --> angle=%f\n",angle);

#endif     

          
          if(fabs(angle) < fabs(minAngle))
               minAngle = angle;
#if DEBUG
          printf("\t\t --> minAngle=%f\n", minAngle);
#endif

          
     }// owalls
     

     if(minAngle == std::numeric_limits<double>::infinity()){
          printf("WARNING:  minAngle ist infinity\n");
          getc(stdin);
     }
#if DEBUG
     printf("Leave GetObstacleDeviationAngle() with  angle=%f\n", minAngle);
#endif
     return minAngle;
     
}









<|MERGE_RESOLUTION|>--- conflicted
+++ resolved
@@ -501,7 +501,6 @@
 //if no intersection return infinity
 // this function is exactly the same as GetIntersection(), but returns the distance squared
 //insteed of a boolian
-<<<<<<< HEAD
 double Line::GetIntersectionDistance(const Line & l) const
 {
 
@@ -526,37 +525,6 @@
                if(IsInLineSegment(l.GetPoint1()) ||
                          IsInLineSegment(l.GetPoint2()) ) return infinity;//really?
                else return infinity;
-
-          } else { // the lines are just parallel and do not share a common point
-
-               return infinity;
-          }
-     }
-=======
-double Line::GetIntersectionDistance(const Line &l) const {
-#define DEBUG 0
-    double deltaACy = _point1.GetY() - l.GetPoint1().GetY();
-    double deltaDCx = l.GetPoint2().GetX() - l.GetPoint1().GetX();
-    double deltaACx = _point1.GetX() - l.GetPoint1().GetX();
-    double deltaDCy = l.GetPoint2().GetY() - l.GetPoint1().GetY();
-    double deltaBAx = _point2.GetX() - _point1.GetX();
-    double deltaBAy = _point2.GetY() - _point1.GetY();
->>>>>>> 740dd556
-
-    double denominator = deltaBAx * deltaDCy - deltaBAy * deltaDCx;
-    double numerator = deltaACy * deltaDCx - deltaACx * deltaDCy;
-    double infinity = 100000;
-    // the lines are parallel
-    if (denominator == 0.0) {
-
-        // the lines are superposed
-        if (numerator == 0.0) {
-
-            // the segment are superposed
-            if (IsInLineSegment(l.GetPoint1()) ||
-                IsInLineSegment(l.GetPoint2()))
-                return infinity;//really?
-            else return infinity;
 
         } else { // the lines are just parallel and do not share a common point
 
@@ -603,7 +571,6 @@
 //           /
 //          o Goal
 
-<<<<<<< HEAD
 double Line::GetDeviationAngle(const Line & l) const
 {
      // const double PI = 3.14159258;
@@ -622,27 +589,7 @@
      angleL = atan((Goal - P).CrossProduct(L - P)/ (Goal - P).ScalarProduct(L - P));
      angleR = atan((Goal - P).CrossProduct(R - P)/ (Goal - P).ScalarProduct(R - P));
 
-     angle = (dist_Goal_L<dist_Goal_R)?angleL:angleR;
-=======
-double Line::GetDeviationAngle(const Line &l) const {
-    // const double PI = 3.14159258;
-#define DEBUG 0
-    Point P = _point1;
-    Point Goal = _point2;
-
-    Point L = l._point1;
-    Point R = l._point2;
-
-    double dist_Goal_L = (Goal - L).NormSquare();
-    double dist_Goal_R = (Goal - R).NormSquare();
-
-    double angle, angleL, angleR;
-    // we don't need to calculate both angles, but for debugging purposes we do it.
-    angleL = atan((Goal - P).CrossProduct(L - P) / (Goal - P).ScalarProduct(L - P));
-    angleR = atan((Goal - P).CrossProduct(R - P) / (Goal - P).ScalarProduct(R - P));
-
     angle = (dist_Goal_L < dist_Goal_R) ? angleL : angleR;
->>>>>>> 740dd556
 #if DEBUG
      printf("Enter GetAngel()\n");
      printf("\tP=[%f,%f]\n",P.GetX(), P.GetY());
