--- conflicted
+++ resolved
@@ -51,154 +51,7 @@
 
 class Building {
 private:
-<<<<<<< HEAD
-    std::string _caption;
-    std::string _projectFilename;
-    std::string _projectRootDir;
-    RoutingEngine* _routingEngine;
-    LCGrid* _linkedCellGrid;
-    std::vector<Room*> _rooms;
-    std::vector<Pedestrian*> _allPedestians;
-   // ForceModel* _model;
-
-    std::map<int, Crossing*> _crossings;
-    std::map<int, Transition*> _transitions;
-    std::map<int, Hline*> _hLines;
-    std::map<int, Goal*>_goals;
-
-    /// pedestrians pathway
-    bool _savePathway;
-    std::ofstream _pathWayStream;
-
-public:
-    /// constructor
-    Building();
-    /// destructor
-    virtual ~Building();
-
-
-    void SetCaption(const std::string& s);
-    void SetRoutingEngine(RoutingEngine* r);
-    void SetRoom(Room* room, int index);
-    //void SetModel(ForceModel* m);
-    /// delete the ped from the ped vector
-    void DeletePedestrian(Pedestrian* ped);
-    /// delete the ped from the simulation
-    void DeletePedFromSim(Pedestrian* ped);
-    void AddPedestrian(Pedestrian* ped);
-
-
-    std::string GetCaption() const;
-    RoutingEngine* GetRoutingEngine() const;
-    const std::vector<Room*>& GetAllRooms() const;
-    const std::vector<Pedestrian*>& GetAllPedestrians() const;
-    Pedestrian* GetPedestrian( int pedID) const;
-    int GetNumberOfRooms() const;
-    int GetNumberOfGoals()const;
-    Room* GetRoom(int index) const;
-    Room* GetRoom(std::string caption)const;
-
-    //TODO: implement the same methods for Crossings and Hlines
-    Transition* GetTransition(std::string caption) const;
-    Transition* GetTransition(int id) ;
-
-    /**
-     * Not implemented
-     */
-    Crossing* GetCrossing(int id);
-
-    /**
-     * Not implemented
-     */
-    Hline* GetHline(int id);
-
-
-    /**
-     * return the subroom with the corresponding unique identifier
-     * @param uid ,the unique identifier
-     * @return NULL if no exists with that identifier.
-     */
-    SubRoom* GetSubRoomByUID( int uid);
-
-    /**
-     * @return true if the two segments are visible from each other.
-     * Alls walls and transitions and crossings are used in this check.
-     * The use of hlines is optional, because they are not real, can can be considered transparent
-     */
-    bool IsVisible(Line* l1, Line* l2, bool considerHlines=false);
-
-    /**
-     * @return true if the two points are visible from each other.
-     * Alls walls and transitions and crossings are used in this check.
-     * The use of hlines is optional, because they are not real, can be considered transparent
-     */
-    bool IsVisible(const Point& p1, const Point& p2, bool considerHlines=false);
-
-
-    /**
-     * @return a crossing or a transition matching the given caption.
-     * Return NULL if none is found
-     */
-    Crossing* GetTransOrCrossByName(std::string caption) const;
-
-
-    /**
-     * @return a crossing or a transition matching the given id.
-     * Return NULL if none is found
-     */
-    Crossing* GetTransOrCrossByID(int id) const;
-
-
-    //TOD0: rename later to GetGoal
-    Goal* GetFinalGoal(int id);
-
-    int GetNumberOfPedestrians() const;
-
-    /**
-     * @return the linked-cell grid used for spatial query
-     */
-    LCGrid* GetGrid() const;
-
-    // convenience methods
-    void InitGeometry();
-    void InitGrid(double cellSize);
-    //void InitRoomsAndSubroomsMap();
-    void InitPhiAllPeds(double pDt); // initialize the direction of the ellipses
-    void InitSavePedPathway(const std::string &filename);
-    void AddRoom(Room* room);
-    void Update();
-    void UpdateVerySlow();
-    void UpdateGrid();
-    void AddSurroundingRoom(); // add a final room (outside or world), that encompasses the complete geometry
-    void DumpSubRoomInRoom(int roomID, int subID);
-
-	const std::map<int, Crossing*>& GetAllCrossings() const;
-	const std::map<int, Transition*>& GetAllTransitions() const;
-	const std::map<int, Hline*>& GetAllHlines() const;
-	const std::map<int, Goal*>& GetAllGoals() const;
-
-	void AddCrossing(Crossing* line);
-	void AddTransition(Transition* line);
-	void AddHline(Hline* line);
-	void AddGoal(Goal* goal);
-
-	const std::string& GetProjectRootDir() const;
-	const std::string& GetProjectFilename() const;
-	void SetProjectFilename(const std::string &filename) ;
-	void SetProjectRootDir(const std::string &filename);
-    void LoadBuildingFromFile();
-    void LoadTrafficInfo();
-    void LoadRoutingInfo(const std::string &filename);
-    void WriteToErrorLog() const;
-
-	void CleanUpTheScene();
-
-	/**
-	 * Check the scenario for possible errors and
-	 * output user specific informations.
-	 */
-	void SanityCheck();
-=======
+
      std::string _caption;
      std::string _projectFilename;
      std::string _projectRootDir;
@@ -350,7 +203,6 @@
       * output user specific informations.
       */
      void SanityCheck();
->>>>>>> 439a2b42
 
 
 private:
