/**
 * File:   Building.cpp
 *
 *  Created on 1. October 2010, 09:25
 *
 * @section LICENSE
 * This file is part of JuPedSim.
 *
 * JuPedSim is free software: you can redistribute it and/or modify
 * it under the terms of the GNU General Public License as published by
 * the Free Software Foundation, either version 3 of the License, or
 * any later version.
 *
 * JuPedSim is distributed in the hope that it will be useful,
 * but WITHOUT ANY WARRANTY; without even the implied warranty of
 * MERCHANTABILITY or FITNESS FOR A PARTICULAR PURPOSE. See the
 * GNU General Public License for more details.
 *
 * You should have received a copy of the GNU General Public License
 * along with JuPedSim. If not, see <http://www.gnu.org/licenses/>.
 *
 * @section DESCRIPTION
 *
 *
 *
 */

#include "Building.h"
#include "../geometry/SubRoom.h"
#include "../geometry/Room.h"
#include "../tinyxml/tinyxml.h"

#ifdef _SIMULATOR
#include "../pedestrian/Pedestrian.h"
#include "../mpi/LCGrid.h"
#include "../routing/RoutingEngine.h"
<<<<<<< HEAD
#include "../math/ForceModel.h"
=======
#include "../routing/SafestPathRouter.h"
>>>>>>> 439a2b42
#endif

//#undef _OPENMP

#ifdef _OPENMP
#include <omp.h>
#else
#define omp_get_thread_num()    0
#define omp_get_max_threads()   1
#endif

using namespace std;

/************************************************************
 Konstruktoren
 ************************************************************/

<<<<<<< HEAD
Building::Building() {
	_caption = "no_caption";
	_projectFilename = "";
	_rooms = vector<Room*>();
	_routingEngine = NULL;
	_linkedCellGrid = NULL;
	_savePathway = false;
//        _model=NULL;
=======
Building::Building()
{
     _caption = "no_caption";
     _projectFilename = "";
     _geometryFilename= "";
     _rooms = vector<Room*>();
     _routingEngine = NULL;
     _linkedCellGrid = NULL;
     _savePathway = false;
>>>>>>> 439a2b42
}


Building::~Building()
{
     for (int i = 0; i < GetNumberOfRooms(); i++)
          delete _rooms[i];

#ifdef _SIMULATOR
     delete _routingEngine;
     delete _linkedCellGrid;
#endif

     if (_pathWayStream.is_open())
          _pathWayStream.close();


     for (map<int, Crossing*>::const_iterator iter = _crossings.begin();
               iter != _crossings.end(); ++iter) {
          delete iter->second;
     }
     for (map<int, Transition*>::const_iterator iter = _transitions.begin();
               iter != _transitions.end(); ++iter) {
          delete iter->second;
     }
     for (map<int, Hline*>::const_iterator iter = _hLines.begin();
               iter != _hLines.end(); ++iter) {
          delete iter->second;
     }
     for (map<int, Goal*>::const_iterator iter = _goals.begin();
               iter != _goals.end(); ++iter) {
          delete iter->second;
     }
}

/************************************************************
 Setter-Funktionen
 ************************************************************/
void Building::SetCaption(const std::string& s)
{
     _caption = s;
}

void Building::SetRoutingEngine(RoutingEngine* r)
{
     _routingEngine = r;
}

void Building::SetRoom(Room* room, int index)
{
     if ((index >= 0) && (index < (int) _rooms.size())) {
          _rooms[index] = room;
     } else {
          Log->Write("ERROR: \tWrong Index in CBuilding::SetRoom()");
          exit(EXIT_FAILURE);
     }
}

//void Building::SetModel(ForceModel* m){
  //     _model=m;
//}
/*************************************************************
 Getter-Funktionen
 ************************************************************/

string Building::GetCaption() const
{
     return _caption;
}

RoutingEngine* Building::GetRoutingEngine() const
{
     return _routingEngine;
}

int Building::GetNumberOfRooms() const
{
     return _rooms.size();
}

int Building::GetNumberOfGoals() const
{
     return _transitions.size() + _hLines.size() + _crossings.size();
}

const vector<Room*>& Building::GetAllRooms() const
{
     return _rooms;
}

Room* Building::GetRoom(int index) const
{
     if ((index >= 0) && (index < (int) _rooms.size())) {
          return _rooms[index];
     } else {
          Log->Write("ERROR: Wrong 'index' in CBuiling::GetRoom() Room ID: %d size: %d",index, _rooms.size());
          Log->Write("\tControl your rooms ID and make sure they are in the order 0, 1, 2,.. ");
          exit(EXIT_FAILURE);
     }
}



LCGrid* Building::GetGrid() const
{
     return _linkedCellGrid;
}

void Building::AddRoom(Room* room)
{
     _rooms.push_back(room);
}

void Building::AddSurroundingRoom()
{
     Log->Write("INFO: \tAdding the room 'outside' ");
     // first look for the geometry boundaries
     double x_min = FLT_MAX;
     double x_max = -FLT_MAX;
     double y_min = FLT_MAX;
     double y_max = -FLT_MAX;
     //finding the bounding of the grid
     // and collect the pedestrians
     for (unsigned int r = 0; r < _rooms.size(); r++) {
          Room* room = _rooms[r];
          for (int j = 0; j < room->GetNumberOfSubRooms(); j++) {
               SubRoom* sub = room->GetSubRoom(j);
               const vector<Wall>& allWalls = sub->GetAllWalls();

               for (unsigned int a = 0; a < allWalls.size(); a++) {
                    double x1 = allWalls[a].GetPoint1().GetX();
                    double y1 = allWalls[a].GetPoint1().GetY();
                    double x2 = allWalls[a].GetPoint2().GetX();
                    double y2 = allWalls[a].GetPoint2().GetY();

                    double xmax = (x1 > x2) ? x1 : x2;
                    double xmin = (x1 > x2) ? x2 : x1;
                    double ymax = (y1 > y2) ? y1 : y2;
                    double ymin = (y1 > y2) ? y2 : y1;

                    x_min = (xmin <= x_min) ? xmin : x_min;
                    x_max = (xmax >= x_max) ? xmax : x_max;
                    y_max = (ymax >= y_max) ? ymax : y_max;
                    y_min = (ymin <= y_min) ? ymin : y_min;
               }
          }
     }

     for (map<int, Goal*>::const_iterator itr = _goals.begin();
               itr != _goals.end(); ++itr) {

          const vector<Wall>& allWalls = itr->second->GetAllWalls();

          for (unsigned int a = 0; a < allWalls.size(); a++) {
               double x1 = allWalls[a].GetPoint1().GetX();
               double y1 = allWalls[a].GetPoint1().GetY();
               double x2 = allWalls[a].GetPoint2().GetX();
               double y2 = allWalls[a].GetPoint2().GetY();

               double xmax = (x1 > x2) ? x1 : x2;
               double xmin = (x1 > x2) ? x2 : x1;
               double ymax = (y1 > y2) ? y1 : y2;
               double ymin = (y1 > y2) ? y2 : y1;

               x_min = (xmin <= x_min) ? xmin : x_min;
               x_max = (xmax >= x_max) ? xmax : x_max;
               y_max = (ymax >= y_max) ? ymax : y_max;
               y_min = (ymin <= y_min) ? ymin : y_min;
          }
     }

     //make the grid slightly larger.
     x_min = x_min - 10.0;
     x_max = x_max + 10.0;
     y_min = y_min - 10.0;
     y_max = y_max + 10.0;

     SubRoom* bigSubroom = new NormalSubRoom();
     bigSubroom->SetRoomID(_rooms.size());
     bigSubroom->SetSubRoomID(0); // should be the single subroom
     bigSubroom->AddWall(Wall(Point(x_min, y_min), Point(x_min, y_max)));
     bigSubroom->AddWall(Wall(Point(x_min, y_max), Point(x_max, y_max)));
     bigSubroom->AddWall(Wall(Point(x_max, y_max), Point(x_max, y_min)));
     bigSubroom->AddWall(Wall(Point(x_max, y_min), Point(x_min, y_min)));

     Room * bigRoom = new Room();
     bigRoom->AddSubRoom(bigSubroom);
     bigRoom->SetCaption("outside");
     bigRoom->SetID(_rooms.size());
     AddRoom(bigRoom);
}


void Building::InitGeometry()
{
     Log->Write("INFO: \tInit Geometry");
     for (int i = 0; i < GetNumberOfRooms(); i++) {
          Room* room = GetRoom(i);
          // Polygone berechnen
          for (int j = 0; j < room->GetNumberOfSubRooms(); j++) {
               SubRoom* s = room->GetSubRoom(j);
               // Alle Übergänge in diesem Raum bestimmen
               // Übergänge müssen zu Wänden ergänzt werden
               vector<Line*> goals = vector<Line*>();

               //  crossings
               const vector<Crossing*>& crossings = s->GetAllCrossings();
               for (unsigned int i = 0; i < crossings.size(); i++) {
                    goals.push_back(crossings[i]);
               }

               // and  transitions
               const vector<Transition*>& transitions = s->GetAllTransitions();
               for (unsigned int i = 0; i < transitions.size(); i++) {
                    goals.push_back(transitions[i]);
               }

               // initialize the poly
               s->ConvertLineToPoly(goals);
               s->CalculateArea();
               goals.clear();

               //do the same for the obstacles that are closed
               const vector<Obstacle*>& obstacles = s->GetAllObstacles();
               for (unsigned int obs = 0; obs < obstacles.size(); ++obs) {
                    if (obstacles[obs]->GetClosed() == 1)
                         obstacles[obs]->ConvertLineToPoly();
               }
          }
     }
     Log->Write("INFO: \tInit Geometry successful!!!\n");
}



<<<<<<< HEAD
const string& Building::GetProjectFilename() const{
	return _projectFilename;
=======

const string& Building::GetProjectFilename() const
{
     return _projectFilename;
>>>>>>> 439a2b42
}

void Building::SetProjectFilename(const std::string &filename)
{
     _projectFilename=filename;
}

void Building::SetProjectRootDir(const std::string &filename)
{
     _projectRootDir= filename;
}

const string& Building::GetProjectRootDir() const
{
     return _projectRootDir;
}
const std::string& Building::GetGeometryFilename() const
{
     return _geometryFilename;
}

void Building::LoadBuildingFromFile()
{

     //get the geometry filename from the project file
     TiXmlDocument doc(_projectFilename);
     if (!doc.LoadFile()) {
          Log->Write("ERROR: \t%s", doc.ErrorDesc());
          Log->Write("\t could not parse the project file");
          exit(EXIT_FAILURE);
     }

     Log->Write("INFO: \tParsing the geometry file");
     TiXmlElement* xMainNode = doc.RootElement();
     string geoFilenameWithPath="";
     if(xMainNode->FirstChild("geometry")) {
          _geometryFilename=xMainNode->FirstChild("geometry")->FirstChild()->Value();
          geoFilenameWithPath=_projectRootDir+_geometryFilename;
          Log->Write("INFO: \tgeometry <"+_geometryFilename+">");
     }

     TiXmlDocument docGeo(geoFilenameWithPath);
     if (!docGeo.LoadFile()) {
          Log->Write("ERROR: \t%s", docGeo.ErrorDesc());
          Log->Write("\t could not parse the geometry file");
          exit(EXIT_FAILURE);
     }

     TiXmlElement* xRootNode = docGeo.RootElement();
     if( ! xRootNode ) {
          Log->Write("ERROR:\tRoot element does not exist");
          exit(EXIT_FAILURE);
     }

     if( xRootNode->ValueStr () != "geometry" ) {
          Log->Write("ERROR:\tRoot element value is not 'geometry'.");
          exit(EXIT_FAILURE);
     }

     if(string(xRootNode->Attribute("unit"))!="m") {
          Log->Write("ERROR:\tOnly the unit m (metres) is supported. \n\tYou supplied [%s]",xRootNode->Attribute("unit"));
          exit(EXIT_FAILURE);
     }

     double version = xmltof(xRootNode->Attribute("version"), -1);
     if (version != 0.5) {
          Log->Write(" \tWrong goemetry version!");
          Log->Write(" \tOnly version >= %s supported",JPS_VERSION);
          Log->Write(" \tPlease update the version of your geometry file to %s",JPS_VERSION);
          exit(EXIT_FAILURE);
     }
     _caption = xmltoa(xRootNode->Attribute("caption"), "virtual building");


     //The file has two main nodes
     //<rooms> and <transitions>


     //processing the rooms node
     TiXmlNode*  xRoomsNode = xRootNode->FirstChild("rooms");
     if (!xRoomsNode) {
          Log->Write("ERROR: \tThe geometry should have at least one room and one subroom");
          exit(EXIT_FAILURE);
     }

     for(TiXmlElement* xRoom = xRoomsNode->FirstChildElement("room"); xRoom;
               xRoom = xRoom->NextSiblingElement("room")) {

          Room* room = new Room();

          string room_id = xmltoa(xRoom->Attribute("id"), "-1");
          room->SetID(xmltoi(room_id.c_str(), -1));

          string caption = "room " + room_id;
          room->SetCaption(
               xmltoa(xRoom->Attribute("caption"), caption.c_str()));

          double position = xmltof(xRoom->Attribute("zpos"), 0.0);

          //TODO?? what the hell is that for ?
          //if(position>6.0) position+=50;
          room->SetZPos(position);

          //parsing the subrooms
          //processing the rooms node
          //TiXmlNode*  xSubroomsNode = xRoom->FirstChild("subroom");

          for(TiXmlElement* xSubRoom = xRoom->FirstChildElement("subroom"); xSubRoom;
                    xSubRoom = xSubRoom->NextSiblingElement("subroom")) {


               string subroom_id = xmltoa(xSubRoom->Attribute("id"), "-1");
               string closed = xmltoa(xSubRoom->Attribute("closed"), "0");
               string type = xmltoa(xSubRoom->Attribute("class"),"subroom");

               //get the equation of the plane if any
               double A_x = xmltof(xSubRoom->Attribute("A_x"), 0.0);
               double B_y = xmltof(xSubRoom->Attribute("B_y"), 0.0);
               double C_z = xmltof(xSubRoom->Attribute("C_z"), 0.0);

               SubRoom* subroom = NULL;

               if (type == "stair") {
                    if(xSubRoom->FirstChildElement("up")==NULL) {
                         Log->Write("ERROR:\t the attribute <up> and <down> are missing for the stair");
                         Log->Write("ERROR:\t check your geometry file");
                         exit(EXIT_FAILURE);
                    }
                    double up_x = xmltof( xSubRoom->FirstChildElement("up")->Attribute("px"), 0.0);
                    double up_y = xmltof( xSubRoom->FirstChildElement("up")->Attribute("py"), 0.0);
                    double down_x = xmltof( xSubRoom->FirstChildElement("down")->Attribute("py"), 0.0);
                    double down_y = xmltof( xSubRoom->FirstChildElement("down")->Attribute("py"), 0.0);
                    subroom = new Stair();
                    ((Stair*)subroom)->SetUp(Point(up_x,up_y));
                    ((Stair*)subroom)->SetDown(Point(down_x,down_y));
               } else {
                    //normal subroom or corridor
                    subroom = new NormalSubRoom();
               }

               subroom->SetType(type);
               subroom->SetPlanEquation(A_x,B_y,C_z);
               subroom->SetRoomID(room->GetID());
               subroom->SetSubRoomID(xmltoi(subroom_id.c_str(), -1));

               //looking for polygons (walls)
               for(TiXmlElement* xPolyVertices = xSubRoom->FirstChildElement("polygon"); xPolyVertices;
                         xPolyVertices = xPolyVertices->NextSiblingElement("polygon")) {

                    for (TiXmlElement* xVertex = xPolyVertices->FirstChildElement(
                                                      "vertex");
                              xVertex && xVertex != xPolyVertices->LastChild("vertex");
                              xVertex = xVertex->NextSiblingElement("vertex")) {

                         double x1 = xmltof(xVertex->Attribute("px"));
                         double y1 = xmltof(xVertex->Attribute("py"));
                         double x2 = xmltof(xVertex->NextSiblingElement("vertex")->Attribute("px"));
                         double y2 = xmltof(xVertex->NextSiblingElement("vertex")->Attribute("py"));

                         subroom->AddWall(Wall(Point(x1, y1), Point(x2, y2)));
                    }

               }

               //looking for obstacles
               for(TiXmlElement* xObstacle = xSubRoom->FirstChildElement("obstacle"); xObstacle;
                         xObstacle = xObstacle->NextSiblingElement("obstacle")) {

                    int id = xmltof(xObstacle->Attribute("id"), -1);
                    int height = xmltof(xObstacle->Attribute("height"), 0);
                    double closed = xmltof(xObstacle->Attribute("closed"), 0);
                    string caption = xmltoa(xObstacle->Attribute("caption"),"-1");

                    Obstacle* obstacle = new Obstacle();
                    obstacle->SetId(id);
                    obstacle->SetCaption(caption);
                    obstacle->SetClosed(closed);
                    obstacle->SetHeight(height);

                    //looking for polygons (walls)
                    for(TiXmlElement* xPolyVertices = xObstacle->FirstChildElement("polygon"); xPolyVertices;
                              xPolyVertices = xPolyVertices->NextSiblingElement("polygon")) {

                         for (TiXmlElement* xVertex = xPolyVertices->FirstChildElement(
                                                           "vertex");
                                   xVertex && xVertex != xPolyVertices->LastChild("vertex");
                                   xVertex = xVertex->NextSiblingElement("vertex")) {

                              double x1 = xmltof(xVertex->Attribute("px"));
                              double y1 = xmltof(xVertex->Attribute("py"));
                              double x2 = xmltof(xVertex->NextSiblingElement("vertex")->Attribute("px"));
                              double y2 = xmltof(xVertex->NextSiblingElement("vertex")->Attribute("py"));
                              obstacle->AddWall(Wall(Point(x1, y1), Point(x2, y2)));
                         }
                    }
                    subroom->AddObstacle(obstacle);
               }
               room->AddSubRoom(subroom);
          }

          //parsing the crossings
          TiXmlNode*  xCrossingsNode = xRoom->FirstChild("crossings");
          if(xCrossingsNode)
               for(TiXmlElement* xCrossing = xCrossingsNode->FirstChildElement("crossing"); xCrossing;
                         xCrossing = xCrossing->NextSiblingElement("crossing")) {

                    int id = xmltoi(xCrossing->Attribute("id"), -1);
                    int sub1_id = xmltoi(xCrossing->Attribute("subroom1_id"), -1);
                    int sub2_id = xmltoi(xCrossing->Attribute("subroom2_id"), -1);

                    double x1 = xmltof(     xCrossing->FirstChildElement("vertex")->Attribute("px"));
                    double y1 = xmltof(     xCrossing->FirstChildElement("vertex")->Attribute("py"));
                    double x2 = xmltof(     xCrossing->LastChild("vertex")->ToElement()->Attribute("px"));
                    double y2 = xmltof(     xCrossing->LastChild("vertex")->ToElement()->Attribute("py"));

                    Crossing* c = new Crossing();
                    c->SetID(id);
                    c->SetPoint1(Point(x1, y1));
                    c->SetPoint2(Point(x2, y2));

                    c->SetSubRoom1(room->GetSubRoom(sub1_id));
                    c->SetSubRoom2(room->GetSubRoom(sub2_id));
                    c->SetRoom1(room);
                    AddCrossing(c);

                    room->GetSubRoom(sub1_id)->AddCrossing(c);
                    room->GetSubRoom(sub2_id)->AddCrossing(c);
               }

          AddRoom(room);
     }


     // all rooms are read, now proceed with transitions
     TiXmlNode*  xTransNode = xRootNode->FirstChild("transitions");
     if(xTransNode)
          for(TiXmlElement* xTrans = xTransNode->FirstChildElement("transition"); xTrans;
                    xTrans = xTrans->NextSiblingElement("transition")) {

               int id = xmltoi(xTrans->Attribute("id"), -1);
               // string caption = "door " + id;
               string caption = "door ";
               caption += to_string(id);
               caption = xmltoa(xTrans->Attribute("caption"), caption.c_str());
               int room1_id = xmltoi(xTrans->Attribute("room1_id"), -1);
               int room2_id = xmltoi(xTrans->Attribute("room2_id"), -1);
               int subroom1_id = xmltoi(xTrans->Attribute("subroom1_id"), -1);
               int subroom2_id = xmltoi(xTrans->Attribute("subroom2_id"), -1);
               string type = xmltoa(xTrans->Attribute("type"), "normal");

               double x1 = xmltof(     xTrans->FirstChildElement("vertex")->Attribute("px"));
               double y1 = xmltof(     xTrans->FirstChildElement("vertex")->Attribute("py"));

               double x2 = xmltof(     xTrans->LastChild("vertex")->ToElement()->Attribute("px"));
               double y2 = xmltof(     xTrans->LastChild("vertex")->ToElement()->Attribute("py"));


               Transition* t = new Transition();
               t->SetID(id);
               t->SetCaption(caption);
               t->SetPoint1(Point(x1, y1));
               t->SetPoint2(Point(x2, y2));
               t->SetType(type);

               if (room1_id != -1 && subroom1_id != -1) {
                    //Room* room = _rooms[room1_id];
                    Room* room = GetRoom(room1_id);
                    SubRoom* subroom = room->GetSubRoom(subroom1_id);

                    //subroom->AddGoalID(t->GetUniqueID());
                    //MPI
                    room->AddTransitionID(t->GetUniqueID());
                    t->SetRoom1(room);
                    t->SetSubRoom1(subroom);

                    //new implementation
                    subroom->AddTransition(t);
               }
               if (room2_id != -1 && subroom2_id != -1) {
                    Room* room = _rooms[room2_id];
                    SubRoom* subroom = room->GetSubRoom(subroom2_id);
                    //subroom->AddGoalID(t->GetUniqueID());
                    //MPI
                    room->AddTransitionID(t->GetUniqueID());
                    t->SetRoom2(room);
                    t->SetSubRoom2(subroom);

                    //new implementation
                    subroom->AddTransition(t);
               }

               AddTransition(t);
          }


     Log->Write("INFO: \tLoading building file successful!!!\n");
}


void Building::WriteToErrorLog() const
{
     Log->Write("GEOMETRY: ");
     for (int i = 0; i < GetNumberOfRooms(); i++) {
          Room* r = GetRoom(i);
          r->WriteToErrorLog();
     }
     Log->Write("ROUTING: ");

     for (map<int, Crossing*>::const_iterator iter = _crossings.begin();
               iter != _crossings.end(); ++iter) {
          iter->second->WriteToErrorLog();
     }
     for (map<int, Transition*>::const_iterator iter = _transitions.begin();
               iter != _transitions.end(); ++iter) {
          iter->second->WriteToErrorLog();
     }
     for (map<int, Hline*>::const_iterator iter = _hLines.begin();
               iter != _hLines.end(); ++iter) {
          iter->second->WriteToErrorLog();
     }
     Log->Write("\n");
}

Room* Building::GetRoom(string caption) const
{
     for (unsigned int r = 0; r < _rooms.size(); r++) {
          if (_rooms[r]->GetCaption() == caption)
               return _rooms[r];
     }
     Log->Write("ERROR: Room not found with caption " + caption);
     //return NULL;
     exit(EXIT_FAILURE);
}

void Building::AddCrossing(Crossing* line)
{
     if (_crossings.count(line->GetID()) != 0) {
          char tmp[CLENGTH];
          sprintf(tmp,
                  "ERROR: Duplicate index for crossing found [%d] in Routing::AddCrossing()",
                  line->GetID());
          Log->Write(tmp);
          exit(EXIT_FAILURE);
     }
     _crossings[line->GetID()] = line;
}

void Building::AddTransition(Transition* line)
{
     if (_transitions.count(line->GetID()) != 0) {
          char tmp[CLENGTH];
          sprintf(tmp,
                  "ERROR: Duplicate index for transition found [%d] in Routing::AddTransition()",
                  line->GetID());
          Log->Write(tmp);
          exit(EXIT_FAILURE);
     }
     _transitions[line->GetID()] = line;
}

void Building::AddHline(Hline* line)
{
     if (_hLines.count(line->GetID()) != 0) {
          // check if the lines are identical
          Hline* ori= _hLines[line->GetID()];
          if(ori->operator ==(*line)) {
               Log->Write("INFO: Skipping identical hlines with ID [%d]",line->GetID());
               return;
          } else {
               Log->Write(
                    "ERROR: Duplicate index for hlines found [%d] in Routing::AddHline(). You have [%d] hlines",
                    line->GetID(), _hLines.size());
               exit(EXIT_FAILURE);
          }
     }
     _hLines[line->GetID()] = line;
}

void Building::AddGoal(Goal* goal)
{
     if (_goals.count(goal->GetId()) != 0) {
          Log->Write(
               "ERROR: Duplicate index for goal found [%d] in Routing::AddGoal()",
               goal->GetId());
          exit(EXIT_FAILURE);
     }
     _goals[goal->GetId()] = goal;
}

const map<int, Crossing*>& Building::GetAllCrossings() const
{
     return _crossings;
}

const map<int, Transition*>& Building::GetAllTransitions() const
{
     return _transitions;
}

const map<int, Hline*>& Building::GetAllHlines() const
{
     return _hLines;
}

const map<int, Goal*>& Building::GetAllGoals() const
{
     return _goals;
}

Transition* Building::GetTransition(string caption) const
{
     //eventually
     map<int, Transition*>::const_iterator itr;
     for(itr = _transitions.begin(); itr != _transitions.end(); ++itr) {
          if (itr->second->GetCaption() == caption)
               return itr->second;
     }

     Log->Write("WARNING: No Transition with Caption: " + caption);
     exit(EXIT_FAILURE);
}

Transition* Building::GetTransition(int ID)
{
     if (_transitions.count(ID) == 1) {
          return _transitions[ID];
     } else {
          if (ID == -1)
               return NULL;
          else {
               Log->Write(
                    "ERROR: I could not find any transition with the 'ID' [%d]. You have defined [%d] transitions",
                    ID, _transitions.size());
               exit(EXIT_FAILURE);
          }
     }
}

Goal* Building::GetFinalGoal(int ID)
{
     if (_goals.count(ID) == 1) {
          return _goals[ID];
     } else {
          if (ID == -1)
               return NULL;
          else {
               Log->Write(
                    "ERROR: I could not find any goal with the 'ID' [%d]. You have defined [%d] goals",
                    ID, _goals.size());
               exit(EXIT_FAILURE);
          }
     }
}

Crossing* Building::GetTransOrCrossByName(string caption) const
{

     {
          //eventually
          map<int, Transition*>::const_iterator itr;
          for(itr = _transitions.begin(); itr != _transitions.end(); ++itr) {
               if (itr->second->GetCaption() == caption)
                    return itr->second;
          }
     }
     {
          //finally the  crossings
          map<int, Crossing*>::const_iterator itr;
          for(itr = _crossings.begin(); itr != _crossings.end(); ++itr) {
               if (itr->second->GetCaption() == caption)
                    return itr->second;
          }
     }

     Log->Write("WARNING: No Transition or Crossing with Caption: " + caption);
     return NULL;
}

Hline* Building::GetTransOrCrossByUID(int id) const
{
     {
          //eventually transitions
          map<int, Transition*>::const_iterator itr;
          for(itr = _transitions.begin(); itr != _transitions.end(); ++itr) {
               if (itr->second->GetUniqueID()== id)
                    return itr->second;
          }
     }
     {
          //then the  crossings
          map<int, Crossing*>::const_iterator itr;
          for(itr = _crossings.begin(); itr != _crossings.end(); ++itr) {
               if (itr->second->GetUniqueID() == id)
                    return itr->second;
          }
     }
     {
          //finally the  hlines
          for(auto itr = _hLines.begin(); itr != _hLines.end(); ++itr) {
               if (itr->second->GetUniqueID() == id)
                    return itr->second;
          }
     }
     Log->Write("WARNING: No Transition or Crossing or hline with ID %d: " ,id);
     return NULL;
}

SubRoom* Building::GetSubRoomByUID( int uid)
{
     for (unsigned int i = 0; i < _rooms.size(); i++) {
          Room* room = _rooms[i];
          for (int j = 0; j < room->GetNumberOfSubRooms(); j++) {
               SubRoom* sub = room->GetSubRoom(j);
               if (sub->GetUID()==uid) return sub;;
          }
     }
     Log->Write("ERROR:\t No subroom exits with the unique id %d",uid);
     return NULL;
}

bool Building::IsVisible(Line* l1, Line* l2, bool considerHlines)
{
     for (unsigned int i = 0; i < _rooms.size(); i++) {
          Room* room = _rooms[i];
          for (int j = 0; j < room->GetNumberOfSubRooms(); j++) {
               SubRoom* sub = room->GetSubRoom(j);
               if(sub->IsVisible(l1,l2,considerHlines)==false) return false;
          }
     }
     return true;
}

bool Building::IsVisible(const Point& p1, const Point& p2, bool considerHlines)
{
     for (unsigned int i = 0; i < _rooms.size(); i++) {
          Room* room = _rooms[i];
          for (int j = 0; j < room->GetNumberOfSubRooms(); j++) {
               SubRoom* sub = room->GetSubRoom(j);
               if(sub->IsVisible(p1,p2,considerHlines)==false) return false;
          }
     }
     return true;
}

void Building::SanityCheck()
{
     Log->Write("INFO: \tChecking the geometry for artifacts");
     for (unsigned int i = 0; i < _rooms.size(); i++) {
          Room* room = _rooms[i];

          for (int j = 0; j < room->GetNumberOfSubRooms(); j++) {
               SubRoom* sub = room->GetSubRoom(j);
               sub->SanityCheck();
          }
     }
     Log->Write("INFO: \t...Done!!!\n");
}

#ifdef _SIMULATOR

//TODO: merge this with Update and improve runtime
<<<<<<< HEAD
void Building::UpdateVerySlow(){

	vector<Pedestrian*> nonConformPeds;
	for (int i = 0; i < GetNumberOfRooms(); i++) {
		Room* room = GetRoom(i);

		for (int j = 0; j < room->GetNumberOfSubRooms(); j++) {
			SubRoom* sub = room->GetSubRoom(j);
			for (int k = 0; k < sub->GetNumberOfPedestrians(); k++) {
				Pedestrian* ped = sub->GetPedestrian(k);
				//set the new room if needed
				if ((ped->GetFinalDestination() == FINAL_DEST_OUT)
						&& (GetRoom(ped->GetRoomID())->GetCaption() == "outside")) {

					sub->DeletePedestrian(k--);
					DeletePedestrian(ped);
				} else if ((ped->GetFinalDestination() != FINAL_DEST_OUT)
						&& (_goals[ped->GetFinalDestination()]->Contains(
								ped->GetPos()))) {
					sub->DeletePedestrian(k--);
					DeletePedestrian(ped);
				} else if (!sub->IsInSubRoom(ped)) {
					nonConformPeds.push_back(ped);
					sub->DeletePedestrian(k--);
				}
			}
		}
	}

	// reset that pedestrians who left their room not via the intended exit
	for (int p = 0; p < (int) nonConformPeds.size(); p++) {
		Pedestrian* ped = nonConformPeds[p];
		bool assigned = false;
		for (int i = 0; i < GetNumberOfRooms(); i++) {
			Room* room = GetRoom(i);
			//if(room->GetCaption()=="outside") continue;
			for (int j = 0; j < room->GetNumberOfSubRooms(); j++) {
				SubRoom* sub = room->GetSubRoom(j);
				SubRoom* old_sub= _rooms[ped->GetRoomID()]->GetSubRoom(ped->GetSubRoomID());
				if ((sub->IsInSubRoom(ped->GetPos())) && (sub->IsDirectlyConnectedWith(old_sub))) {
					ped->SetRoomID(room->GetID(), room->GetCaption());
					ped->SetSubRoomID(sub->GetSubRoomID());
					ped->ClearMentalMap(); // reset the destination
					//ped->FindRoute();
					sub->AddPedestrian(ped);
					assigned = true;
					break;
				}
			}
			if (assigned == true)
				break; // stop the loop
		}
		if (assigned == false) {
			DeletePedestrian(ped);
		}
	}

	// find the new goals, the parallel way

	unsigned int nSize = _allPedestians.size();
	int nThreads = omp_get_max_threads();

	// check if worth sharing the work
	if (nSize < 12)
		nThreads = 1;

	int partSize = nSize / nThreads;

#pragma omp parallel  default(shared) num_threads(nThreads)
	{
        const int threadID = omp_get_thread_num();
		int start = threadID * partSize;
		int end = (threadID + 1) * partSize - 1;
		if ((threadID == nThreads - 1))
			end = nSize - 1;

		for (int p = start; p <= end; ++p) {
			if (_allPedestians[p]->FindRoute() == -1) {
				//a destination could not be found for that pedestrian
				//Log->Write("\tINFO: \tCould not found a route for pedestrian %d",_allPedestians[p]->GetID());
				//Log->Write("\tINFO: \tHe has reached the target cell");
				DeletePedFromSim(_allPedestians[p]);
				//exit(EXIT_FAILURE);
			}
		}
    }
=======
void Building::UpdateVerySlow()
{

     vector<Pedestrian*> nonConformPeds;
     for (int i = 0; i < GetNumberOfRooms(); i++) {
          Room* room = GetRoom(i);

          for (int j = 0; j < room->GetNumberOfSubRooms(); j++) {
               SubRoom* sub = room->GetSubRoom(j);
               for (int k = 0; k < sub->GetNumberOfPedestrians(); k++) {
                    Pedestrian* ped = sub->GetPedestrian(k);
                    //set the new room if needed
                    if ((ped->GetFinalDestination() == FINAL_DEST_OUT)
                              && (GetRoom(ped->GetRoomID())->GetCaption() == "outside")) {

                         sub->DeletePedestrian(k--);
                         DeletePedestrian(ped);
                    } else if ((ped->GetFinalDestination() != FINAL_DEST_OUT)
                               && (_goals[ped->GetFinalDestination()]->Contains(
                                        ped->GetPos()))) {
                         sub->DeletePedestrian(k--);
                         DeletePedestrian(ped);
                    } else if (!sub->IsInSubRoom(ped)) {
                         nonConformPeds.push_back(ped);
                         sub->DeletePedestrian(k--);
                    }
               }
          }
     }

     // reset that pedestrians who left their room not via the intended exit
     for (int p = 0; p < (int) nonConformPeds.size(); p++) {
          Pedestrian* ped = nonConformPeds[p];
          bool assigned = false;
          for (int i = 0; i < GetNumberOfRooms(); i++) {
               Room* room = GetRoom(i);
               //if(room->GetCaption()=="outside") continue;
               for (int j = 0; j < room->GetNumberOfSubRooms(); j++) {
                    SubRoom* sub = room->GetSubRoom(j);
                    SubRoom* old_sub= _rooms[ped->GetRoomID()]->GetSubRoom(ped->GetSubRoomID());
                    if ((sub->IsInSubRoom(ped->GetPos())) && (sub->IsDirectlyConnectedWith(old_sub))) {
                         ped->SetRoomID(room->GetID(), room->GetCaption());
                         ped->SetSubRoomID(sub->GetSubRoomID());
                         ped->ClearMentalMap(); // reset the destination
                         //ped->FindRoute();
                         sub->AddPedestrian(ped);
                         assigned = true;
                         break;
                    }
               }
               if (assigned == true)
                    break; // stop the loop
          }
          if (assigned == false) {
               DeletePedestrian(ped);
          }
     }

     // find the new goals, the parallel way

     //FIXME temporary fix for the safest path router
     if(dynamic_cast<SafestPathRouter*>(_routingEngine->GetRouter(1))) {

          SafestPathRouter* spr = dynamic_cast<SafestPathRouter*>(_routingEngine->GetRouter(1));
          spr->ComputeAndUpdateDestinations(_allPedestians);
     } else {
          unsigned int nSize = _allPedestians.size();
          int nThreads = omp_get_max_threads();

          // check if worth sharing the work
          if (nSize < 12)
               nThreads = 1;

          int partSize = nSize / nThreads;

          #pragma omp parallel  default(shared) num_threads(nThreads)
          {
               const int threadID = omp_get_thread_num();
               int start = threadID * partSize;
               int end = (threadID + 1) * partSize - 1;
               if ((threadID == nThreads - 1))
                    end = nSize - 1;

               for (int p = start; p <= end; ++p) {
                    if (_allPedestians[p]->FindRoute() == -1) {
                         //a destination could not be found for that pedestrian
                         //Log->Write("\tINFO: \tCould not found a route for pedestrian %d",_allPedestians[p]->GetID());
                         //Log->Write("\tINFO: \tHe has reached the target cell");
                         DeletePedFromSim(_allPedestians[p]);
                         //exit(EXIT_FAILURE);
                    }
               }
          }
     }
>>>>>>> 439a2b42
}

void Building::Update()
{
     // some peds may change the room via another crossing than the primary intended one
     // in that case they are set in the wrong room.
     vector<Pedestrian*> nonConformPeds;
     for (int i = 0; i < GetNumberOfRooms(); i++) {
          Room* room = GetRoom(i);

          for (int j = 0; j < room->GetNumberOfSubRooms(); j++) {
               SubRoom* sub = room->GetSubRoom(j);
               for (int k = 0; k < sub->GetNumberOfPedestrians(); k++) {
                    Pedestrian* ped = sub->GetPedestrian(k);
                    //set the new room if needed
                    if (!sub->IsInSubRoom(ped)) {
                         // the peds has changed the room and is farther than 50 cm from
                         // the exit, thats a real problem.
                         if (ped->GetExitLine()->DistTo(ped->GetPos()) > 0.50) {
                              Log->Write(
                                   "WARNING: Building::update() pedestrian [%d] left the room/subroom [%s][%d/%d] "
                                   "via unknown exit[??%d] \n Position: (%f, %f), distance to exit: (%f)",
                                   ped->GetID(),
                                   _rooms[ped->GetRoomID()]->GetCaption().c_str(),
                                   ped->GetRoomID(), ped->GetSubRoomID(),
                                   ped->GetExitIndex(), ped->GetPos().GetX(),
                                   ped->GetPos().GetY(),ped->GetExitLine()->DistTo(ped->GetPos()));
                              //ped->Dump(ped->GetPedIndex());
                              //std::cout << ped->GetLastDestination() << " "
                              //              << ped->GetNextDestination() << std::endl;
                              //exit(0);
                              nonConformPeds.push_back(ped);
                              sub->DeletePedestrian(k--);
                              continue; // next pedestrian
                         }

                         //safely converting  (upcasting) the NavLine to a crossing.
                         Crossing* cross =
                              dynamic_cast<Crossing*>(ped->GetExitLine());
                         if (cross == NULL) {
                              Log->Write("ERROR: Building::update() type casting error for ped %d",ped->GetID());
                              Log->Write("ERROR: Fix Me !");
                              nonConformPeds.push_back(ped);
                              exit(EXIT_FAILURE);
                              continue;
                              //fixme all portal should be derived from crossings
                         }

                         SubRoom* other_sub = cross->GetOtherSubRoom(
                                                   room->GetID(), j);

                         if (other_sub) {
                              int nextSubRoom = other_sub->GetSubRoomID();
                              int nextRoom = other_sub->GetRoomID();
                              ped->SetSubRoomID(nextSubRoom);
                              ped->SetRoomID(nextRoom,
                                             GetRoom(nextRoom)->GetCaption());
                              other_sub->AddPedestrian(ped);

                         } else {
                              DeletePedestrian(ped);
                              //continue;
                         }
                         // Lösche Fußgänger aus aktuellem SubRoom
                         sub->DeletePedestrian(k--); // k--;
                    }
                    // neues Ziel setzten
                    //pRouting->FindExit(ped);
               }
          }
     }

     // reset that pedestrians who left their room not via the intended exit
     for (int p = 0; p < (int) nonConformPeds.size(); p++) {
          Pedestrian* ped = nonConformPeds[p];
          bool assigned = false;
          for (int i = 0; i < GetNumberOfRooms(); i++) {
               Room* room = GetRoom(i);
               for (int j = 0; j < room->GetNumberOfSubRooms(); j++) {
                    SubRoom* sub = room->GetSubRoom(j);
                    //only relocate in the same room
                    // or only in neighbouring rooms
                    if (room->GetID() != ped->GetRoomID())
                         continue;
                    if (sub->IsInSubRoom(ped->GetPos())) {
                         //set in the new room
                         Log->Write("pedestrian %d relocated from room/subroom [%s] %d/%d to [%s] %d/%d ",
                                    ped->GetID(),
                                    GetRoom(ped->GetRoomID())->GetCaption().c_str(),
                                    ped->GetRoomID(), ped->GetSubRoomID(),
                                    room->GetCaption().c_str(), i, j);
                         ped->SetRoomID(room->GetID(), room->GetCaption());
                         ped->SetSubRoomID(sub->GetSubRoomID());
                         ped->ClearMentalMap(); // reset the destination
                         ped->FindRoute();
                         sub->AddPedestrian(ped);
                         assigned = true;
                         break;
                    }
               }
               if (assigned == true)
                    break; // stop the loop
          }
          if (assigned == false) {
               DeletePedestrian(ped);
          }
     }

     // find the new goals, the parallel way

     unsigned int nSize = _allPedestians.size();
     int nThreads = omp_get_max_threads();

     // check if worth sharing the work
     if (nSize < 12)
          nThreads = 1;

     int partSize = nSize / nThreads;

     #pragma omp parallel  default(shared) num_threads(nThreads)
     {
          const int threadID = omp_get_thread_num();
          int start = threadID * partSize;
          int end = (threadID + 1) * partSize - 1;
          if ((threadID == nThreads - 1))
               end = nSize - 1;

          for (int p = start; p <= end; ++p) {
               if (_allPedestians[p]->FindRoute() == -1) {
                    //a destination could not be found for that pedestrian
                    //Log->Write("\tINFO: \tCould not found a route for pedestrian %d",_allPedestians[p]->GetID());
                    //Log->Write("\tINFO: \tHe has reached the target cell");
                    DeletePedFromSim(_allPedestians[p]);
                    exit(EXIT_FAILURE);
               }
          }
     }

     //cleaning up
     //CleanUpTheScene();
}


void Building::InitPhiAllPeds(double pDt)
{
     for (int i = 0; i < GetNumberOfRooms(); i++) {
          Room* room = GetRoom(i);
          for (int j = 0; j < room->GetNumberOfSubRooms(); j++) {
               SubRoom* sub = room->GetSubRoom(j);
               for (int k = 0; k < sub->GetNumberOfPedestrians(); k++) {
                    double cosPhi, sinPhi;
                    Pedestrian* ped = sub->GetPedestrian(k);
                    ped->Setdt(pDt); //set the simulation step
                    ped->SetRoomID(room->GetID(), room->GetCaption());
                    //a destination could not be found for that pedestrian
                    if (ped->FindRoute() == -1) {
                         DeletePedFromSim(ped);
                         //sub->DeletePedestrian(k--);
                         continue;
                    }
                    Line* e = ped->GetExitLine();
                    const Point& e1 = e->GetPoint1();
                    const Point& e2 = e->GetPoint2();
                    Point target = (e1 + e2) * 0.5;
                    Point d = target - ped->GetPos();
                    double dist = d.Norm();
                    if (dist != 0.0) {
                         cosPhi = d.GetX() / dist;
                         sinPhi = d.GetY() / dist;
                    } else {
                         Log->Write(
                              "ERROR: \tBuilding::InitPhiAllPeds() cannot initialise phi! "
                              "dist to target ist 0\n");
                         exit(0);
                    }

                    JEllipse E = ped->GetEllipse();
                    E.SetCosPhi(cosPhi);
                    E.SetSinPhi(sinPhi);
                    ped->SetEllipse(E);
               }
          }
     }
}

void Building::UpdateGrid()
{
     _linkedCellGrid->Update(_allPedestians);
}

void Building::InitGrid(double cellSize)
{

     // first look for the geometry boundaries
     double x_min = FLT_MAX;
     double x_max = FLT_MIN;
     double y_min = FLT_MAX;
     double y_max = FLT_MIN;

     //finding the bounding of the grid
     // and collect the pedestrians
     for (unsigned int r = 0; r < _rooms.size(); r++) {
          Room* room = _rooms[r];
          for (int j = 0; j < room->GetNumberOfSubRooms(); j++) {
               SubRoom* sub = room->GetSubRoom(j);
               const vector<Wall>& allWalls = sub->GetAllWalls();

               for (unsigned int a = 0; a < allWalls.size(); a++) {
                    double x1 = allWalls[a].GetPoint1().GetX();
                    double y1 = allWalls[a].GetPoint1().GetY();
                    double x2 = allWalls[a].GetPoint2().GetX();
                    double y2 = allWalls[a].GetPoint2().GetY();

                    double xmax = (x1 > x2) ? x1 : x2;
                    double xmin = (x1 > x2) ? x2 : x1;
                    double ymax = (y1 > y2) ? y1 : y2;
                    double ymin = (y1 > y2) ? y2 : y1;

                    x_min = (xmin <= x_min) ? xmin : x_min;
                    x_max = (xmax >= x_max) ? xmax : x_max;
                    y_max = (ymax >= y_max) ? ymax : y_max;
                    y_min = (ymin <= y_min) ? ymin : y_min;
               }
          }
     }

     for (unsigned int wa = 0; wa < _rooms.size(); wa++) {
          Room* room = _rooms[wa];
          for (int j = 0; j < room->GetNumberOfSubRooms(); j++) {
               SubRoom* sub = room->GetSubRoom(j);
               for (int k = 0; k < sub->GetNumberOfPedestrians(); k++) {
                    Pedestrian* ped = sub->GetPedestrian(k);
                    _allPedestians.push_back(ped);
               }
          }
     }

     //make the grid slightly larger.
     x_min = x_min - 1.0;
     x_max = x_max + 1.0;
     y_min = y_min - 1.0;
     y_max = y_max + 1.0;

     double boundaries[] = { x_min, x_max, y_min, y_max };
     int pedsCount = _allPedestians.size();

     //no algorithms
     // the domain is made of a sigle cell
     if(cellSize==-1) {
          Log->Write("INFO: \tBrute Force will be used for neighborhoods query");
          if ( (x_max-x_min) < (y_max-y_min) ) {
               cellSize=(y_max-y_min);
          } else {
               cellSize=(x_max-x_min);
          }

     } else {
          Log->Write("INFO: \tInitializing the grid with cell size: %f ", cellSize);
     }

     _linkedCellGrid = new LCGrid(boundaries, cellSize, pedsCount);
     _linkedCellGrid->ShallowCopy(_allPedestians);

     Log->Write("INFO: \tDone with Initializing the grid ");
}



void Building::DumpSubRoomInRoom(int roomID, int subID)
{
     SubRoom* sub = GetRoom(roomID)->GetSubRoom(subID);
     if (sub->GetNumberOfPedestrians() == 0)
          return;
     cout << "dumping room/subroom " << roomID << " / " << subID << endl;
     for (int p = 0; p < sub->GetNumberOfPedestrians(); p++) {
          Pedestrian* ped = sub->GetPedestrian(p);
          cout << " ID: " << ped->GetID();
          cout << " Index: " << p << endl;
     }

}


void Building::LoadRoutingInfo(const string &filename)
{


     Log->Write("INFO:\tLoading extra routing information");
     if (filename == "") {
          Log->Write("INFO:\t No file supplied !");
          Log->Write("INFO:\t done with loading extra routing information");
          return;
     }
     TiXmlDocument docRouting(filename);
     if (!docRouting.LoadFile()) {
          Log->Write("ERROR: \t%s", docRouting.ErrorDesc());
          Log->Write("ERROR: \t could not parse the routing file");
          exit(EXIT_FAILURE);
     }

     TiXmlElement* xRootNode = docRouting.RootElement();
     if( ! xRootNode ) {
          Log->Write("ERROR:\tRoot element does not exist");
          exit(EXIT_FAILURE);
     }

     //load goals and routes
     TiXmlNode*  xGoalsNode = xRootNode->FirstChild("routing")->FirstChild("goals");


     if(xGoalsNode)
          for(TiXmlElement* e = xGoalsNode->FirstChildElement("goal"); e;
                    e = e->NextSiblingElement("goal")) {

               int id = xmltof(e->Attribute("id"), -1);
               int isFinal= string(e->Attribute("final"))=="true"?true:false;
               string caption = xmltoa(e->Attribute("caption"),"-1");

               Goal* goal = new Goal();
               goal->SetId(id);
               goal->SetCaption(caption);
               goal->SetIsFinalGoal(isFinal);

               //looking for polygons (walls)
               for(TiXmlElement* xPolyVertices = e->FirstChildElement("polygon"); xPolyVertices;
                         xPolyVertices = xPolyVertices->NextSiblingElement("polygon")) {

                    for (TiXmlElement* xVertex = xPolyVertices->FirstChildElement(
                                                      "vertex");
                              xVertex && xVertex != xPolyVertices->LastChild("vertex");
                              xVertex = xVertex->NextSiblingElement("vertex")) {

                         double x1 = xmltof(xVertex->Attribute("px"));
                         double y1 = xmltof(xVertex->Attribute("py"));
                         double x2 = xmltof(xVertex->NextSiblingElement("vertex")->Attribute("px"));
                         double y2 = xmltof(xVertex->NextSiblingElement("vertex")->Attribute("py"));
                         goal->AddWall(Wall(Point(x1, y1), Point(x2, y2)));
                    }
               }

               goal->ConvertLineToPoly();
               AddGoal(goal);
               _routingEngine->AddFinalDestinationID(goal->GetId());
          }

     //load routes
     TiXmlNode*  xTripsNode = xRootNode->FirstChild("routing")->FirstChild("routes");

     if(xTripsNode)
          for(TiXmlElement* trip = xTripsNode->FirstChildElement("route"); trip;
                    trip = trip->NextSiblingElement("route")) {

               double id = xmltof(trip->Attribute("id"), -1);
               if (id == -1) {
                    Log->Write("ERROR:\t id missing for trip");
                    exit(EXIT_FAILURE);
               }
               string sTrip = trip->FirstChild()->ValueStr();
               vector<string> vTrip;
               vTrip.clear();

               char* str = (char*) sTrip.c_str();
               char *p = strtok(str, ":");
               while (p) {
                    vTrip.push_back(xmltoa(p));
                    p = strtok(NULL, ":");
               }
               _routingEngine->AddTrip(vTrip);
          }
     Log->Write("INFO:\tdone with loading extra routing information");
}

void Building::LoadTrafficInfo()
{

     Log->Write("INFO:\tLoading  the traffic info file");

     string trafficFile="";
     TiXmlDocument doc(_projectFilename);
     if (!doc.LoadFile()) {
          Log->Write("ERROR: \t%s", doc.ErrorDesc());
          Log->Write("ERROR: \t could not parse the project file");
          exit(EXIT_FAILURE);
     }

     TiXmlNode* xRootNode = doc.RootElement()->FirstChild("traffic_constraints");
     if( ! xRootNode ) {
          Log->Write("WARNING:\tcould not find any traffic information");
          return;
          //exit(EXIT_FAILURE);
     }

     //processing the rooms node
     TiXmlNode*  xRoomsNode = xRootNode->FirstChild("rooms");
     if(xRoomsNode)
          for(TiXmlElement* xRoom = xRoomsNode->FirstChildElement("room"); xRoom;
                    xRoom = xRoom->NextSiblingElement("room")) {

               double id = xmltof(xRoom->Attribute("room_id"), -1);
               string state = xmltoa(xRoom->Attribute("state"), "good");
               RoomState status = (state == "good") ? ROOM_CLEAN : ROOM_SMOKED;
               GetRoom(id)->SetState(status);
          }

     //processing the doors node
     TiXmlNode*  xDoorsNode = xRootNode->FirstChild("doors");
     if(xDoorsNode)
          for(TiXmlElement* xDoor = xDoorsNode->FirstChildElement("door"); xDoor;
                    xDoor = xDoor->NextSiblingElement("door")) {

               int id = xmltoi(xDoor->Attribute("trans_id"), -1);
               string state = xmltoa(xDoor->Attribute("state"), "open");

               //store transition in a map and call getTransition/getCrossin
               if (state == "open") {
                    GetTransition(id)->Open();
               } else if (state == "close") {
                    GetTransition(id)->Close();
               } else {
                    Log->Write("WARNING:\t Unknown door state: %s", state.c_str());
               }
          }
     Log->Write("INFO:\tDone with loading traffic info file");
}


<<<<<<< HEAD
void Building::DeletePedestrian(Pedestrian* ped) {
	vector<Pedestrian*>::iterator it;
	it = find(_allPedestians.begin(), _allPedestians.end(), ped);
	if (it == _allPedestians.end()) {
		Log->Write ("\tINFO: \tPed not found with ID %d ",ped->GetID());
		//FIXME: the pedestrians should always exists. check this in connection with the mesh router.
		return;
	} else {
		//save the path history for this pedestrian before removing from the simulation
		if (_savePathway) {
			string results;
			string path = (*it)->GetPath();
			vector<string> brokenpaths;
			StringExplode(path, ">", &brokenpaths);
			for (unsigned int i = 0; i < brokenpaths.size(); i++) {
				vector<string> tags;
				StringExplode(brokenpaths[i], ":", &tags);
				string room = _rooms[atoi(tags[0].c_str())]->GetCaption();
				string trans =GetTransition(atoi(tags[1].c_str()))->GetCaption();
				//ignore crossings/hlines
				if (trans != "")
					_pathWayStream << room << " " << trans << endl;
			}

		}
        //cout << "rescued agent: " << (*it)->GetID() << endl;!!!!!!!!!!!!!!!!!!!!!!!!!!!!!!!!!!!!!!!!!!!!!!!
                //_model->deletePed(ped->GetID());
		_allPedestians.erase(it);
	}
	delete ped;
=======
void Building::DeletePedestrian(Pedestrian* ped)
{
     vector<Pedestrian*>::iterator it;
     it = find(_allPedestians.begin(), _allPedestians.end(), ped);
     if (it == _allPedestians.end()) {
          Log->Write ("\tINFO: \tPed not found with ID %d ",ped->GetID());
          // FIXME: the pedestrians should always exist. check this in connection with the mesh router.
          return;
     } else {
          // save the path history for this pedestrian before removing from the simulation
          if (_savePathway) {
               string results;
               string path = (*it)->GetPath();
               vector<string> brokenpaths;
               StringExplode(path, ">", &brokenpaths);
               for (unsigned int i = 0; i < brokenpaths.size(); i++) {
                    vector<string> tags;
                    StringExplode(brokenpaths[i], ":", &tags);
                    string room = _rooms[atoi(tags[0].c_str())]->GetCaption();
                    string trans =GetTransition(atoi(tags[1].c_str()))->GetCaption();
                    //ignore crossings/hlines
                    if (trans != "")
                         _pathWayStream << room << " " << trans << endl;
               }

          }
          static int TotalPeds= _allPedestians.end()-_allPedestians.begin();
           int NowPeds= _allPedestians.end()-_allPedestians.begin();
          _allPedestians.erase(it);
//          cout << "rescued agent: " << (*it)->GetID()<< "  Nowpeds "<< NowPeds << " max= "<<TotalPeds <<endl;
          Log->ProgressBar(TotalPeds, TotalPeds-NowPeds+1);
     }
     //update the stats before deleting
     Transition* trans =GetTransitionByUID(ped->GetExitIndex());
     if(trans) {
          trans->IncreaseDoorUsage(1, ped->GetGlobalTime());
     }
     delete ped;
>>>>>>> 439a2b42
}

void Building::DeletePedFromSim(Pedestrian* ped)
{
     SubRoom* sub = _rooms[ped->GetRoomID()]->GetSubRoom(ped->GetSubRoomID());
     for (int p = 0; p < sub->GetNumberOfPedestrians(); p++) {
          if (sub->GetPedestrian(p)->GetID() == ped->GetID()) {
               sub->DeletePedestrian(p);
               DeletePedestrian(ped);
               return;
          }
     }
}

const vector<Pedestrian*>& Building::GetAllPedestrians() const
{
     return _allPedestians;
}

void Building::AddPedestrian(Pedestrian* ped)
{

     //      for(unsigned int p = 0;p<pAllPedestians.size();p++){
     //              Pedestrian* ped1=pAllPedestians[p];
     //              if(ped->GetPedIndex()==ped1->GetPedIndex()){
     //                      cout<<"Pedestrian already in the room ??? "<<ped->GetPedIndex()<<endl;
     //                      return;
     //              }
     //      }
     _allPedestians.push_back(ped);
}


//obsolete
void Building::InitSavePedPathway(const string &filename)
{
     _pathWayStream.open(filename.c_str());
     _savePathway = true;

     if (_pathWayStream.is_open()) {
          Log->Write("#INFO:\tsaving pedestrian paths to [ " + filename + " ]");
          _pathWayStream << "##pedestrian ways" << endl;
          _pathWayStream << "#nomenclature roomid  caption" << endl;
          //              for (unsigned int r=0;r< pRooms.size();r++){
          //                      Room* room= GetRoom(r);
          //                      const vector<int>& goals=room->GetAllTransitionsIDs();
          //
          //                      for(unsigned int g=0;g<goals.size();g++){
          //                              int exitid=goals[g];
          //                              string exit_caption=pRouting->GetGoal(exitid)->GetCaption();
          //                              PpathWayStream<<exitid<<" "<<exit_caption<<endl;
          //                      }
          //              }
          //
          _pathWayStream << "#data room exit_id" << endl;
     } else {
          Log->Write("#INFO:\t Unable to open [ " + filename + " ]");
          Log->Write("#INFO:\t saving to stdout");

     }
}

void Building::CleanUpTheScene()
{
     //return;
     static int counter = 0;
     counter++;
     static int totalSliced = 0;

     int updateRate = 80.0 / 0.01; // 20 seconds/pDt

     if (counter % updateRate == 0) {
          for (unsigned int i = 0; i < _allPedestians.size(); i++) {
               Pedestrian* ped = _allPedestians[i];

               if (ped->GetDistanceSinceLastRecord() < 0.1) {
                    //delete from the simulation
                    DeletePedFromSim(ped);

                    totalSliced++;
                    char msg[CLENGTH];
                    sprintf(msg, "INFO:\t slicing Ped %d from room %s, total [%d]",
                            ped->GetID(),
                            _rooms[ped->GetRoomID()]->GetCaption().c_str(),
                            totalSliced);
                    Log->Write(msg);
               } else {
                    ped->RecordActualPosition();
               }

          }
     }

}



void Building::StringExplode(string str, string separator,
                             vector<string>* results)
{
     size_t found;
     found = str.find_first_of(separator);
     while (found != string::npos) {
          if (found > 0) {
               results->push_back(str.substr(0, found));
          }
          str = str.substr(found + 1);
          found = str.find_first_of(separator);
     }
     if (str.length() > 0) {
          results->push_back(str);
     }
}

Pedestrian* Building::GetPedestrian(int pedID) const
{
     for (unsigned int i = 0; i < _rooms.size(); i++) {
          Room* room = _rooms[i];
          for (int j = 0; j < room->GetNumberOfSubRooms(); j++) {
               SubRoom* sub = room->GetSubRoom(j);
               for (int k = 0; k < sub->GetNumberOfPedestrians(); k++) {
                    Pedestrian* p = sub->GetPedestrian(k);
                    if (p->GetID() == pedID) {
                         return p;
                    }
               }
          }
     }
     return NULL;
}

int Building::GetNumberOfPedestrians() const
{
     int sum = 0;
     for (unsigned int wa = 0; wa < _rooms.size(); wa++) {
          sum += _rooms[wa]->GetNumberOfPedestrians();
     }
     return sum;
}

Transition* Building::GetTransitionByUID(int uid) const
{
     //eventually
     map<int, Transition*>::const_iterator itr;
     for(itr = _transitions.begin(); itr != _transitions.end(); ++itr) {
          if (itr->second->GetUniqueID()== uid)
               return itr->second;
     }
     return NULL;
}


#endif // _SIMULATOR<|MERGE_RESOLUTION|>--- conflicted
+++ resolved
@@ -34,11 +34,7 @@
 #include "../pedestrian/Pedestrian.h"
 #include "../mpi/LCGrid.h"
 #include "../routing/RoutingEngine.h"
-<<<<<<< HEAD
-#include "../math/ForceModel.h"
-=======
 #include "../routing/SafestPathRouter.h"
->>>>>>> 439a2b42
 #endif
 
 //#undef _OPENMP
@@ -56,16 +52,7 @@
  Konstruktoren
  ************************************************************/
 
-<<<<<<< HEAD
-Building::Building() {
-	_caption = "no_caption";
-	_projectFilename = "";
-	_rooms = vector<Room*>();
-	_routingEngine = NULL;
-	_linkedCellGrid = NULL;
-	_savePathway = false;
-//        _model=NULL;
-=======
+
 Building::Building()
 {
      _caption = "no_caption";
@@ -75,7 +62,6 @@
      _routingEngine = NULL;
      _linkedCellGrid = NULL;
      _savePathway = false;
->>>>>>> 439a2b42
 }
 
 
@@ -310,16 +296,9 @@
 }
 
 
-
-<<<<<<< HEAD
-const string& Building::GetProjectFilename() const{
-	return _projectFilename;
-=======
-
 const string& Building::GetProjectFilename() const
 {
      return _projectFilename;
->>>>>>> 439a2b42
 }
 
 void Building::SetProjectFilename(const std::string &filename)
@@ -881,94 +860,6 @@
 #ifdef _SIMULATOR
 
 //TODO: merge this with Update and improve runtime
-<<<<<<< HEAD
-void Building::UpdateVerySlow(){
-
-	vector<Pedestrian*> nonConformPeds;
-	for (int i = 0; i < GetNumberOfRooms(); i++) {
-		Room* room = GetRoom(i);
-
-		for (int j = 0; j < room->GetNumberOfSubRooms(); j++) {
-			SubRoom* sub = room->GetSubRoom(j);
-			for (int k = 0; k < sub->GetNumberOfPedestrians(); k++) {
-				Pedestrian* ped = sub->GetPedestrian(k);
-				//set the new room if needed
-				if ((ped->GetFinalDestination() == FINAL_DEST_OUT)
-						&& (GetRoom(ped->GetRoomID())->GetCaption() == "outside")) {
-
-					sub->DeletePedestrian(k--);
-					DeletePedestrian(ped);
-				} else if ((ped->GetFinalDestination() != FINAL_DEST_OUT)
-						&& (_goals[ped->GetFinalDestination()]->Contains(
-								ped->GetPos()))) {
-					sub->DeletePedestrian(k--);
-					DeletePedestrian(ped);
-				} else if (!sub->IsInSubRoom(ped)) {
-					nonConformPeds.push_back(ped);
-					sub->DeletePedestrian(k--);
-				}
-			}
-		}
-	}
-
-	// reset that pedestrians who left their room not via the intended exit
-	for (int p = 0; p < (int) nonConformPeds.size(); p++) {
-		Pedestrian* ped = nonConformPeds[p];
-		bool assigned = false;
-		for (int i = 0; i < GetNumberOfRooms(); i++) {
-			Room* room = GetRoom(i);
-			//if(room->GetCaption()=="outside") continue;
-			for (int j = 0; j < room->GetNumberOfSubRooms(); j++) {
-				SubRoom* sub = room->GetSubRoom(j);
-				SubRoom* old_sub= _rooms[ped->GetRoomID()]->GetSubRoom(ped->GetSubRoomID());
-				if ((sub->IsInSubRoom(ped->GetPos())) && (sub->IsDirectlyConnectedWith(old_sub))) {
-					ped->SetRoomID(room->GetID(), room->GetCaption());
-					ped->SetSubRoomID(sub->GetSubRoomID());
-					ped->ClearMentalMap(); // reset the destination
-					//ped->FindRoute();
-					sub->AddPedestrian(ped);
-					assigned = true;
-					break;
-				}
-			}
-			if (assigned == true)
-				break; // stop the loop
-		}
-		if (assigned == false) {
-			DeletePedestrian(ped);
-		}
-	}
-
-	// find the new goals, the parallel way
-
-	unsigned int nSize = _allPedestians.size();
-	int nThreads = omp_get_max_threads();
-
-	// check if worth sharing the work
-	if (nSize < 12)
-		nThreads = 1;
-
-	int partSize = nSize / nThreads;
-
-#pragma omp parallel  default(shared) num_threads(nThreads)
-	{
-        const int threadID = omp_get_thread_num();
-		int start = threadID * partSize;
-		int end = (threadID + 1) * partSize - 1;
-		if ((threadID == nThreads - 1))
-			end = nSize - 1;
-
-		for (int p = start; p <= end; ++p) {
-			if (_allPedestians[p]->FindRoute() == -1) {
-				//a destination could not be found for that pedestrian
-				//Log->Write("\tINFO: \tCould not found a route for pedestrian %d",_allPedestians[p]->GetID());
-				//Log->Write("\tINFO: \tHe has reached the target cell");
-				DeletePedFromSim(_allPedestians[p]);
-				//exit(EXIT_FAILURE);
-			}
-		}
-    }
-=======
 void Building::UpdateVerySlow()
 {
 
@@ -1063,7 +954,7 @@
                }
           }
      }
->>>>>>> 439a2b42
+
 }
 
 void Building::Update()
@@ -1490,38 +1381,6 @@
 }
 
 
-<<<<<<< HEAD
-void Building::DeletePedestrian(Pedestrian* ped) {
-	vector<Pedestrian*>::iterator it;
-	it = find(_allPedestians.begin(), _allPedestians.end(), ped);
-	if (it == _allPedestians.end()) {
-		Log->Write ("\tINFO: \tPed not found with ID %d ",ped->GetID());
-		//FIXME: the pedestrians should always exists. check this in connection with the mesh router.
-		return;
-	} else {
-		//save the path history for this pedestrian before removing from the simulation
-		if (_savePathway) {
-			string results;
-			string path = (*it)->GetPath();
-			vector<string> brokenpaths;
-			StringExplode(path, ">", &brokenpaths);
-			for (unsigned int i = 0; i < brokenpaths.size(); i++) {
-				vector<string> tags;
-				StringExplode(brokenpaths[i], ":", &tags);
-				string room = _rooms[atoi(tags[0].c_str())]->GetCaption();
-				string trans =GetTransition(atoi(tags[1].c_str()))->GetCaption();
-				//ignore crossings/hlines
-				if (trans != "")
-					_pathWayStream << room << " " << trans << endl;
-			}
-
-		}
-        //cout << "rescued agent: " << (*it)->GetID() << endl;!!!!!!!!!!!!!!!!!!!!!!!!!!!!!!!!!!!!!!!!!!!!!!!
-                //_model->deletePed(ped->GetID());
-		_allPedestians.erase(it);
-	}
-	delete ped;
-=======
 void Building::DeletePedestrian(Pedestrian* ped)
 {
      vector<Pedestrian*>::iterator it;
@@ -1560,7 +1419,6 @@
           trans->IncreaseDoorUsage(1, ped->GetGlobalTime());
      }
      delete ped;
->>>>>>> 439a2b42
 }
 
 void Building::DeletePedFromSim(Pedestrian* ped)
