--- conflicted
+++ resolved
@@ -229,11 +229,7 @@
 
 void Building::AddRoom(Room* room)
 {
-<<<<<<< HEAD
      _rooms[room->GetID()] = std::shared_ptr<Room>(room);
-=======
-     _rooms[room->GetID()]=std::shared_ptr<Room>(room);
->>>>>>> 1de1ccca
 }
 
 void Building::AddSurroundingRoom()
