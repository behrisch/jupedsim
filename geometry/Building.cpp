/**
 * \file        Building.cpp
 * \date        Oct 1, 2014
 * \version     v0.7
 * \copyright   <2009-2015> Forschungszentrum Jülich GmbH. All rights reserved.
 *
 * \section License
 * This file is part of JuPedSim.
 *
 * JuPedSim is free software: you can redistribute it and/or modify
 * it under the terms of the GNU Lesser General Public License as published by
 * the Free Software Foundation, either version 3 of the License, or
 * any later version.
 *
 * JuPedSim is distributed in the hope that it will be useful,
 * but WITHOUT ANY WARRANTY; without even the implied warranty of
 * MERCHANTABILITY or FITNESS FOR A PARTICULAR PURPOSE. See the
 * GNU General Public License for more details.
 *
 * You should have received a copy of the GNU Lesser General Public License
 * along with JuPedSim. If not, see <http://www.gnu.org/licenses/>.
 *
 * \section Description
 *
 *
 **/

#include <chrono>
#include "Building.h"

#include "../geometry/SubRoom.h"
#include "../tinyxml/tinyxml.h"

#ifdef _SIMULATOR

#include "GeometryReader.h"
#include "../pedestrian/Pedestrian.h"
#include "../mpi/LCGrid.h"
#include "../IO/GeoFileParser.h"
#include <filesystem>
#include <thread>         // std::thread, std::thread::id, std::this_thread::get_id

namespace fs = std::filesystem;

#endif
//#undef _OPENMP

#ifdef _OPENMP

#else
#define omp_get_thread_num()    0
#define omp_get_max_threads()   1
#endif
#define DEBUG 0

using namespace std;

Building::Building()
{
      _caption = "no_caption";
      _geometryFilename = "";
      _routingEngine = nullptr;
      _linkedCellGrid = nullptr;
      _savePathway = false;
}

#ifdef _SIMULATOR

Building::Building(Configuration* configuration, PedDistributor& pedDistributor)
:_configuration(configuration),
      _routingEngine(
            configuration->GetRoutingEngine()),
      _caption("no_caption")
{
      _savePathway = false;
      _linkedCellGrid = nullptr;

#ifdef _JPS_AS_A_SERVICE
      if (_configuration->GetRunAsService()) {
            std::unique_ptr<GeometryFromProtobufLoader> parser(new GeometryFromProtobufLoader(_configuration));
            parser->LoadBuilding(this);
      }
      else
#endif
      {
            std::unique_ptr<GeoFileParser> parser(new GeoFileParser(_configuration));
            parser->LoadBuilding(this);
      }

      if (!InitGeometry()) {
            Log->Write("ERROR:\t could not initialize the geometry!");
            exit(EXIT_FAILURE);
      }



      //TODO: check whether traffic info can be loaded before InitGeometry if so call it in LoadBuilding instead and make
      //TODO: LoadTrafficInfo private [gl march '16]


      if (!pedDistributor.Distribute(this)) {
            Log->Write("ERROR:\tcould not distribute the pedestrians\n");
            exit(EXIT_FAILURE);
      }
      InitGrid();

      if (!_routingEngine->Init(this)) {
            Log->Write("ERROR:\t could not initialize the routers!");
            exit(EXIT_FAILURE);
      }

      if (!SanityCheck()) {
            Log->Write("ERROR:\t There are sanity errors in the geometry file");
            exit(EXIT_FAILURE);
      }

//     SaveGeometry("/home/laemmel/Desktop/geo.xml");
}

#endif

Building::~Building()
{
      //
      // for (int i = 0; i < GetNumberOfRooms(); i++)
      //    delete _rooms[i];

#ifdef _SIMULATOR
      for (unsigned int p = 0; p<_allPedestians.size(); p++) {
            delete _allPedestians[p];
      }
      _allPedestians.clear();
      delete _linkedCellGrid;
#endif

      if (_pathWayStream.is_open())
            _pathWayStream.close();

      for (map<int, Crossing*>::const_iterator iter = _crossings.begin();
           iter!=_crossings.end(); ++iter) {
            delete iter->second;
      }
      for (map<int, Transition*>::const_iterator iter = _transitions.begin();
           iter!=_transitions.end(); ++iter) {
            delete iter->second;
      }
      for (map<int, Hline*>::const_iterator iter = _hLines.begin();
           iter!=_hLines.end(); ++iter) {
            delete iter->second;
      }
      for (map<int, Goal*>::const_iterator iter = _goals.begin();
           iter!=_goals.end(); ++iter) {
            delete iter->second;
      }
}

Configuration* Building::GetConfig() const {
      return _configuration;
}

///************************************************************
// setters
// ************************************************************/
void Building::SetCaption(const std::string& s)
{
      _caption = s;
}

/*************************************************************
 getters
************************************************************/

string Building::GetCaption() const
{
      return _caption;
}

RoutingEngine* Building::GetRoutingEngine() const
{
      return _configuration->GetRoutingEngine().get();
}

int Building::GetNumberOfRooms() const
{
      return (int) _rooms.size();
}

int Building::GetNumberOfGoals() const
{
      return (int) (_transitions.size()+_hLines.size()+_crossings.size());
}

const std::map<int, std::shared_ptr<Room> >& Building::GetAllRooms() const
{
      return _rooms;
}

Room* Building::GetRoom(int index) const
{
      //todo: obsolete since the check is done by .at()
      if (_rooms.count(index)==0) {
            Log->Write("ERROR: Wrong 'index' in CBuiling::GetRoom() Room ID: %d size: %d", index, _rooms.size());
            Log->Write("\tControl your rooms ID and make sure they are in the order 0, 1, 2,.. ");
            return nullptr;
      }
      //return _rooms[index];
      return _rooms.at(index).get();
}

LCGrid* Building::GetGrid() const
{
      return _linkedCellGrid;
}

void Building::AddRoom(Room* room)
{
      _rooms[room->GetID()] = std::shared_ptr<Room>(room);
}

void Building::AddSurroundingRoom()
{
      Log->Write("INFO: \tAdding the room 'outside' ");
      // first look for the geometry boundaries
      double x_min = FLT_MAX;
      double x_max = -FLT_MAX;
      double y_min = FLT_MAX;
      double y_max = -FLT_MAX;
      //finding the bounding of the grid
      // and collect the pedestrians

      for (auto&& itr_room: _rooms) {
            for (auto&& itr_subroom: itr_room.second->GetAllSubRooms()) {
                  for (auto&& wall:itr_subroom.second->GetAllWalls()) {
                        double x1 = wall.GetPoint1()._x;
                        double y1 = wall.GetPoint1()._y;
                        double x2 = wall.GetPoint2()._x;
                        double y2 = wall.GetPoint2()._y;

                        double xmax = (x1>x2) ? x1 : x2;
                        double xmin = (x1>x2) ? x2 : x1;
                        double ymax = (y1>y2) ? y1 : y2;
                        double ymin = (y1>y2) ? y2 : y1;

                        x_min = (xmin<=x_min) ? xmin : x_min;
                        x_max = (xmax>=x_max) ? xmax : x_max;
                        y_max = (ymax>=y_max) ? ymax : y_max;
                        y_min = (ymin<=y_min) ? ymin : y_min;
                  }
            }
      }

      for (auto&& itr_goal:_goals) {
            for (auto&& wall: itr_goal.second->GetAllWalls()) {
                  double x1 = wall.GetPoint1()._x;
                  double y1 = wall.GetPoint1()._y;
                  double x2 = wall.GetPoint2()._x;
                  double y2 = wall.GetPoint2()._y;

                  double xmax = (x1>x2) ? x1 : x2;
                  double xmin = (x1>x2) ? x2 : x1;
                  double ymax = (y1>y2) ? y1 : y2;
                  double ymin = (y1>y2) ? y2 : y1;

                  x_min = (xmin<=x_min) ? xmin : x_min;
                  x_max = (xmax>=x_max) ? xmax : x_max;
                  y_max = (ymax>=y_max) ? ymax : y_max;
                  y_min = (ymin<=y_min) ? ymin : y_min;
            }
      }
      //make the grid slightly larger.
      x_min = x_min-10.0;
      x_max = x_max+10.0;
      y_min = y_min-10.0;
      y_max = y_max+10.0;

      SubRoom* bigSubroom = new NormalSubRoom();
      bigSubroom->SetRoomID((int) _rooms.size());
      bigSubroom->SetSubRoomID(0); // should be the single subroom
      bigSubroom->AddWall(Wall(Point(x_min, y_min), Point(x_min, y_max)));
      bigSubroom->AddWall(Wall(Point(x_min, y_max), Point(x_max, y_max)));
      bigSubroom->AddWall(Wall(Point(x_max, y_max), Point(x_max, y_min)));
      bigSubroom->AddWall(Wall(Point(x_max, y_min), Point(x_min, y_min)));

      Room* bigRoom = new Room();
      bigRoom->AddSubRoom(bigSubroom);
      bigRoom->SetCaption("outside");
      bigRoom->SetID((int) _rooms.size());
      AddRoom(bigRoom);
}

bool Building::InitGeometry()
{
<<<<<<< HEAD
     Log->Write("INFO: \tInit Geometry");
     correct();
     for (auto&& itr_room: _rooms) {
          for (auto&& itr_subroom: itr_room.second->GetAllSubRooms()) {
               //create a close polyline out of everything
               vector<Line*> goals = vector<Line*>();

               //  collect all crossings
               for (auto&& cros:itr_subroom.second->GetAllCrossings()) {
                    goals.push_back(cros);
               }
               //collect all transitions
               for (auto&& trans:itr_subroom.second->GetAllTransitions()) {
                    goals.push_back(trans);
               }
               // initialize the poly
               if (!itr_subroom.second->ConvertLineToPoly(goals))
                    return false;
               itr_subroom.second->CalculateArea();

               //do the same for the obstacles that are closed
               for (auto&& obst:itr_subroom.second->GetAllObstacles()) {
                    //if (obst->GetClosed() == 1)
                    if (!obst->ConvertLineToPoly())
                         return false;
               }

               //here we can create a boost::geometry::model::polygon out of the vector<Point> objects created above
               itr_subroom.second->CreateBoostPoly();

               double minElevation = FLT_MAX;
               double maxElevation = -FLT_MAX;
               for (auto&& wall:itr_subroom.second->GetAllWalls()) {
                    const Point& P1 = wall.GetPoint1();
                    const Point& P2 = wall.GetPoint2();
                    if (minElevation>itr_subroom.second->GetElevation(P1)) {
                         minElevation = itr_subroom.second->GetElevation(P1);
                    }

                    if (maxElevation<itr_subroom.second->GetElevation(P1)) {
                         maxElevation = itr_subroom.second->GetElevation(P1);
                    }

                    if (minElevation>itr_subroom.second->GetElevation(P2)) {
                         minElevation = itr_subroom.second->GetElevation(P2);
                    }

                    if (maxElevation<itr_subroom.second->GetElevation(P2)) {
                         maxElevation = itr_subroom.second->GetElevation(P2);
                    }
               }
               itr_subroom.second->SetMaxElevation(maxElevation);
               itr_subroom.second->SetMinElevation(minElevation);
          }
     }


     // look and save the neighbor subroom for improving the runtime
     // that information is already present in the crossing/transitions

     for (const auto& cross: _crossings) {
          SubRoom* s1 = cross.second->GetSubRoom1();
          SubRoom* s2 = cross.second->GetSubRoom2();
          if (s1) s1->AddNeighbor(s2);
          if (s2) s2->AddNeighbor(s1);
     }

     for (const auto& trans: _transitions) {
          SubRoom* s1 = trans.second->GetSubRoom1();
          SubRoom* s2 = trans.second->GetSubRoom2();
          if (s1) s1->AddNeighbor(s2);
          if (s2) s2->AddNeighbor(s1);
     }

     InitInsideGoals();
     Log->Write("INFO: \tInit Geometry successful!!!\n");

     return true;
}

bool Building::InitInsideGoals()
{
     bool found = false;
     for (auto& goalItr : _goals){
          Goal* goal = goalItr.second;
          if (goal->GetRoomID() == -1){
               found = true;
               continue;
          }

          for (auto& roomItr : _rooms){
               Room* room = roomItr.second.get();

               if (goal->GetRoomID() != room->GetID()){
                    continue;
               }

               for (auto& subRoomItr : room->GetAllSubRooms()){
                    SubRoom* subRoom = subRoomItr.second.get();

                    if ((goal->GetSubRoomID() == subRoom->GetSubRoomID()) && (subRoom->IsInSubRoom(goal->GetCentroid()))){
                         Crossing* crossing = goal->GetCentreCrossing();
                         subRoom->AddCrossing(crossing);
                         crossing->SetRoom1(room);
                         crossing->SetSubRoom1(subRoom);
                         crossing->SetSubRoom2(subRoom);
                         AddCrossing(crossing);
                         found = true;
                         break;
                    }
               }
          }
=======
      Log->Write("INFO: \tInit Geometry");
      correct();
      for (auto&& itr_room: _rooms) {
            for (auto&& itr_subroom: itr_room.second->GetAllSubRooms()) {
                  //create a close polyline out of everything
                  vector<Line*> goals = vector<Line*>();

                  //  collect all crossings
                  for (auto&& cros:itr_subroom.second->GetAllCrossings()) {
                        goals.push_back(cros);
                  }
                  //collect all transitions
                  for (auto&& trans:itr_subroom.second->GetAllTransitions()) {
                        goals.push_back(trans);
                  }
                  // initialize the poly
                  if (!itr_subroom.second->ConvertLineToPoly(goals))
                        return false;
                  itr_subroom.second->CalculateArea();

                  //do the same for the obstacles that are closed
                  for (auto&& obst:itr_subroom.second->GetAllObstacles()) {
                        //if (obst->GetClosed() == 1)
                        if (!obst->ConvertLineToPoly())
                              return false;
                  }

                  //here we can create a boost::geometry::model::polygon out of the vector<Point> objects created above
                  itr_subroom.second->CreateBoostPoly();

                  double minElevation = FLT_MAX;
                  double maxElevation = -FLT_MAX;
                  for (auto&& wall:itr_subroom.second->GetAllWalls()) {
                        const Point& P1 = wall.GetPoint1();
                        const Point& P2 = wall.GetPoint2();
                        if (minElevation>itr_subroom.second->GetElevation(P1)) {
                              minElevation = itr_subroom.second->GetElevation(P1);
                        }

                        if (maxElevation<itr_subroom.second->GetElevation(P1)) {
                              maxElevation = itr_subroom.second->GetElevation(P1);
                        }

                        if (minElevation>itr_subroom.second->GetElevation(P2)) {
                              minElevation = itr_subroom.second->GetElevation(P2);
                        }

                        if (maxElevation<itr_subroom.second->GetElevation(P2)) {
                              maxElevation = itr_subroom.second->GetElevation(P2);
                        }
                  }
                  itr_subroom.second->SetMaxElevation(maxElevation);
                  itr_subroom.second->SetMinElevation(minElevation);
            }
      }


      // look and save the neighbor subroom for improving the runtime
      // that information is already present in the crossing/transitions

      for (const auto& cross: _crossings) {
            SubRoom* s1 = cross.second->GetSubRoom1();
            SubRoom* s2 = cross.second->GetSubRoom2();
            if (s1) s1->AddNeighbor(s2);
            if (s2) s2->AddNeighbor(s1);
      }

      for (const auto& trans: _transitions) {
            SubRoom* s1 = trans.second->GetSubRoom1();
            SubRoom* s2 = trans.second->GetSubRoom2();
            if (s1) s1->AddNeighbor(s2);
            if (s2) s2->AddNeighbor(s1);
      }

      InitInsideGoals();
      InitPlatforms();
      //---
      for (auto platform: _platforms)
      {
            std::cout << "\n platform " << platform.first << ", "<< platform.second->id << "\n";
            std::cout <<  "\t rid " << platform.second->rid << "\n";
            auto tracks = platform.second->tracks;
            for(auto track: tracks)
            {
                  std::cout << "\t track " << track.first << "\n";
                  auto walls = track.second;
                  for(auto wall: walls)
                  {
                        std::cout << "\t\t wall: " << wall.GetType() << ". " << wall.GetPoint1().toString() << " | " <<  wall.GetPoint2().toString() << "\n";
                  }
            }

      }
      Log->Write("INFO: \tInit Geometry successful!!!\n");

      // for (auto& transItr : _transitions){
      //      Transition* trans = transItr.second;
      //      std::cout << trans->GetID() << " is open " << trans->IsOpen() << std::endl;
      //      std::cout << trans->GetID() << " is close " << trans->IsClose() << std::endl;
      //      std::cout << trans->GetID() << " is temp_close " << trans->IsTempClose() << std::endl;

      // }


      return true;
}
const std::vector<Wall> Building::GetTrackWalls(Point TrackStart, Point TrackEnd, int & room_id, int & subroom_id) const
{
      bool trackFound = false;
      int track_id = -1;
      int platform_id = -1;
      std::vector<Wall> mytrack;
      for(auto platform: _platforms)
      {
            platform_id = platform.second->id;
            auto tracks = platform.second->tracks;
            for(auto track: tracks)
            {
                  track_id=track.first;
                  int commonPoints = 0;
                  // std::cout << "\t track " << track.first << "\n";
                  auto walls = track.second;
                  for(auto wall: walls)
                  {
                        Point P1 =  wall.GetPoint1();
                        Point P2 =  wall.GetPoint2();
                        //std::cout << "\t\t wall: " << wall.GetType() << ". " << wall.GetPoint1().toString() << " | " <<  wall.GetPoint2().toString() << "\n";
                        if (P1 == TrackStart)
                              commonPoints++;
                        if(P1 == TrackEnd)
                              commonPoints++;
                        if(P2 == TrackStart)
                              commonPoints++;
                        if(P2 == TrackEnd)
                              commonPoints++;
                  }
                  if(commonPoints == 2 )
                  {
                        trackFound = true;
                        break;
                  }
            } // tracks
            if (trackFound) break;
      } // plattforms
      if(trackFound)
      {
            room_id = _platforms.at(platform_id)->rid;
            subroom_id = _platforms.at(platform_id)->sid;
            mytrack = _platforms.at(platform_id)->tracks[track_id];
            // std::cout << "track has walls:  " << mytrack.size() << "\n";
            // std::cout << "platform " << platform_id << " track " << track_id << "\n";
            // std::cout << "room " << room_id << " subroom " << subroom_id << "\n";
      }
      else
      {
            std::cout << "could not find any track! Exit.\n";
            exit(-1);

      }
      return mytrack;
}

const std::vector<std::pair<PointWall, PointWall > > Building::GetIntersectionPoints(const std::vector<Transition> doors, const std::vector<Wall> mytrack) const
{
      const int scaleFactor = 1000; // very long orthogonal walls to train's doors
      std::vector<std::pair<PointWall, PointWall > > pws;
      // every door has two points.
      // for every point -> get pair<P, W>
      // collect pairs of pairs
      for(auto door: doors)
      {
           // std::cout << "================================\n";
           // std::cout << "door: " << door.toString() <<  "\n";
            PointWall pw1, pw2;
            int nintersections = 0;
            auto n = door.NormalVec();
            auto p11 = door.GetPoint1() + n*scaleFactor;
            auto p12 = door.GetPoint1() - n*scaleFactor;
            auto p21 = door.GetPoint2() + n*scaleFactor;
            auto p22 = door.GetPoint2() - n*scaleFactor;
            auto normalWall1 = Wall(p11, p12);
            auto normalWall2 = Wall(p21, p22);
            // std::cout << "normal wall 1: " << normalWall1.toString() << "\n";
            // std::cout << "normal wall 2: " << normalWall2.toString() << "\n";
            for(auto twall: mytrack)
            {

                 Point interPoint1, interPoint2;
                 auto res = normalWall1.IntersectionWith(twall, interPoint1);
                 auto res2 = normalWall2.IntersectionWith(twall, interPoint2);
                 // std::cout << " res " << res << "  res2 " << res2 << "\n";
                 if(res == 1)
                 {
                      if(!twall.NearlyHasEndPoint(interPoint1))
                      {
                           // std::cout << "res  twall " << twall.toString() << "\n";
                           pw1 = std::make_pair(interPoint1, twall);
                           nintersections++;
                           // std::cout << "intersection at :" << interPoint1.toString() << "\n";
                      }
                      else // end point
                      {
                           if(res2 == 0)
                           {

                                // std::cout << "twall " << twall.toString() << "\n";
                                // std::cout << "YY intersection 1 at :" << interPoint1.toString() << "\n";
                                // std::cout << "YY intersection 2 at :" << interPoint2.toString() << "\n";

                           }
                           else{

                                // std::cout << "res  twall " << twall.toString() << "\n";
                                pw1 = std::make_pair(interPoint1, twall);
                                nintersections++;
                                // std::cout << "BB: intersection at :" << interPoint1.toString() << "\n";
                           }
                       }
                  }
                  if(res2 == 1)
                  {
                       if(!twall.NearlyHasEndPoint(interPoint2))
                       {
                            // std::cout << "res2  twall " << twall.toString() << "\n";
                            pw2 = std::make_pair(interPoint2, twall);
                            nintersections++;
                            // std::cout << "intersection at :" << interPoint2.toString() << "\n";
                       }
                       else
                       {
                            if(res == 0)
                            {
                                 // std::cout << "twall " << twall.toString() << "\n";
                                 // std::cout << "XX intersection 1 at :" << interPoint1.toString() << "\n";
                                 // std::cout << "XX intersection 2 at :" << interPoint2.toString() << "\n";
                            }
                            else{
                                 // std::cout << "res2  twall " << twall.toString() << "\n";
                                 pw2 = std::make_pair(interPoint2, twall);
                                 nintersections++;
                                 // std::cout << "CC intersection at :" << interPoint2.toString() << "\n";
                            }
                       }
                  }
                  // std::cout << "door: " << door.toString() << ", intersections: " <<  nintersections << "\n";


            } // tracks
            // std::cout << "door: " << door.toString() << ", intersections: " <<  nintersections << "\n";
            // std::cout << "================================\n";

            if(nintersections == 2)
                  pws.push_back(std::make_pair(pw1, pw2));

            else
            {
                 std::cout << KRED << "Error in GetIntersection. Should be 2 but got  " << nintersections << "\n";
                                                                                                             exit(-1);
            }
      }// doors
      // getc(stdin);

      return pws;
}
// reset changes made by trainTimeTable[id]
bool Building::resetGeometry(std::shared_ptr<TrainTimeTable> tab)
{
     // this function is composed of three copy/pasted blocks.
      int room_id, subroom_id;

      // std::cout << "enter resetGeometry with tab id: " << tab->id << "\n" ;
      // std::cout << "temp Added Walls\n";
      // for(auto id_wall: TempAddedWalls)
      // {
      //      std::cout << "i " << id_wall.first << "\n";
      //      auto walls = id_wall.second;
      //      for(auto wall: walls )
      //           std::cout << wall.toString() << "\n";
      // }
      // std::cout << "temp Removed Walls\n";
      // for(auto id_wall: TempRemovedWalls)
      // {
      //      std::cout << "i " << id_wall.first << "\n";
      //      auto walls = id_wall.second;
      //      for(auto wall: walls )
      //           std::cout << wall.toString() << "\n";
      // }
      // std::cout << "temp Added Doors\n";
      // for(auto id_wall: TempAddedDoors)
      // {
      //      std::cout << "i " << id_wall.first << "\n";
      //      auto walls = id_wall.second;
      //      for(auto wall: walls )
      //           std::cout << wall.toString() << "\n";
      // }
      // getc(stdin);

      // remove temp added walls
      auto tempWalls = TempAddedWalls[tab->id];
      for(auto  it=tempWalls.begin(); it!=tempWalls.end(); )
      {
           auto wall = *it;
           if (it != tempWalls.end())
           {
                tempWalls.erase(it);
           }
           for (auto platform: _platforms)
           {
                // auto tracks =  platform.second->tracks;
                room_id = platform.second->rid;
                subroom_id = platform.second->sid;
                // auto room = this->GetAllRooms().at(room_id);
                SubRoom * subroom = this->GetAllRooms().at(room_id)->GetAllSubRooms().at(subroom_id).get();
                // std::cout << "----\n";
                // for(auto subWall: subroom->GetAllWalls())
                //      std::cout << ">> "<< subWall.toString() << "\n";
                // std::cout << "----\n";
                for(auto subWall: subroom->GetAllWalls())
                {
                     if(subWall == wall)
                     {
                          // if everything goes right, then we should enter this
                          // if. We already erased from tempWalls!
                          subroom->RemoveWall(wall);
                          // std::cout << KGRN << "RESET REMOVE wall " << wall.toString() << "\n" << RESET;
                     }//if
                }//subroom
           }//platforms
      }
      TempAddedWalls[tab->id] = tempWalls;

/*       // add remove walls */
      auto tempRemovedWalls = TempRemovedWalls[tab->id];
      for(auto  it=tempRemovedWalls.begin(); it!=tempRemovedWalls.end(); )
      {
           auto wall = *it;
           if (it != tempRemovedWalls.end())
           {
                tempRemovedWalls.erase(it);
           }
           for (auto platform: _platforms)
           {
                auto tracks =  platform.second->tracks;
                room_id = platform.second->rid;
                subroom_id = platform.second->sid;
                SubRoom * subroom = this->GetAllRooms().at(room_id)->GetAllSubRooms().at(subroom_id).get();
                for (auto track : tracks)
                {
                     auto walls = track.second;
                     for(auto trackWall : walls)
                     {
                          if (trackWall == wall)
                          {
                               subroom->AddWall(wall);
                               // std::cout << KGRN << "ADD BACK wall " << wall.toString() << "\n" << RESET;
                          }
                     }
                }
           }
      }
      TempRemovedWalls[tab->id] = tempRemovedWalls;

/*       // remove added doors */
      auto tempDoors = TempAddedDoors[tab->id];
      for(auto  it=tempDoors.begin(); it!=tempDoors.end(); )
      {
           auto door = *it;
           if (it != tempDoors.end())
           {
                tempDoors.erase(it);
           }
           for (auto platform: _platforms)
           {
                auto tracks =  platform.second->tracks;
                room_id = platform.second->rid;
                subroom_id = platform.second->sid;
                SubRoom * subroom = this->GetAllRooms().at(room_id)->GetAllSubRooms().at(subroom_id).get();
                for(auto subTrans: subroom->GetAllTransitions())
                {
                     if (*subTrans == door)
                     {
                          // Trnasitions are added to subrooms and building!!
                          subroom->RemoveTransition(subTrans);
                          this->RemoveTransition(subTrans);
                          // std::cout << KGRN << "RESET remove door " << door.toString() << "\n" << RESET;
                     }

                }
           }
      }
      TempAddedDoors[tab->id] = tempDoors;
      // std::cout << "leave resetGeometry with tab id: " << tab->id << "\n" ;
      // std::cout << "temp Added Walls: " << TempAddedWalls[tab->id].size() << "\n";
      // std::cout << "temp Removed Walls: " << TempRemovedWalls[tab->id].size()<<  "\n";
      // std::cout << "temp Added Doors: " <<TempAddedDoors[tab->id].size() <<  "\n";
      return true;
}
void Building::InitPlatforms()
{
      int num_platform = -1;
      for (auto& roomItr : _rooms)
      {
            Room* room = roomItr.second.get();
            for (auto& subRoomItr : room->GetAllSubRooms())
            {
                  auto subRoom = subRoomItr.second.get();
                  int subroom_id = subRoom->GetSubRoomID();
                  if(subRoom->GetType() != "Platform" ) continue;
                  std::map<int, std::vector<Wall> > tracks;
                  num_platform++;
                  for (auto&& wall:subRoom->GetAllWalls())
                  {
                        if(wall.GetType().find("track") == std::string::npos) continue;
                        // add wall to track
                        std::vector<std::string> strs;
                        boost::split(strs, wall.GetType(), boost::is_any_of("-"),boost::token_compress_on);
                        if(strs.size() <= 1) continue;
                        int n = atoi(strs[1].c_str());
                        /* std::cout << "caption: " << wall.GetCaption().c_str() << " > " << n << "\n"; */
                        /* if(tracks.count[n] == 0) */
                        /* { */
                        tracks[n].push_back(wall);
                        /* } */
                  } //walls
                  std::shared_ptr<Platform> p = std::make_shared<Platform>(
                        Platform{
                              num_platform,
                              room->GetID(),
                              subroom_id,
                              tracks,
                              });
                  AddPlatform(p);

            }//subroom
      }//rooms
}
      bool Building::InitInsideGoals()
      {
            bool found = false;
            for (auto& goalItr : _goals){
                  Goal* goal = goalItr.second;
                  if (goal->GetRoomID() == -1){
                        found = true;
                        std::cout << "Goal " << goal->GetId() << " is outside" << std::endl;
                        continue;
                  }

                  for (auto& roomItr : _rooms){
                        Room* room = roomItr.second.get();

                        if (goal->GetRoomID() != room->GetID()){
                              continue;
                        }

                        for (auto& subRoomItr : room->GetAllSubRooms()){
                              SubRoom* subRoom = subRoomItr.second.get();

                              if ((goal->GetSubRoomID() == subRoom->GetSubRoomID()) && (subRoom->IsInSubRoom(goal->GetCentroid()))){
                                    std::cout << "Goal " << goal->GetId() << " is in subroom " << subRoom->GetUID() << std::endl;
                                    Crossing* crossing = goal->GetCentreCrossing();
                                    subRoom->AddCrossing(crossing);
                                    crossing->SetRoom1(room);
                                    crossing->SetSubRoom1(subRoom);
                                    crossing->SetSubRoom2(subRoom);
                                    AddCrossing(crossing);
                                    found = true;
                                    break;
//                         for (auto& cross : subRoom->GetAllCrossings()){
//                              std::cout << "Crossing Subroom: " << cross->GetUniqueID() << std::endl;
//                         }
//
//                         for (auto& cross: _crossings){
//                              std::cout << "Crossing Building: " << cross.second->GetUniqueID() << std::endl;
//                         }

                              }
                        }
                  }
>>>>>>> bd940752

                  if (!found){
                        Log->Write("Warning: \t Goal %d seems to have no subroom and is not outside, please check your input",
                                   goal->GetId());
                  }
                  found = false;
            }

            Log->Write("INFO: \tInitInsideGoals successful!!!\n");

            return true;
      }
bool Building::correct() const {
      auto t_start = std::chrono::high_resolution_clock::now();
      Log->Write("INFO:\tenter correct ...");
      bool removed = false;

      for(auto&& room: this->GetAllRooms()) {
            for(auto&& subroom: room.second->GetAllSubRooms()) {
                  // -- remove exits *on* walls
                  removed = RemoveOverlappingDoors(subroom.second);
                  // --------------------------
                  // -- remove overlapping walls
                  auto walls = subroom.second->GetAllWalls(); // this call
                  // should be
                  // after
                  // eliminating
                  // nasty exits
#if DEBUG
                  std::cout<< "\n" << KRED << "correct Room " << room.first << "  Subroom " << subroom.first << RESET  << std::endl;
#endif
                  for(auto const & bigWall: walls) //self checking
                  {
                        // std::cout << "BigWall: " << std::endl;
                        // bigWall.WriteToErrorLog();
                        //special treatment for doors
/////
                        std::vector<Wall> WallPieces;
                        WallPieces = SplitWall(subroom.second, bigWall);
                        if(!WallPieces.empty())
                              removed = true;
#if DEBUG
                        z                    std::cout << "Wall pieces size : " <<  WallPieces.size() << std::endl;
                        for(auto w:WallPieces)
                              w.WriteToErrorLog();
#endif
                        int ok=0;
                        while(!ok)
                        {
                              ok = 1; // ok ==1 means no new pieces are found
                              for (auto wallPiece: WallPieces)
                              {
                                    std::vector<Wall> tmpWallPieces;
                                    tmpWallPieces = SplitWall(subroom.second, wallPiece);
                                    if(!tmpWallPieces.empty())
                                    {
                                          // std::cout << "set ok because tmp size =" << tmpWallPieces.size() << std::endl;
                                          ok = 0; /// stay in the loop
                                          // append tmpWallPieces to WallPiece
                                          WallPieces.insert(std::end(WallPieces),std::begin(tmpWallPieces), std::end(tmpWallPieces));
                                          // remove the line since it was split already
                                          auto it = std::find(WallPieces.begin(), WallPieces.end(), wallPiece);
                                          if (it != WallPieces.end())
                                          {
                                                // std::cout<< KGRN << "delete wall ..." << RESET <<std::endl;
                                                // wallPiece.WriteToErrorLog();
                                                WallPieces.erase(it);
                                          }

                                          // std::cout << "BNow Wall peces size : " <<  WallPieces.size() << std::endl;
                                    }
                              }
#if DEBUG
                              std::cout << "ok "<< ok << std::endl;
                              std::cout << "new while  Wall peces size : " <<  WallPieces.size() << std::endl;
                              std::cout << "====" << std::endl;

                              for(auto t: WallPieces){
                                    std::cout << ">> Piece: " << std::endl;
                                    t.WriteToErrorLog();
                              }
#endif
                              // getc(stdin);
                        }// while
                        // remove
                        // duplicates fromWllPiecs
                        if(!WallPieces.empty())
                        {
                              //remove  duplicaes from wallPiecess

                              auto end = WallPieces.end();
                              for (auto it = WallPieces.begin(); it != end; ++it) {
                                    end = std::remove(it + 1, end, *it);
                              }
                              WallPieces.erase(end, WallPieces.end());
#if DEBUG
                              std::cout << "..removing duplicates pieces..\n";
                              for(auto t: WallPieces){
                                    std::cout << ">>>> Piece: " << std::endl;
                                    t.WriteToErrorLog();
                              }
#endif
                              // remove big wall and add one wallpiece to walls
                              ReplaceBigWall(subroom.second, bigWall, WallPieces);
                        }
                  }// bigLine
            }//s
      }//r

      if(removed)
      {
            fs::path f("correct_"+this->GetConfig()->GetGeometryFile());
            //fs::path p(this->GetConfig()->GetProjectRootDir());
            //p = p / f;
            std::string filename = f.string();
            if(SaveGeometry(filename))
                  this->GetConfig()->SetGeometryFile(filename);
      }

      auto t_end = std::chrono::high_resolution_clock::now();
      double elapsedTimeMs = std::chrono::duration<double, std::milli>(t_end-t_start).count();
      Log->Write("INFO:\tLeave geometry correct with success (%.3f s)", elapsedTimeMs);
      return true;
}
bool Building::RemoveOverlappingDoors(const std::shared_ptr<SubRoom>& subroom) const
{
#if DEBUG
      std::cout << KRED << "\nEnter RemoveOverlappingDoors with subroom " << subroom->GetRoomID() << "," << subroom->GetSubRoomID() << RESET<<"\n";
#endif
      bool removed = false; // did we remove anything?
      vector<Line> exits = vector<Line>(); // transitions+crossings
      auto walls = subroom->GetAllWalls();
      vector<Wall> tmpWalls = vector<Wall>(); //splited big walls are stored here
      bool isBigWall = false; // mark walls as big. If not big, add them to tmpWalls
      //  collect all crossings
      for (auto&& cros: subroom->GetAllCrossings())
            exits.push_back(*cros);
      //collect all transitions
      for (auto&& trans: subroom->GetAllTransitions())
            exits.push_back(*trans);
#if DEBUG
      std::cout << "subroom walls: \n";
      for(auto w: subroom->GetAllWalls())
            w.WriteToErrorLog();
      std::cout << "---------------\n";
      // removing doors on walls
#endif
      while(!walls.empty())
      {
            auto wall = walls.back();
            walls.pop_back();
            isBigWall = false;
            for(auto  e=exits.begin(); e!=exits.end(); )
            {
                  if(wall.NearlyInLineSegment(e->GetPoint1()) && wall.NearlyInLineSegment(e->GetPoint2()))
                  {
                        isBigWall = true; // mark walls as big
                        double dist_pt1 = (wall.GetPoint1() - e->GetPoint1()).NormSquare();
                        double dist_pt2 = (wall.GetPoint1() - e->GetPoint2()).NormSquare();
                        Point A, B;

                        if(dist_pt1<dist_pt2)
                        {
                              A = e->GetPoint1();
                              B = e->GetPoint2();
                        }
                        else
                        {
                              A = e->GetPoint2();
                              B = e->GetPoint1();
                        }

                        Wall NewWall(wall.GetPoint1(), A);
                        Wall NewWall1(wall.GetPoint2(), B);
                        // NewWall.WriteToErrorLog();
                        // NewWall1.WriteToErrorLog();
                        // add new lines to be controled against overlap with exits
                        walls.push_back(NewWall);
                        walls.push_back(NewWall1);
                        subroom->RemoveWall(wall);
                        exits.erase(e); // we don't need to check this exit again
                        removed = true;
                        break; // we are done with this wall. get next wall.

                  }// if
                  else
                  {
                        e++;
                  }
            } // exits
            if(!isBigWall)
                  tmpWalls.push_back(wall);

      }// while

      // copy walls in subroom
      for(auto const & wall: tmpWalls)
      {
            subroom->AddWall(wall);
      }

#if DEBUG
      std::cout << "\nnew Subroom:  " << std::endl;
      for(auto w: subroom->GetAllWalls())
            w.WriteToErrorLog(); // AddWall won't add existing walls

      std::cout << KGRN << "\nLEAVE with removed=:   "<< removed << RESET << std::endl;
      getc(stdin);
#endif

      return removed;
}

std::vector<Wall>  Building::SplitWall(const std::shared_ptr<SubRoom>& subroom, const Wall&  bigWall) const{
      std::vector<Wall> WallPieces;
#if DEBUG
      std::cout << subroom->GetSubRoomID() << "collect wall pieces with " << std::endl;
      bigWall.WriteToErrorLog();
#endif
      auto walls = subroom->GetAllWalls();
      auto crossings = subroom->GetAllCrossings();
      auto transitions = subroom->GetAllTransitions();
      // TODO: Hlines too?
      vector<Line> walls_and_exits = vector<Line>();
      // @todo: check if this is GetAllGoals()?
      //  collect all crossings
      for (auto&& cros:crossings)
            walls_and_exits.push_back(*cros);
      //collect all transitions
      for (auto&& trans: transitions)
            walls_and_exits.push_back(*trans);
      for (auto&& wall: walls)
            walls_and_exits.push_back(wall);

      for(auto const & other: walls_and_exits)
      {
#if DEBUG
            std::cout << other.toString() << "\n";
#endif
            if((bigWall == other) || (bigWall.ShareCommonPointWith(other))) continue;
            Point intersectionPoint;

            if(bigWall.IntersectionWith(other, intersectionPoint))
            {
                  if(intersectionPoint == bigWall.GetPoint1() || intersectionPoint == bigWall.GetPoint2()) continue;
#if DEBUG
                  std::cout << "BIG\n";
                  std::cout << bigWall.GetPoint1()._x << " " << bigWall.GetPoint1()._y << "\n";
                  std::cout << bigWall.GetPoint2()._x << " " << bigWall.GetPoint2()._y << "\n";
                  std::cout<< "intersectin with: " << std::endl;
                  std::cout << other.toString() << "\n";
                  std::cout << intersectionPoint._x <<" " <<intersectionPoint._y << "\n";
                  string s = intersectionPoint.toString();
                  std::cout << "\t >> Intersection at Point: " << s.c_str() << "\n";
#endif
                  //Point NAN_p(J_NAN, J_NAN);

                  if(std::isnan(intersectionPoint._x) || std::isnan(intersectionPoint._y))
                        continue;

                  Wall NewWall(intersectionPoint, bigWall.GetPoint2());// [IP -- P2]
                  Wall NewWall2(bigWall.GetPoint1(), intersectionPoint);// [IP -- P2]

                  WallPieces.push_back(NewWall);
                  WallPieces.push_back(NewWall2);
#if DEBUG
                  std::cout << "Add newwall: " << std::endl;
                  NewWall.WriteToErrorLog();
                  NewWall2.WriteToErrorLog();
#endif
            }
      }//other walls
#if DEBUG
      std::cout << "size " << WallPieces.size() << "\n";
      std::cout << "Leave collect\n--------" << std::endl;
#endif
// getc(stdin);

      return WallPieces;
}
bool Building::ReplaceBigWall(const std::shared_ptr<SubRoom>& subroom, const Wall& bigWall, std::vector<Wall>& WallPieces) const
{
#if DEBUG
      Log->Write("INFO Replacing big line in Room %d | Subroom %d with:", subroom->GetRoomID(), subroom->GetSubRoomID());
      bigWall.WriteToErrorLog();

      // REMOVE BigLINE

      std::cout << "\ns+ =" << subroom->GetAllWalls().size() << "\n";
#endif

      bool res = subroom->RemoveWall(bigWall);

#if DEBUG
      std::cout << "s- =" << subroom->GetAllWalls().size() << "\n";
#endif
      if(!res) {
            Log->Write("ERROR:  Correct fails. Could not remove wall: ");
            bigWall.WriteToErrorLog();
            return false;
      }
      // ADD SOME LINE
      res = AddWallToSubroom(subroom, WallPieces);
      if(!res) {
            Log->Write("ERROR:  Correct fails. Could not add new wall piece");
            return false;
      }

      return true;
}
const string& Building::GetProjectFilename() const
{
      return _configuration->GetProjectFile();
}

const string& Building::GetProjectRootDir() const
{
      return _configuration->GetProjectRootDir();
}

const std::string& Building::GetGeometryFilename() const
{
      return _configuration->GetGeometryFile();
}

bool Building::AddWallToSubroom(
      const std::shared_ptr<SubRoom> & subroom,
      std::vector<Wall> WallPieces) const
{ // CHOOSE WHICH PIECE SHOULD BE ADDED TO SUBROOM
// this is a challngig function
#if DEBUG
      std::cout << "\n-----\nEnter add_wall with:\n";
      for(const auto & w : WallPieces)
            w.WriteToErrorLog();
#endif
      auto walls = subroom->GetAllWalls();
      int maxCount = -1;
      Wall choosenWall;
      for(const auto & w : WallPieces) {
            // std::cout <<"\n check wall: \n";
            // w.WriteToErrorLog();
            int count = 0;
            for (const auto & checkWall: walls) {
                  if (checkWall==w) continue;// don't count big wall
                  if (w.ShareCommonPointWith(checkWall)) count++;
                  else
                  {   // first use the cheap ShareCommonPointWith() before entering
                        // this else
                        Point interP;
                        if (w.IntersectionWith(checkWall, interP))
                        {
                              if( (!std::isnan(interP._x)) && (!std::isnan(interP._y)))
                                    count++;
                        }
                  }
            }
            auto transitions = subroom->GetAllTransitions();
            auto crossings = subroom->GetAllCrossings();
            //auto h = subroom.second->GetAllHlines();
            for (auto transition: transitions)
                  if (w.ShareCommonPointWith(*transition)) count++;
            for (auto crossing: crossings)
                  if (w.ShareCommonPointWith(*crossing)) count++;

            if (count>=2)
            {
                  subroom->AddWall(w);
#if DEBUG
                  Log->Write("INFO: Wall candidate: ");
                  w.WriteToErrorLog();
#endif
                  if (count > maxCount)
                  {
                        maxCount = count;
                        choosenWall = w;
                  }
#if DEBUG
                  std::cout << "\n -- count= " << count << ",  maxCount= " << maxCount << "\n";
#endif
            }
      }// WallPieces
      if(maxCount<0)
            return false;
      else
      {
#if DEBUG
            std::cout << KGRN << "Choosen Wall: " << RESET << std::endl;
            choosenWall.WriteToErrorLog();
#endif
            subroom->AddWall(choosenWall);
            return true;
      }
}

void Building::WriteToErrorLog() const
{
      Log->Write("GEOMETRY: ");
      for (int i = 0; i<GetNumberOfRooms(); i++) {
            Room* r = GetRoom(i);
            r->WriteToErrorLog();
      }
      Log->Write("ROUTING: ");

      for (map<int, Crossing*>::const_iterator iter = _crossings.begin();
           iter!=_crossings.end(); ++iter) {
            iter->second->WriteToErrorLog();
      }
      for (map<int, Transition*>::const_iterator iter = _transitions.begin();
           iter!=_transitions.end(); ++iter) {
            iter->second->WriteToErrorLog();
      }
      for (map<int, Hline*>::const_iterator iter = _hLines.begin();
           iter!=_hLines.end(); ++iter) {
            iter->second->WriteToErrorLog();
      }
      Log->Write("\n");
}

Room* Building::GetRoom(string caption) const
{
      for (const auto& it: _rooms) {
            if (it.second->GetCaption()==caption)
                  return it.second.get();
      }
      Log->Write("ERROR: Room not found with caption "+caption);
      //return NULL;
      exit(EXIT_FAILURE);
}

bool Building::AddCrossing(Crossing* line)
{
      int IDRoom = line->GetRoom1()->GetID();
      int IDLine = line->GetUniqueID();
      int IDCrossing = 1000 * IDRoom + IDLine;
      if (_crossings.count(IDCrossing) != 0)
      {
            char tmp[CLENGTH];
            sprintf(tmp,
                    "ERROR: Duplicate index for crossing found [%d] in Routing::AddCrossing()",
                    IDCrossing);
            Log->Write(tmp);
            exit(EXIT_FAILURE);
      }
      _crossings[IDCrossing] = line;
      return true;
}
bool Building::RemoveTransition(Transition * line)
{
     // std::cout << "enter Building Remove Transitions with " << _transitions.size() << "\n";
      if (_transitions.count(line->GetID())!=0) {
           _transitions.erase(line->GetID());
           // std::cout << " enter Nuilding  Remove Transitions with " << _transitions.size() << "\n";
           return true;
      }
     // std::cout << "2 enter Nuilding  Remove Transitions with " << _transitions.size() << "\n";
     return false;
}
bool Building::AddTransition(Transition* line)
{
      // std::cout << "building add transition "<< line->GetID()<< "\n";
      if (_transitions.count(line->GetID())!=0) {
            char tmp[CLENGTH];
            sprintf(tmp,
                    "ERROR: Duplicate index for transition found [%d] in Routing::AddTransition()",
                    line->GetID());
            Log->Write(tmp);
            exit(EXIT_FAILURE);
      }
      _transitions[line->GetID()] = line;

      return true;
}

bool Building::AddHline(Hline* line)
{
      if (_hLines.count(line->GetID())!=0) {
            // check if the lines are identical
            Hline* ori = _hLines[line->GetID()];
            if (ori->operator==(*line)) {
                  Log->Write("INFO: \tSkipping identical hlines with ID [%d]", line->GetID());
                  return false;
            }
            else {
                  Log->Write(
                        "ERROR: Duplicate index for hlines found [%d] in Routing::AddHline(). You have [%d] hlines",
                        line->GetID(), _hLines.size());
                  exit(EXIT_FAILURE);
            }
      }
      _hLines[line->GetID()] = line;
      return true;
}

bool Building::AddGoal(Goal* goal)
{
      if (_goals.count(goal->GetId())!=0) {
            Log->Write(
                  "ERROR: Duplicate index for goal found [%d] in Routing::AddGoal()",
                  goal->GetId());
            exit(EXIT_FAILURE);
      }
      _goals[goal->GetId()] = goal;


      return true;
}

bool Building::AddTrainType(std::shared_ptr<TrainType> TT)
{
      if (_trainTypes.count(TT->type)!=0) {
            Log->Write("WARNING: Duplicate type for train found [%s]",TT->type.c_str());
      }
      _trainTypes[TT->type] = TT;
      return true;
}

bool Building::AddTrainTimeTable(std::shared_ptr<TrainTimeTable> TTT)
{
      if (_trainTimeTables.count(TTT->id)!=0) {
            Log->Write("WARNING: Duplicate id for train time table found [%d]",TTT->id);
            exit(EXIT_FAILURE);
      }
      _trainTimeTables[TTT->id] = TTT;
      return true;
}

const map<int, Crossing*>& Building::GetAllCrossings() const
{
      return _crossings;
}

const map<int, Transition*>& Building::GetAllTransitions() const
{
//      std::cout << "BUILDING " << _transitions.
      return _transitions;
}

const map<int, Hline*>& Building::GetAllHlines() const
{
      return _hLines;
}

const std::map<std::string, std::shared_ptr<TrainType> >& Building::GetTrainTypes() const
{
      return _trainTypes;
}

const std::map<int, std::shared_ptr<TrainTimeTable> >& Building::GetTrainTimeTables() const
{
      return _trainTimeTables;
}

const std::map<int, std::shared_ptr<Platform> >& Building::GetPlatforms() const
{
      return _platforms;
}

bool Building::AddPlatform(std::shared_ptr<Platform> P)
{
      if (_platforms.count(P->id)!=0) {
            Log->Write("WARNING: Duplicate platform found [%d]", P->id);
      }
      _platforms[P->id] = P;
      return true;

}

const map<int, Goal*>& Building::GetAllGoals() const
{
      return _goals;
}
Transition* Building::GetTransition(string caption) const
{
      //eventually
      map<int, Transition*>::const_iterator itr;
      for (itr = _transitions.begin(); itr!=_transitions.end(); ++itr) {
            if (itr->second->GetCaption()==caption)
                  return itr->second;
      }

      Log->Write("WARNING: No Transition with Caption: "+caption);
      exit(EXIT_FAILURE);
}

Transition* Building::GetTransition(int ID) const //ar.graf: added const 2015-12-10
{
      if (_transitions.count(ID)==1) {
            return _transitions.at(ID);
      }
      else {
            if (ID==-1)
                  return nullptr;
            else {
                  Log->Write(
                        "ERROR: I could not find any transition with the 'ID' [%d]. You have defined [%d] transitions",
                        ID, _transitions.size());
                  exit(EXIT_FAILURE);
            }
      }
}

Crossing* Building::GetCrossing(int ID) const
{
      if (_crossings.count(ID)==1) {
            return _crossings.at(ID);
      }
      else {
            if (ID==-1)
                  return nullptr;
            else {
                  Log->Write(
                        "ERROR: I could not find any crossing with the 'ID' [%d]. You have defined [%d] transitions",
                        ID, _crossings.size());
                  exit(EXIT_FAILURE);
            }
      }
}

Goal* Building::GetFinalGoal(int ID) const
{
      if (_goals.count(ID)==1) {
            return _goals.at(ID);
      }
      else {
            if (ID==-1)
                  return nullptr;
            else {
                  Log->Write(
                        "ERROR: I could not find any goal with the 'ID' [%d]. You have defined [%d] goals",
                        ID, _goals.size());
                  exit(EXIT_FAILURE);
            }
      }
}

Crossing* Building::GetTransOrCrossByName(string caption) const
{
      {
            //eventually
            map<int, Transition*>::const_iterator itr;
            for (itr = _transitions.begin(); itr!=_transitions.end(); ++itr) {
                  if (itr->second->GetCaption()==caption)
                        return itr->second;
            }
      }
      {
            //finally the  crossings
            map<int, Crossing*>::const_iterator itr;
            for (itr = _crossings.begin(); itr!=_crossings.end(); ++itr) {
                  if (itr->second->GetCaption()==caption)
                        return itr->second;
            }
      }

      Log->Write("WARNING: No Transition or Crossing with Caption: "+caption);
      return nullptr;
}

Hline* Building::GetTransOrCrossByUID(int id) const
{
      {
            //eventually transitions
            map<int, Transition*>::const_iterator itr;
            for (itr = _transitions.begin(); itr!=_transitions.end(); ++itr) {
                  if (itr->second->GetUniqueID()==id)
                        return itr->second;
            }
      }
      {
            //then the  crossings
            map<int, Crossing*>::const_iterator itr;
            for (itr = _crossings.begin(); itr!=_crossings.end(); ++itr) {
                  if (itr->second->GetUniqueID()==id)
                        return itr->second;
            }
      }
      {
            //finally the  hlines
            for (auto itr = _hLines.begin(); itr!=_hLines.end(); ++itr) {
                  if (itr->second->GetUniqueID()==id)
                        return itr->second;
            }
      }
      Log->Write("ERROR: No Transition or Crossing or hline with ID %d: ", id);
      return nullptr;
}

SubRoom* Building::GetSubRoomByUID(int uid) const
{
      for (auto&& itr_room: _rooms) {
            for (auto&& itr_subroom: itr_room.second->GetAllSubRooms()) {
                  if (itr_subroom.second->GetUID()==uid)
                        return itr_subroom.second.get();
            }
      }
      Log->Write("ERROR:\t No subroom exits with the unique id %d", uid);
      return nullptr;
}


//bool Building::IsVisible(Line* l1, Line* l2, bool considerHlines)
//{
//
//     for(auto&& itr_room: _rooms)
//     {
//          for(auto&& itr_subroom: itr_room.second->GetAllSubRooms())
//          {
//               if(itr_subroom.second->IsVisible(l1,l2,considerHlines)==false) return false;
//          }
//     }
//     return true;
//}

bool Building::IsVisible(const Point& p1, const Point& p2, const std::vector<SubRoom*>& subrooms,
                         bool considerHlines)
{
      //loop over all subrooms if none is provided
      if (subrooms.empty()) {
            for (auto&& itr_room: _rooms) {
                  for (auto&& itr_subroom: itr_room.second->GetAllSubRooms()) {
                        if (!itr_subroom.second->IsVisible(p1, p2, considerHlines)) return false;
                  }
            }
      }
      else {
            for (auto&& sub: subrooms) {
                  if (sub && !sub->IsVisible(p1, p2, considerHlines)) return false;
            }
      }

      return true;
}

bool Building::Triangulate()
{
      Log->Write("INFO:\tTriangulating the geometry");
      for (auto&& itr_room: _rooms) {
            for (auto&& itr_subroom: itr_room.second->GetAllSubRooms()) {
                  if (!itr_subroom.second->Triangulate())
                        return false;
            }
      }
      Log->Write("INFO:\tDone...");
      return true;
}

std::vector<Point> Building::GetBoundaryVertices() const
{
      double xMin=FLT_MAX;
      double yMin=FLT_MAX;
      double xMax=-FLT_MAX;
      double yMax=-FLT_MAX;
      for(auto&& itr_room: _rooms)
      {
            for(auto&& itr_subroom: itr_room.second->GetAllSubRooms())
            {
                  const std::vector<Point> vertices = itr_subroom.second->GetPolygon();

                  for (Point point:vertices)
                  {
                        if (point._x>xMax)
                              xMax=point._x;
                        else if (point._x<xMin)
                              xMin=point._x;
                        if (point._y>yMax)
                              yMax=point._y;
                        else if (point._y<yMin)
                              yMin=point._y;
                  }
            }

      }
      return std::vector<Point>{Point(xMin,yMin),Point(xMin,yMax),Point(xMax,yMax),Point(xMax,yMin)};
}

bool Building::SanityCheck()
{
      Log->Write("INFO: \tChecking the geometry for artifacts: (Ignore Warnings, if ff_[...] router is used!)");
      bool status = true;

      for(auto&& itr_room: _rooms)
      {
            for(auto&& itr_subroom: itr_room.second->GetAllSubRooms())
            {
                  if (!itr_subroom.second->SanityCheck())
                        status = false;
            }
      }

      Log->Write("INFO: \t...Done!!!\n");
      return status;
}

#ifdef _SIMULATOR

void Building::UpdateGrid()
{
//     std::cout << Pedestrian::GetGlobalTime() <<":\t\tBuilding::UpdateGrid from: " << std::this_thread::get_id() <<std::endl;
      _linkedCellGrid->Update(_allPedestians);
}

void Building::InitGrid()
{
      // first look for the geometry boundaries
      double x_min = FLT_MAX;
      double x_max = FLT_MIN;
      double y_min = FLT_MAX;
      double y_max = FLT_MIN;

      //finding the bounding of the grid
      // and collect the pedestrians
      for (auto&& itr_room: _rooms) {
            for (auto&& itr_subroom: itr_room.second->GetAllSubRooms()) {
                  for (auto&& wall:itr_subroom.second->GetAllWalls()) {
                        double x1 = wall.GetPoint1()._x;
                        double y1 = wall.GetPoint1()._y;
                        double x2 = wall.GetPoint2()._x;
                        double y2 = wall.GetPoint2()._y;

                        double xmax = (x1>x2) ? x1 : x2;
                        double xmin = (x1>x2) ? x2 : x1;
                        double ymax = (y1>y2) ? y1 : y2;
                        double ymin = (y1>y2) ? y2 : y1;

                        x_min = (xmin<=x_min) ? xmin : x_min;
                        x_max = (xmax>=x_max) ? xmax : x_max;
                        y_max = (ymax>=y_max) ? ymax : y_max;
                        y_min = (ymin<=y_min) ? ymin : y_min;
                  }
            }
      }

      double cellSize = _configuration->GetLinkedCellSize();
      //make the grid slightly larger.
      x_min = x_min-1*cellSize;
      x_max = x_max+1*cellSize;
      y_min = y_min-1*cellSize;
      y_max = y_max+1*cellSize;

      double boundaries[4] = {x_min, x_max, y_min, y_max};

      //no algorithms
      // the domain is made of a single cell
      if (cellSize==-1) {
            Log->Write("INFO: \tBrute Force will be used for neighborhoods query");
            if ((x_max-x_min)<(y_max-y_min)) {
                  cellSize = (y_max-y_min);
            }
            else {
                  cellSize = (x_max-x_min);
            }

      }
      else {
            Log->Write("INFO: \tInitializing the grid with cell size: %f ", cellSize);
      }

      //TODO: the number of pedestrian should be calculated using the capacity of the sources
      //int nped= Pedestrian::GetAgentsCreated() +  for src:sources  src->GetMaxAgents()

      _linkedCellGrid = new LCGrid(boundaries, cellSize, Pedestrian::GetAgentsCreated());
      _linkedCellGrid->ShallowCopy(_allPedestians);

      Log->Write("INFO: \tDone with Initializing the grid ");
}

void Building::DeletePedestrian(Pedestrian*& ped)
{
      vector<Pedestrian*>::iterator it;
      it = find(_allPedestians.begin(), _allPedestians.end(), ped);
      if (it==_allPedestians.end()) {
            Log->Write("\tERROR: \tPed not found with ID %d ", ped->GetID());
            // exit(EXIT_FAILURE);
            return;
      }
      else {
            // save the path history for this pedestrian before removing from the simulation
            if (_savePathway) {
                  // string results;
                  string path = (*it)->GetPath();
                  vector<string> brokenpaths;
                  StringExplode(path, ">", &brokenpaths);
                  for (unsigned int i = 0; i<brokenpaths.size(); i++) {
                        vector<string> tags;
                        StringExplode(brokenpaths[i], ":", &tags);
                        string room = _rooms[atoi(tags[0].c_str())]->GetCaption();
                        string trans = GetTransition(atoi(tags[1].c_str()))->GetCaption();
                        //ignore crossings/hlines
                        if (trans!="")
                              _pathWayStream << room << " " << trans << endl;
                  }

            }
      }
      //update the stats before deleting
//     Transition* trans =GetTransitionByUID(ped->GetExitIndex());
//     if(trans)
//     {
//          trans->IncreaseDoorUsage(1, ped->GetGlobalTime());
//          //this can happen if the pedesrians is pushed too hard
//          // or cant stop due to high velocity
//          // he will remain in the simulation in that case
//          //if(trans->IsOpen()==false) return;
//     }
      _allPedestians.erase(it);
      delete ped;
}

const vector<Pedestrian*>& Building::GetAllPedestrians() const
{
      return _allPedestians;
}

void Building::AddPedestrian(Pedestrian* ped)
{
      for (unsigned int p = 0; p<_allPedestians.size(); p++) {
            Pedestrian* ped1 = _allPedestians[p];
            if (ped->GetID()==ped1->GetID()) {
                  cout << "Pedestrian " << ped->GetID() << " already in the room." << endl;
                  return;
            }
      }
      _allPedestians.push_back(ped);
}

void Building::GetPedestrians(int room, int subroom, std::vector<Pedestrian*>& peds) const
{
      //for(unsigned int p = 0;p<_allPedestians.size();p++){
      //     Pedestrian* ped=_allPedestians[p];

      for (auto&& ped : _allPedestians) {
            if ((room==ped->GetRoomID()) && (subroom==ped->GetSubRoomID())) {
                  peds.push_back(ped);
            }
      }
}

//obsolete
void Building::InitSavePedPathway(const string& filename)
{
      _pathWayStream.open(filename.c_str());
      _savePathway = true;

      if (_pathWayStream.is_open()) {
            Log->Write("#INFO:\tsaving pedestrian paths to [ "+filename+" ]");
            _pathWayStream << "##pedestrian ways" << endl;
            _pathWayStream << "#nomenclature roomid  caption" << endl;
            //              for (unsigned int r=0;r< pRooms.size();r++){
            //                      Room* room= GetRoom(r);
            //                      const vector<int>& goals=room->GetAllTransitionsIDs();
            //
            //                      for(unsigned int g=0;g<goals.size();g++){
            //                              int exitid=goals[g];
            //                              string exit_caption=pRouting->GetGoal(exitid)->GetCaption();
            //                              PpathWayStream<<exitid<<" "<<exit_caption<<endl;
            //                      }
            //              }
            //
            _pathWayStream << "#data room exit_id" << endl;
      }
      else {
            Log->Write("#INFO:\t Unable to open [ "+filename+" ]");
            Log->Write("#INFO:\t saving to stdout");

      }
}

void Building::StringExplode(string str, string separator,
                             vector<string>* results)
{
      size_t found;
      found = str.find_first_of(separator);
      while (found!=string::npos) {
            if (found>0) {
                  results->push_back(str.substr(0, found));
            }
            str = str.substr(found+1);
            found = str.find_first_of(separator);
      }
      if (str.length()>0) {
            results->push_back(str);
      }
}

Pedestrian* Building::GetPedestrian(int pedID) const
{
      for (unsigned int p = 0; p<_allPedestians.size(); p++) {
            Pedestrian* ped = _allPedestians[p];
            if (ped->GetID()==pedID) {
                  return ped;
            }
      }

      return nullptr;
}

Transition* Building::GetTransitionByUID(int uid) const
{

      for (auto&& trans: _transitions) {
            if (trans.second->GetUniqueID()==uid)
                  return trans.second;
      }
      return nullptr;
}

Crossing* Building::GetCrossingByUID(int uid) const
{

      for (auto&& cross : _crossings) {
            if (cross.second->GetUniqueID() == uid)
                  return cross.second;
      }
      return nullptr;
}

bool Building::SaveGeometry(const std::string& filename) const
{
      std::stringstream geometry;

      //write the header
      geometry << "<?xml version=\"1.0\" encoding=\"UTF-8\" standalone=\"yes\"?>" << endl;
      geometry << "<geometry version=\"0.8\" caption=\"second life\" unit=\"m\"\n "
            " xmlns:xsi=\"http://www.w3.org/2001/XMLSchema-instance\"\n  "
            " xsi:noNamespaceSchemaLocation=\"http://134.94.2.137/jps_geoemtry.xsd\">" << endl << endl;

      //write the rooms
      geometry << "<rooms>" << endl;
      for (auto&& itroom : _rooms) {
            auto&& room = itroom.second;
            geometry << "\t<room id =\"" << room->GetID() << "\" caption =\"" << room->GetCaption() << "\">" << endl;
            for (auto&& itr_sub : room->GetAllSubRooms()) {
                  auto&& sub = itr_sub.second;
                  const double* plane = sub->GetPlaneEquation();
                  geometry << "\t\t<subroom id =\"" << sub->GetSubRoomID()
                           << "\" caption=\"dummy_caption"
                           << "\" class=\"" << sub->GetType()
                           << "\" A_x=\"" << plane[0]
                           << "\" B_y=\"" << plane[1]
                           << "\" C_z=\"" << plane[2] << "\">" << endl;

                  for (auto&& wall : sub->GetAllWalls()) {
                        const Point& p1 = wall.GetPoint1();
                        const Point& p2 = wall.GetPoint2();

                        geometry << "\t\t\t<polygon caption=\"wall\" type=\"" << wall.GetType() << "\">" << endl
                                 << "\t\t\t\t<vertex px=\"" << p1._x << "\" py=\"" << p1._y << "\"/>" << endl
                                 << "\t\t\t\t<vertex px=\"" << p2._x << "\" py=\"" << p2._y << "\"/>" << endl
                                 << "\t\t\t</polygon>" << endl;
                  }

                  if (sub->GetType()=="stair") {
                        const Point& up = ((Stair*) sub.get())->GetUp();
                        const Point& down = ((Stair*) sub.get())->GetDown();
                        geometry << "\t\t\t<up px=\"" << up._x << "\" py=\"" << up._y << "\"/>" << endl;
                        geometry << "\t\t\t<down px=\"" << down._x << "\" py=\"" << down._y << "\"/>" << endl;
                  }

                  geometry << "\t\t</subroom>" << endl;
            }

            //write the crossings
            geometry << "\t\t<crossings>" << endl;
            for (auto const& mapcross : _crossings) {
                  Crossing* cross = mapcross.second;

                  //only write the crossings in this rooms
                  if (cross->GetRoom1()->GetID()!=room->GetID()) continue;

                  const Point& p1 = cross->GetPoint1();
                  const Point& p2 = cross->GetPoint2();

                  geometry << "\t<crossing id =\"" << cross->GetID()
                           << "\" subroom1_id=\"" << cross->GetSubRoom1()->GetSubRoomID()
                           << "\" subroom2_id=\"" << cross->GetSubRoom2()->GetSubRoomID() << "\">" << endl;

                  geometry << "\t\t<vertex px=\"" << p1._x << "\" py=\"" << p1._y << "\"/>" << endl
                           << "\t\t<vertex px=\"" << p2._x << "\" py=\"" << p2._y << "\"/>" << endl
                           << "\t</crossing>" << endl;
            }
            geometry << "\t\t</crossings>" << endl;
            geometry << "\t</room>" << endl;
      }

      geometry << "</rooms>" << endl;

      //write the transitions
      geometry << "<transitions>" << endl;

      for (auto const& maptrans : _transitions) {
            Transition* trans = maptrans.second;
            const Point& p1 = trans->GetPoint1();
            const Point& p2 = trans->GetPoint2();
            int room2_id = -1;
            int subroom2_id = -1;
            if (trans->GetRoom2()) {
                  room2_id = trans->GetRoom2()->GetID();
                  subroom2_id = trans->GetSubRoom2()->GetSubRoomID();
            }

            geometry << "\t<transition id =\"" << trans->GetID()
                     << "\" caption=\"" << trans->GetCaption()
                     << "\" type=\"" << trans->GetType()
                     << "\" room1_id=\"" << trans->GetRoom1()->GetID()
                     << "\" subroom1_id=\"" << trans->GetSubRoom1()->GetSubRoomID()
                     << "\" room2_id=\"" << room2_id
                     << "\" subroom2_id=\"" << subroom2_id << "\">" << endl;

            geometry << "\t\t<vertex px=\"" << p1._x << "\" py=\"" << p1._y << "\"/>" << endl
                     << "\t\t<vertex px=\"" << p2._x << "\" py=\"" << p2._y << "\"/>" << endl
                     << "\t</transition>" << endl;

      }

      geometry << "</transitions>" << endl;
      geometry << "</geometry>" << endl;
      //write the routing file

      //cout<<endl<<geometry.str()<<endl;

      ofstream geofile(filename);
      if (geofile.is_open()) {
            geofile << geometry.str();
            Log->Write("INFO:\tfile saved to %s", filename.c_str());
      }
      else {
            Log->Write("ERROR:\tunable to save the geometry to %s", filename.c_str());
            return false;
      }

      return true;
}

#endif // _SIMULATOR<|MERGE_RESOLUTION|>--- conflicted
+++ resolved
@@ -67,52 +67,52 @@
 #ifdef _SIMULATOR
 
 Building::Building(Configuration* configuration, PedDistributor& pedDistributor)
-:_configuration(configuration),
-      _routingEngine(
-            configuration->GetRoutingEngine()),
-      _caption("no_caption")
+          :_configuration(configuration),
+           _routingEngine(
+                 configuration->GetRoutingEngine()),
+           _caption("no_caption")
 {
       _savePathway = false;
       _linkedCellGrid = nullptr;
 
 #ifdef _JPS_AS_A_SERVICE
-      if (_configuration->GetRunAsService()) {
-            std::unique_ptr<GeometryFromProtobufLoader> parser(new GeometryFromProtobufLoader(_configuration));
-            parser->LoadBuilding(this);
-      }
-      else
-#endif
-      {
-            std::unique_ptr<GeoFileParser> parser(new GeoFileParser(_configuration));
-            parser->LoadBuilding(this);
-      }
-
-      if (!InitGeometry()) {
-            Log->Write("ERROR:\t could not initialize the geometry!");
-            exit(EXIT_FAILURE);
-      }
-
-
-
-      //TODO: check whether traffic info can be loaded before InitGeometry if so call it in LoadBuilding instead and make
-      //TODO: LoadTrafficInfo private [gl march '16]
-
-
-      if (!pedDistributor.Distribute(this)) {
-            Log->Write("ERROR:\tcould not distribute the pedestrians\n");
-            exit(EXIT_FAILURE);
-      }
-      InitGrid();
-
-      if (!_routingEngine->Init(this)) {
-            Log->Write("ERROR:\t could not initialize the routers!");
-            exit(EXIT_FAILURE);
-      }
-
-      if (!SanityCheck()) {
-            Log->Write("ERROR:\t There are sanity errors in the geometry file");
-            exit(EXIT_FAILURE);
-      }
+     if (_configuration->GetRunAsService()) {
+           std::unique_ptr<GeometryFromProtobufLoader> parser(new GeometryFromProtobufLoader(_configuration));
+           parser->LoadBuilding(this);
+     }
+     else
+#endif
+     {
+           std::unique_ptr<GeoFileParser> parser(new GeoFileParser(_configuration));
+           parser->LoadBuilding(this);
+     }
+
+     if (!InitGeometry()) {
+          Log->Write("ERROR:\t could not initialize the geometry!");
+          exit(EXIT_FAILURE);
+     }
+
+
+
+     //TODO: check whether traffic info can be loaded before InitGeometry if so call it in LoadBuilding instead and make
+     //TODO: LoadTrafficInfo private [gl march '16]
+
+
+     if (!pedDistributor.Distribute(this)) {
+          Log->Write("ERROR:\tcould not distribute the pedestrians\n");
+          exit(EXIT_FAILURE);
+     }
+     InitGrid();
+
+     if (!_routingEngine->Init(this)) {
+           Log->Write("ERROR:\t could not initialize the routers!");
+           exit(EXIT_FAILURE);
+     }
+
+     if (!SanityCheck()) {
+           Log->Write("ERROR:\t There are sanity errors in the geometry file");
+           exit(EXIT_FAILURE);
+     }
 
 //     SaveGeometry("/home/laemmel/Desktop/geo.xml");
 }
@@ -121,41 +121,41 @@
 
 Building::~Building()
 {
-      //
-      // for (int i = 0; i < GetNumberOfRooms(); i++)
-      //    delete _rooms[i];
+     //
+     // for (int i = 0; i < GetNumberOfRooms(); i++)
+     //    delete _rooms[i];
 
 #ifdef _SIMULATOR
-      for (unsigned int p = 0; p<_allPedestians.size(); p++) {
-            delete _allPedestians[p];
-      }
-      _allPedestians.clear();
-      delete _linkedCellGrid;
-#endif
-
-      if (_pathWayStream.is_open())
-            _pathWayStream.close();
-
-      for (map<int, Crossing*>::const_iterator iter = _crossings.begin();
-           iter!=_crossings.end(); ++iter) {
-            delete iter->second;
-      }
-      for (map<int, Transition*>::const_iterator iter = _transitions.begin();
-           iter!=_transitions.end(); ++iter) {
-            delete iter->second;
-      }
-      for (map<int, Hline*>::const_iterator iter = _hLines.begin();
-           iter!=_hLines.end(); ++iter) {
-            delete iter->second;
-      }
-      for (map<int, Goal*>::const_iterator iter = _goals.begin();
-           iter!=_goals.end(); ++iter) {
-            delete iter->second;
-      }
+     for (unsigned int p = 0; p<_allPedestians.size(); p++) {
+          delete _allPedestians[p];
+     }
+     _allPedestians.clear();
+     delete _linkedCellGrid;
+#endif
+
+     if (_pathWayStream.is_open())
+          _pathWayStream.close();
+
+     for (map<int, Crossing*>::const_iterator iter = _crossings.begin();
+          iter!=_crossings.end(); ++iter) {
+          delete iter->second;
+     }
+     for (map<int, Transition*>::const_iterator iter = _transitions.begin();
+          iter!=_transitions.end(); ++iter) {
+          delete iter->second;
+     }
+     for (map<int, Hline*>::const_iterator iter = _hLines.begin();
+          iter!=_hLines.end(); ++iter) {
+          delete iter->second;
+     }
+     for (map<int, Goal*>::const_iterator iter = _goals.begin();
+          iter!=_goals.end(); ++iter) {
+          delete iter->second;
+     }
 }
 
 Configuration* Building::GetConfig() const {
-      return _configuration;
+     return _configuration;
 }
 
 ///************************************************************
@@ -163,134 +163,133 @@
 // ************************************************************/
 void Building::SetCaption(const std::string& s)
 {
-      _caption = s;
+     _caption = s;
 }
 
 /*************************************************************
  getters
-************************************************************/
+ ************************************************************/
 
 string Building::GetCaption() const
 {
-      return _caption;
+     return _caption;
 }
 
 RoutingEngine* Building::GetRoutingEngine() const
 {
-      return _configuration->GetRoutingEngine().get();
+     return _configuration->GetRoutingEngine().get();
 }
 
 int Building::GetNumberOfRooms() const
 {
-      return (int) _rooms.size();
+     return (int) _rooms.size();
 }
 
 int Building::GetNumberOfGoals() const
 {
-      return (int) (_transitions.size()+_hLines.size()+_crossings.size());
+     return (int) (_transitions.size()+_hLines.size()+_crossings.size());
 }
 
 const std::map<int, std::shared_ptr<Room> >& Building::GetAllRooms() const
 {
-      return _rooms;
+     return _rooms;
 }
 
 Room* Building::GetRoom(int index) const
 {
-      //todo: obsolete since the check is done by .at()
-      if (_rooms.count(index)==0) {
-            Log->Write("ERROR: Wrong 'index' in CBuiling::GetRoom() Room ID: %d size: %d", index, _rooms.size());
-            Log->Write("\tControl your rooms ID and make sure they are in the order 0, 1, 2,.. ");
-            return nullptr;
-      }
-      //return _rooms[index];
-      return _rooms.at(index).get();
+     //todo: obsolete since the check is done by .at()
+     if (_rooms.count(index)==0) {
+          Log->Write("ERROR: Wrong 'index' in CBuiling::GetRoom() Room ID: %d size: %d", index, _rooms.size());
+          Log->Write("\tControl your rooms ID and make sure they are in the order 0, 1, 2,.. ");
+          return nullptr;
+     }
+     //return _rooms[index];
+     return _rooms.at(index).get();
 }
 
 LCGrid* Building::GetGrid() const
 {
-      return _linkedCellGrid;
+     return _linkedCellGrid;
 }
 
 void Building::AddRoom(Room* room)
 {
-      _rooms[room->GetID()] = std::shared_ptr<Room>(room);
+     _rooms[room->GetID()] = std::shared_ptr<Room>(room);
 }
 
 void Building::AddSurroundingRoom()
 {
-      Log->Write("INFO: \tAdding the room 'outside' ");
-      // first look for the geometry boundaries
-      double x_min = FLT_MAX;
-      double x_max = -FLT_MAX;
-      double y_min = FLT_MAX;
-      double y_max = -FLT_MAX;
-      //finding the bounding of the grid
-      // and collect the pedestrians
-
-      for (auto&& itr_room: _rooms) {
-            for (auto&& itr_subroom: itr_room.second->GetAllSubRooms()) {
-                  for (auto&& wall:itr_subroom.second->GetAllWalls()) {
-                        double x1 = wall.GetPoint1()._x;
-                        double y1 = wall.GetPoint1()._y;
-                        double x2 = wall.GetPoint2()._x;
-                        double y2 = wall.GetPoint2()._y;
-
-                        double xmax = (x1>x2) ? x1 : x2;
-                        double xmin = (x1>x2) ? x2 : x1;
-                        double ymax = (y1>y2) ? y1 : y2;
-                        double ymin = (y1>y2) ? y2 : y1;
-
-                        x_min = (xmin<=x_min) ? xmin : x_min;
-                        x_max = (xmax>=x_max) ? xmax : x_max;
-                        y_max = (ymax>=y_max) ? ymax : y_max;
-                        y_min = (ymin<=y_min) ? ymin : y_min;
-                  }
-            }
-      }
-
-      for (auto&& itr_goal:_goals) {
-            for (auto&& wall: itr_goal.second->GetAllWalls()) {
-                  double x1 = wall.GetPoint1()._x;
-                  double y1 = wall.GetPoint1()._y;
-                  double x2 = wall.GetPoint2()._x;
-                  double y2 = wall.GetPoint2()._y;
-
-                  double xmax = (x1>x2) ? x1 : x2;
-                  double xmin = (x1>x2) ? x2 : x1;
-                  double ymax = (y1>y2) ? y1 : y2;
-                  double ymin = (y1>y2) ? y2 : y1;
-
-                  x_min = (xmin<=x_min) ? xmin : x_min;
-                  x_max = (xmax>=x_max) ? xmax : x_max;
-                  y_max = (ymax>=y_max) ? ymax : y_max;
-                  y_min = (ymin<=y_min) ? ymin : y_min;
-            }
-      }
-      //make the grid slightly larger.
-      x_min = x_min-10.0;
-      x_max = x_max+10.0;
-      y_min = y_min-10.0;
-      y_max = y_max+10.0;
-
-      SubRoom* bigSubroom = new NormalSubRoom();
-      bigSubroom->SetRoomID((int) _rooms.size());
-      bigSubroom->SetSubRoomID(0); // should be the single subroom
-      bigSubroom->AddWall(Wall(Point(x_min, y_min), Point(x_min, y_max)));
-      bigSubroom->AddWall(Wall(Point(x_min, y_max), Point(x_max, y_max)));
-      bigSubroom->AddWall(Wall(Point(x_max, y_max), Point(x_max, y_min)));
-      bigSubroom->AddWall(Wall(Point(x_max, y_min), Point(x_min, y_min)));
-
-      Room* bigRoom = new Room();
-      bigRoom->AddSubRoom(bigSubroom);
-      bigRoom->SetCaption("outside");
-      bigRoom->SetID((int) _rooms.size());
-      AddRoom(bigRoom);
+     Log->Write("INFO: \tAdding the room 'outside' ");
+     // first look for the geometry boundaries
+     double x_min = FLT_MAX;
+     double x_max = -FLT_MAX;
+     double y_min = FLT_MAX;
+     double y_max = -FLT_MAX;
+     //finding the bounding of the grid
+     // and collect the pedestrians
+
+     for (auto&& itr_room: _rooms) {
+          for (auto&& itr_subroom: itr_room.second->GetAllSubRooms()) {
+               for (auto&& wall:itr_subroom.second->GetAllWalls()) {
+                    double x1 = wall.GetPoint1()._x;
+                    double y1 = wall.GetPoint1()._y;
+                    double x2 = wall.GetPoint2()._x;
+                    double y2 = wall.GetPoint2()._y;
+
+                    double xmax = (x1>x2) ? x1 : x2;
+                    double xmin = (x1>x2) ? x2 : x1;
+                    double ymax = (y1>y2) ? y1 : y2;
+                    double ymin = (y1>y2) ? y2 : y1;
+
+                    x_min = (xmin<=x_min) ? xmin : x_min;
+                    x_max = (xmax>=x_max) ? xmax : x_max;
+                    y_max = (ymax>=y_max) ? ymax : y_max;
+                    y_min = (ymin<=y_min) ? ymin : y_min;
+               }
+          }
+     }
+
+     for (auto&& itr_goal:_goals) {
+          for (auto&& wall: itr_goal.second->GetAllWalls()) {
+               double x1 = wall.GetPoint1()._x;
+               double y1 = wall.GetPoint1()._y;
+               double x2 = wall.GetPoint2()._x;
+               double y2 = wall.GetPoint2()._y;
+
+               double xmax = (x1>x2) ? x1 : x2;
+               double xmin = (x1>x2) ? x2 : x1;
+               double ymax = (y1>y2) ? y1 : y2;
+               double ymin = (y1>y2) ? y2 : y1;
+
+               x_min = (xmin<=x_min) ? xmin : x_min;
+               x_max = (xmax>=x_max) ? xmax : x_max;
+               y_max = (ymax>=y_max) ? ymax : y_max;
+               y_min = (ymin<=y_min) ? ymin : y_min;
+          }
+     }
+     //make the grid slightly larger.
+     x_min = x_min-10.0;
+     x_max = x_max+10.0;
+     y_min = y_min-10.0;
+     y_max = y_max+10.0;
+
+     SubRoom* bigSubroom = new NormalSubRoom();
+     bigSubroom->SetRoomID((int) _rooms.size());
+     bigSubroom->SetSubRoomID(0); // should be the single subroom
+     bigSubroom->AddWall(Wall(Point(x_min, y_min), Point(x_min, y_max)));
+     bigSubroom->AddWall(Wall(Point(x_min, y_max), Point(x_max, y_max)));
+     bigSubroom->AddWall(Wall(Point(x_max, y_max), Point(x_max, y_min)));
+     bigSubroom->AddWall(Wall(Point(x_max, y_min), Point(x_min, y_min)));
+
+     Room* bigRoom = new Room();
+     bigRoom->AddSubRoom(bigSubroom);
+     bigRoom->SetCaption("outside");
+     bigRoom->SetID((int) _rooms.size());
+     AddRoom(bigRoom);
 }
 
 bool Building::InitGeometry()
 {
-<<<<<<< HEAD
      Log->Write("INFO: \tInit Geometry");
      correct();
      for (auto&& itr_room: _rooms) {
@@ -364,119 +363,6 @@
           if (s1) s1->AddNeighbor(s2);
           if (s2) s2->AddNeighbor(s1);
      }
-
-     InitInsideGoals();
-     Log->Write("INFO: \tInit Geometry successful!!!\n");
-
-     return true;
-}
-
-bool Building::InitInsideGoals()
-{
-     bool found = false;
-     for (auto& goalItr : _goals){
-          Goal* goal = goalItr.second;
-          if (goal->GetRoomID() == -1){
-               found = true;
-               continue;
-          }
-
-          for (auto& roomItr : _rooms){
-               Room* room = roomItr.second.get();
-
-               if (goal->GetRoomID() != room->GetID()){
-                    continue;
-               }
-
-               for (auto& subRoomItr : room->GetAllSubRooms()){
-                    SubRoom* subRoom = subRoomItr.second.get();
-
-                    if ((goal->GetSubRoomID() == subRoom->GetSubRoomID()) && (subRoom->IsInSubRoom(goal->GetCentroid()))){
-                         Crossing* crossing = goal->GetCentreCrossing();
-                         subRoom->AddCrossing(crossing);
-                         crossing->SetRoom1(room);
-                         crossing->SetSubRoom1(subRoom);
-                         crossing->SetSubRoom2(subRoom);
-                         AddCrossing(crossing);
-                         found = true;
-                         break;
-                    }
-               }
-          }
-=======
-      Log->Write("INFO: \tInit Geometry");
-      correct();
-      for (auto&& itr_room: _rooms) {
-            for (auto&& itr_subroom: itr_room.second->GetAllSubRooms()) {
-                  //create a close polyline out of everything
-                  vector<Line*> goals = vector<Line*>();
-
-                  //  collect all crossings
-                  for (auto&& cros:itr_subroom.second->GetAllCrossings()) {
-                        goals.push_back(cros);
-                  }
-                  //collect all transitions
-                  for (auto&& trans:itr_subroom.second->GetAllTransitions()) {
-                        goals.push_back(trans);
-                  }
-                  // initialize the poly
-                  if (!itr_subroom.second->ConvertLineToPoly(goals))
-                        return false;
-                  itr_subroom.second->CalculateArea();
-
-                  //do the same for the obstacles that are closed
-                  for (auto&& obst:itr_subroom.second->GetAllObstacles()) {
-                        //if (obst->GetClosed() == 1)
-                        if (!obst->ConvertLineToPoly())
-                              return false;
-                  }
-
-                  //here we can create a boost::geometry::model::polygon out of the vector<Point> objects created above
-                  itr_subroom.second->CreateBoostPoly();
-
-                  double minElevation = FLT_MAX;
-                  double maxElevation = -FLT_MAX;
-                  for (auto&& wall:itr_subroom.second->GetAllWalls()) {
-                        const Point& P1 = wall.GetPoint1();
-                        const Point& P2 = wall.GetPoint2();
-                        if (minElevation>itr_subroom.second->GetElevation(P1)) {
-                              minElevation = itr_subroom.second->GetElevation(P1);
-                        }
-
-                        if (maxElevation<itr_subroom.second->GetElevation(P1)) {
-                              maxElevation = itr_subroom.second->GetElevation(P1);
-                        }
-
-                        if (minElevation>itr_subroom.second->GetElevation(P2)) {
-                              minElevation = itr_subroom.second->GetElevation(P2);
-                        }
-
-                        if (maxElevation<itr_subroom.second->GetElevation(P2)) {
-                              maxElevation = itr_subroom.second->GetElevation(P2);
-                        }
-                  }
-                  itr_subroom.second->SetMaxElevation(maxElevation);
-                  itr_subroom.second->SetMinElevation(minElevation);
-            }
-      }
-
-
-      // look and save the neighbor subroom for improving the runtime
-      // that information is already present in the crossing/transitions
-
-      for (const auto& cross: _crossings) {
-            SubRoom* s1 = cross.second->GetSubRoom1();
-            SubRoom* s2 = cross.second->GetSubRoom2();
-            if (s1) s1->AddNeighbor(s2);
-            if (s2) s2->AddNeighbor(s1);
-      }
-
-      for (const auto& trans: _transitions) {
-            SubRoom* s1 = trans.second->GetSubRoom1();
-            SubRoom* s2 = trans.second->GetSubRoom2();
-            if (s1) s1->AddNeighbor(s2);
-            if (s2) s2->AddNeighbor(s1);
-      }
 
       InitInsideGoals();
       InitPlatforms();
@@ -499,17 +385,9 @@
       }
       Log->Write("INFO: \tInit Geometry successful!!!\n");
 
-      // for (auto& transItr : _transitions){
-      //      Transition* trans = transItr.second;
-      //      std::cout << trans->GetID() << " is open " << trans->IsOpen() << std::endl;
-      //      std::cout << trans->GetID() << " is close " << trans->IsClose() << std::endl;
-      //      std::cout << trans->GetID() << " is temp_close " << trans->IsTempClose() << std::endl;
-
-      // }
-
-
-      return true;
-}
+     return true;
+}
+
 const std::vector<Wall> Building::GetTrackWalls(Point TrackStart, Point TrackEnd, int & room_id, int & subroom_id) const
 {
       bool trackFound = false;
@@ -803,98 +681,85 @@
 }
 void Building::InitPlatforms()
 {
-      int num_platform = -1;
-      for (auto& roomItr : _rooms)
-      {
-            Room* room = roomItr.second.get();
-            for (auto& subRoomItr : room->GetAllSubRooms())
-            {
-                  auto subRoom = subRoomItr.second.get();
-                  int subroom_id = subRoom->GetSubRoomID();
-                  if(subRoom->GetType() != "Platform" ) continue;
-                  std::map<int, std::vector<Wall> > tracks;
-                  num_platform++;
-                  for (auto&& wall:subRoom->GetAllWalls())
-                  {
-                        if(wall.GetType().find("track") == std::string::npos) continue;
-                        // add wall to track
-                        std::vector<std::string> strs;
-                        boost::split(strs, wall.GetType(), boost::is_any_of("-"),boost::token_compress_on);
-                        if(strs.size() <= 1) continue;
-                        int n = atoi(strs[1].c_str());
-                        /* std::cout << "caption: " << wall.GetCaption().c_str() << " > " << n << "\n"; */
-                        /* if(tracks.count[n] == 0) */
-                        /* { */
-                        tracks[n].push_back(wall);
-                        /* } */
-                  } //walls
-                  std::shared_ptr<Platform> p = std::make_shared<Platform>(
-                        Platform{
-                              num_platform,
-                              room->GetID(),
-                              subroom_id,
-                              tracks,
-                              });
-                  AddPlatform(p);
-
-            }//subroom
-      }//rooms
-}
-      bool Building::InitInsideGoals()
-      {
-            bool found = false;
-            for (auto& goalItr : _goals){
-                  Goal* goal = goalItr.second;
-                  if (goal->GetRoomID() == -1){
-                        found = true;
-                        std::cout << "Goal " << goal->GetId() << " is outside" << std::endl;
-                        continue;
-                  }
-
-                  for (auto& roomItr : _rooms){
-                        Room* room = roomItr.second.get();
-
-                        if (goal->GetRoomID() != room->GetID()){
-                              continue;
-                        }
-
-                        for (auto& subRoomItr : room->GetAllSubRooms()){
-                              SubRoom* subRoom = subRoomItr.second.get();
-
-                              if ((goal->GetSubRoomID() == subRoom->GetSubRoomID()) && (subRoom->IsInSubRoom(goal->GetCentroid()))){
-                                    std::cout << "Goal " << goal->GetId() << " is in subroom " << subRoom->GetUID() << std::endl;
-                                    Crossing* crossing = goal->GetCentreCrossing();
-                                    subRoom->AddCrossing(crossing);
-                                    crossing->SetRoom1(room);
-                                    crossing->SetSubRoom1(subRoom);
-                                    crossing->SetSubRoom2(subRoom);
-                                    AddCrossing(crossing);
-                                    found = true;
-                                    break;
-//                         for (auto& cross : subRoom->GetAllCrossings()){
-//                              std::cout << "Crossing Subroom: " << cross->GetUniqueID() << std::endl;
-//                         }
-//
-//                         for (auto& cross: _crossings){
-//                              std::cout << "Crossing Building: " << cross.second->GetUniqueID() << std::endl;
-//                         }
-
-                              }
-                        }
-                  }
->>>>>>> bd940752
-
-                  if (!found){
-                        Log->Write("Warning: \t Goal %d seems to have no subroom and is not outside, please check your input",
-                                   goal->GetId());
-                  }
-                  found = false;
-            }
-
-            Log->Write("INFO: \tInitInsideGoals successful!!!\n");
-
-            return true;
-      }
+     int num_platform = -1;
+     for (auto& roomItr : _rooms) {
+          Room* room = roomItr.second.get();
+          for (auto& subRoomItr : room->GetAllSubRooms()) {
+               auto subRoom = subRoomItr.second.get();
+               int subroom_id = subRoom->GetSubRoomID();
+               if (subRoom->GetType()!="Platform") continue;
+               std::map<int, std::vector<Wall> > tracks;
+               num_platform++;
+               for (auto&& wall:subRoom->GetAllWalls()) {
+                    if (wall.GetType().find("track")==std::string::npos) continue;
+                    // add wall to track
+                    std::vector<std::string> strs;
+                    boost::split(strs, wall.GetType(), boost::is_any_of("-"), boost::token_compress_on);
+                    if (strs.size()<=1) continue;
+                    int n = atoi(strs[1].c_str());
+                    /* std::cout << "caption: " << wall.GetCaption().c_str() << " > " << n << "\n"; */
+                    /* if(tracks.count[n] == 0) */
+                    /* { */
+                    tracks[n].push_back(wall);
+                    /* } */
+               } //walls
+               std::shared_ptr<Platform> p = std::make_shared<Platform>(
+                       Platform{
+                               num_platform,
+                               room->GetID(),
+                               subroom_id,
+                               tracks,
+                       });
+               AddPlatform(p);
+          }
+     }
+}
+
+bool Building::InitInsideGoals()
+{
+     bool found = false;
+     for (auto& goalItr : _goals){
+          Goal* goal = goalItr.second;
+          if (goal->GetRoomID() == -1){
+               found = true;
+               continue;
+          }
+
+          for (auto& roomItr : _rooms){
+               Room* room = roomItr.second.get();
+
+               if (goal->GetRoomID() != room->GetID()){
+                    continue;
+               }
+
+               for (auto& subRoomItr : room->GetAllSubRooms()){
+                    SubRoom* subRoom = subRoomItr.second.get();
+
+                    if ((goal->GetSubRoomID() == subRoom->GetSubRoomID()) && (subRoom->IsInSubRoom(goal->GetCentroid()))){
+                         Crossing* crossing = goal->GetCentreCrossing();
+                         subRoom->AddCrossing(crossing);
+                         crossing->SetRoom1(room);
+                         crossing->SetSubRoom1(subRoom);
+                         crossing->SetSubRoom2(subRoom);
+                         AddCrossing(crossing);
+                         found = true;
+                         break;
+                    }
+               }
+          }
+
+          if (!found){
+               Log->Write("Warning: \t Goal %d seems to have no subroom and is not outside, please check your input",
+                         goal->GetId());
+          }
+          found = false;
+     }
+
+     Log->Write("INFO: \tInitInsideGoals successful!!!\n");
+
+     return true;
+}
+
 bool Building::correct() const {
       auto t_start = std::chrono::high_resolution_clock::now();
       Log->Write("INFO:\tenter correct ...");
@@ -979,40 +844,40 @@
                               }
                               WallPieces.erase(end, WallPieces.end());
 #if DEBUG
-                              std::cout << "..removing duplicates pieces..\n";
-                              for(auto t: WallPieces){
-                                    std::cout << ">>>> Piece: " << std::endl;
-                                    t.WriteToErrorLog();
-                              }
-#endif
-                              // remove big wall and add one wallpiece to walls
-                              ReplaceBigWall(subroom.second, bigWall, WallPieces);
-                        }
-                  }// bigLine
-            }//s
-      }//r
-
-      if(removed)
-      {
-            fs::path f("correct_"+this->GetConfig()->GetGeometryFile());
-            //fs::path p(this->GetConfig()->GetProjectRootDir());
-            //p = p / f;
-            std::string filename = f.string();
-            if(SaveGeometry(filename))
-                  this->GetConfig()->SetGeometryFile(filename);
-      }
-
-      auto t_end = std::chrono::high_resolution_clock::now();
-      double elapsedTimeMs = std::chrono::duration<double, std::milli>(t_end-t_start).count();
-      Log->Write("INFO:\tLeave geometry correct with success (%.3f s)", elapsedTimeMs);
-      return true;
+                         std::cout << "..removing duplicates pieces..\n";
+                         for(auto t: WallPieces){
+                              std::cout << ">>>> Piece: " << std::endl;
+                              t.WriteToErrorLog();
+                         }
+#endif
+                         // remove big wall and add one wallpiece to walls
+                         ReplaceBigWall(subroom.second, bigWall, WallPieces);
+                    }
+               }// bigLine
+          }//s
+     }//r
+
+     if(removed)
+     {
+          fs::path f("correct_"+this->GetConfig()->GetGeometryFile());
+          //fs::path p(this->GetConfig()->GetProjectRootDir());
+          //p = p / f;
+          std::string filename = f.string();
+          if(SaveGeometry(filename))
+               this->GetConfig()->SetGeometryFile(filename);
+     }
+
+    auto t_end = std::chrono::high_resolution_clock::now();
+    double elapsedTimeMs = std::chrono::duration<double, std::milli>(t_end-t_start).count();
+    Log->Write("INFO:\tLeave geometry correct with success (%.3f s)", elapsedTimeMs);
+    return true;
 }
 bool Building::RemoveOverlappingDoors(const std::shared_ptr<SubRoom>& subroom) const
 {
 #if DEBUG
-      std::cout << KRED << "\nEnter RemoveOverlappingDoors with subroom " << subroom->GetRoomID() << "," << subroom->GetSubRoomID() << RESET<<"\n";
-#endif
-      bool removed = false; // did we remove anything?
+     std::cout << KRED << "\nEnter RemoveOverlappingDoors with subroom " << subroom->GetRoomID() << "," << subroom->GetSubRoomID() << RESET<<"\n";
+#endif
+     bool removed = false; // did we remove anything?
       vector<Line> exits = vector<Line>(); // transitions+crossings
       auto walls = subroom->GetAllWalls();
       vector<Wall> tmpWalls = vector<Wall>(); //splited big walls are stored here
@@ -1032,62 +897,62 @@
 #endif
       while(!walls.empty())
       {
-            auto wall = walls.back();
-            walls.pop_back();
-            isBigWall = false;
-            for(auto  e=exits.begin(); e!=exits.end(); )
-            {
-                  if(wall.NearlyInLineSegment(e->GetPoint1()) && wall.NearlyInLineSegment(e->GetPoint2()))
-                  {
-                        isBigWall = true; // mark walls as big
-                        double dist_pt1 = (wall.GetPoint1() - e->GetPoint1()).NormSquare();
-                        double dist_pt2 = (wall.GetPoint1() - e->GetPoint2()).NormSquare();
-                        Point A, B;
-
-                        if(dist_pt1<dist_pt2)
-                        {
-                              A = e->GetPoint1();
-                              B = e->GetPoint2();
-                        }
-                        else
-                        {
-                              A = e->GetPoint2();
-                              B = e->GetPoint1();
-                        }
-
-                        Wall NewWall(wall.GetPoint1(), A);
-                        Wall NewWall1(wall.GetPoint2(), B);
-                        // NewWall.WriteToErrorLog();
-                        // NewWall1.WriteToErrorLog();
-                        // add new lines to be controled against overlap with exits
-                        walls.push_back(NewWall);
-                        walls.push_back(NewWall1);
-                        subroom->RemoveWall(wall);
-                        exits.erase(e); // we don't need to check this exit again
-                        removed = true;
-                        break; // we are done with this wall. get next wall.
-
-                  }// if
-                  else
-                  {
-                        e++;
-                  }
-            } // exits
-            if(!isBigWall)
-                  tmpWalls.push_back(wall);
+           auto wall = walls.back();
+           walls.pop_back();
+           isBigWall = false;
+           for(auto  e=exits.begin(); e!=exits.end(); )
+           {
+                if(wall.NearlyInLineSegment(e->GetPoint1()) && wall.NearlyInLineSegment(e->GetPoint2()))
+                {
+                     isBigWall = true; // mark walls as big
+                     double dist_pt1 = (wall.GetPoint1() - e->GetPoint1()).NormSquare();
+                     double dist_pt2 = (wall.GetPoint1() - e->GetPoint2()).NormSquare();
+                     Point A, B;
+
+                     if(dist_pt1<dist_pt2)
+                     {
+                          A = e->GetPoint1();
+                          B = e->GetPoint2();
+                     }
+                     else
+                     {
+                          A = e->GetPoint2();
+                          B = e->GetPoint1();
+                     }
+
+                     Wall NewWall(wall.GetPoint1(), A);
+                     Wall NewWall1(wall.GetPoint2(), B);
+                     // NewWall.WriteToErrorLog();
+                     // NewWall1.WriteToErrorLog();
+                     // add new lines to be controled against overlap with exits
+                     walls.push_back(NewWall);
+                     walls.push_back(NewWall1);
+                     subroom->RemoveWall(wall);
+                     exits.erase(e); // we don't need to check this exit again
+                     removed = true;
+                     break; // we are done with this wall. get next wall.
+
+                }// if
+                else
+                {
+                     e++;
+                }
+           } // exits
+           if(!isBigWall)
+                tmpWalls.push_back(wall);
 
       }// while
 
       // copy walls in subroom
       for(auto const & wall: tmpWalls)
       {
-            subroom->AddWall(wall);
+           subroom->AddWall(wall);
       }
 
 #if DEBUG
       std::cout << "\nnew Subroom:  " << std::endl;
       for(auto w: subroom->GetAllWalls())
-            w.WriteToErrorLog(); // AddWall won't add existing walls
+           w.WriteToErrorLog(); // AddWall won't add existing walls
 
       std::cout << KGRN << "\nLEAVE with removed=:   "<< removed << RESET << std::endl;
       getc(stdin);
@@ -1097,297 +962,286 @@
 }
 
 std::vector<Wall>  Building::SplitWall(const std::shared_ptr<SubRoom>& subroom, const Wall&  bigWall) const{
-      std::vector<Wall> WallPieces;
+     std::vector<Wall> WallPieces;
 #if DEBUG
-      std::cout << subroom->GetSubRoomID() << "collect wall pieces with " << std::endl;
-      bigWall.WriteToErrorLog();
-#endif
-      auto walls = subroom->GetAllWalls();
-      auto crossings = subroom->GetAllCrossings();
-      auto transitions = subroom->GetAllTransitions();
-      // TODO: Hlines too?
-      vector<Line> walls_and_exits = vector<Line>();
-      // @todo: check if this is GetAllGoals()?
-      //  collect all crossings
-      for (auto&& cros:crossings)
-            walls_and_exits.push_back(*cros);
-      //collect all transitions
-      for (auto&& trans: transitions)
-            walls_and_exits.push_back(*trans);
-      for (auto&& wall: walls)
-            walls_and_exits.push_back(wall);
-
-      for(auto const & other: walls_and_exits)
-      {
+     std::cout << subroom->GetSubRoomID() << "collect wall pieces with " << std::endl;
+     bigWall.WriteToErrorLog();
+#endif
+     auto walls = subroom->GetAllWalls();
+     auto crossings = subroom->GetAllCrossings();
+     auto transitions = subroom->GetAllTransitions();
+     // TODO: Hlines too?
+     vector<Line> walls_and_exits = vector<Line>();
+     // @todo: check if this is GetAllGoals()?
+     //  collect all crossings
+     for (auto&& cros:crossings)
+          walls_and_exits.push_back(*cros);
+     //collect all transitions
+     for (auto&& trans: transitions)
+          walls_and_exits.push_back(*trans);
+     for (auto&& wall: walls)
+          walls_and_exits.push_back(wall);
+
+     for(auto const & other: walls_and_exits)
+     {
 #if DEBUG
-            std::cout << other.toString() << "\n";
-#endif
-            if((bigWall == other) || (bigWall.ShareCommonPointWith(other))) continue;
-            Point intersectionPoint;
-
-            if(bigWall.IntersectionWith(other, intersectionPoint))
-            {
-                  if(intersectionPoint == bigWall.GetPoint1() || intersectionPoint == bigWall.GetPoint2()) continue;
+          std::cout << other.toString() << "\n";
+#endif
+          if((bigWall == other) || (bigWall.ShareCommonPointWith(other))) continue;
+          Point intersectionPoint;
+
+          if(bigWall.IntersectionWith(other, intersectionPoint))
+          {
+               if(intersectionPoint == bigWall.GetPoint1() || intersectionPoint == bigWall.GetPoint2()) continue;
 #if DEBUG
-                  std::cout << "BIG\n";
-                  std::cout << bigWall.GetPoint1()._x << " " << bigWall.GetPoint1()._y << "\n";
-                  std::cout << bigWall.GetPoint2()._x << " " << bigWall.GetPoint2()._y << "\n";
-                  std::cout<< "intersectin with: " << std::endl;
-                  std::cout << other.toString() << "\n";
-                  std::cout << intersectionPoint._x <<" " <<intersectionPoint._y << "\n";
-                  string s = intersectionPoint.toString();
-                  std::cout << "\t >> Intersection at Point: " << s.c_str() << "\n";
-#endif
-                  //Point NAN_p(J_NAN, J_NAN);
-
-                  if(std::isnan(intersectionPoint._x) || std::isnan(intersectionPoint._y))
-                        continue;
-
-                  Wall NewWall(intersectionPoint, bigWall.GetPoint2());// [IP -- P2]
-                  Wall NewWall2(bigWall.GetPoint1(), intersectionPoint);// [IP -- P2]
-
-                  WallPieces.push_back(NewWall);
-                  WallPieces.push_back(NewWall2);
+               std::cout << "BIG\n";
+               std::cout << bigWall.GetPoint1()._x << " " << bigWall.GetPoint1()._y << "\n";
+               std::cout << bigWall.GetPoint2()._x << " " << bigWall.GetPoint2()._y << "\n";
+               std::cout<< "intersectin with: " << std::endl;
+               std::cout << other.toString() << "\n";
+               std::cout << intersectionPoint._x <<" " <<intersectionPoint._y << "\n";
+               string s = intersectionPoint.toString();
+               std::cout << "\t >> Intersection at Point: " << s.c_str() << "\n";
+#endif
+               //Point NAN_p(J_NAN, J_NAN);
+
+               if(std::isnan(intersectionPoint._x) || std::isnan(intersectionPoint._y))
+                    continue;
+
+               Wall NewWall(intersectionPoint, bigWall.GetPoint2());// [IP -- P2]
+               Wall NewWall2(bigWall.GetPoint1(), intersectionPoint);// [IP -- P2]
+
+               WallPieces.push_back(NewWall);
+               WallPieces.push_back(NewWall2);
 #if DEBUG
-                  std::cout << "Add newwall: " << std::endl;
-                  NewWall.WriteToErrorLog();
-                  NewWall2.WriteToErrorLog();
-#endif
-            }
-      }//other walls
+               std::cout << "Add newwall: " << std::endl;
+               NewWall.WriteToErrorLog();
+               NewWall2.WriteToErrorLog();
+#endif
+          }
+     }//other walls
 #if DEBUG
-      std::cout << "size " << WallPieces.size() << "\n";
-      std::cout << "Leave collect\n--------" << std::endl;
+     std::cout << "size " << WallPieces.size() << "\n";
+     std::cout << "Leave collect\n--------" << std::endl;
 #endif
 // getc(stdin);
 
-      return WallPieces;
+     return WallPieces;
 }
 bool Building::ReplaceBigWall(const std::shared_ptr<SubRoom>& subroom, const Wall& bigWall, std::vector<Wall>& WallPieces) const
 {
 #if DEBUG
-      Log->Write("INFO Replacing big line in Room %d | Subroom %d with:", subroom->GetRoomID(), subroom->GetSubRoomID());
-      bigWall.WriteToErrorLog();
-
-      // REMOVE BigLINE
-
-      std::cout << "\ns+ =" << subroom->GetAllWalls().size() << "\n";
-#endif
-
-      bool res = subroom->RemoveWall(bigWall);
+     Log->Write("INFO Replacing big line in Room %d | Subroom %d with:", subroom->GetRoomID(), subroom->GetSubRoomID());
+     bigWall.WriteToErrorLog();
+
+     // REMOVE BigLINE
+
+     std::cout << "\ns+ =" << subroom->GetAllWalls().size() << "\n";
+#endif
+
+     bool res = subroom->RemoveWall(bigWall);
 
 #if DEBUG
-      std::cout << "s- =" << subroom->GetAllWalls().size() << "\n";
-#endif
-      if(!res) {
-            Log->Write("ERROR:  Correct fails. Could not remove wall: ");
-            bigWall.WriteToErrorLog();
-            return false;
-      }
-      // ADD SOME LINE
-      res = AddWallToSubroom(subroom, WallPieces);
-      if(!res) {
-            Log->Write("ERROR:  Correct fails. Could not add new wall piece");
-            return false;
-      }
-
-      return true;
+     std::cout << "s- =" << subroom->GetAllWalls().size() << "\n";
+#endif
+     if(!res) {
+          Log->Write("ERROR:  Correct fails. Could not remove wall: ");
+          bigWall.WriteToErrorLog();
+          return false;
+     }
+     // ADD SOME LINE
+     res = AddWallToSubroom(subroom, WallPieces);
+     if(!res) {
+          Log->Write("ERROR:  Correct fails. Could not add new wall piece");
+          return false;
+     }
+
+     return true;
 }
 const string& Building::GetProjectFilename() const
 {
-      return _configuration->GetProjectFile();
+     return _configuration->GetProjectFile();
 }
 
 const string& Building::GetProjectRootDir() const
 {
-      return _configuration->GetProjectRootDir();
+     return _configuration->GetProjectRootDir();
 }
 
 const std::string& Building::GetGeometryFilename() const
 {
-      return _configuration->GetGeometryFile();
+     return _configuration->GetGeometryFile();
 }
 
 bool Building::AddWallToSubroom(
-      const std::shared_ptr<SubRoom> & subroom,
-      std::vector<Wall> WallPieces) const
+        const std::shared_ptr<SubRoom> & subroom,
+        std::vector<Wall> WallPieces) const
 { // CHOOSE WHICH PIECE SHOULD BE ADDED TO SUBROOM
 // this is a challngig function
 #if DEBUG
-      std::cout << "\n-----\nEnter add_wall with:\n";
-      for(const auto & w : WallPieces)
-            w.WriteToErrorLog();
-#endif
-      auto walls = subroom->GetAllWalls();
-      int maxCount = -1;
-      Wall choosenWall;
-      for(const auto & w : WallPieces) {
-            // std::cout <<"\n check wall: \n";
-            // w.WriteToErrorLog();
-            int count = 0;
-            for (const auto & checkWall: walls) {
-                  if (checkWall==w) continue;// don't count big wall
-                  if (w.ShareCommonPointWith(checkWall)) count++;
-                  else
-                  {   // first use the cheap ShareCommonPointWith() before entering
-                        // this else
-                        Point interP;
-                        if (w.IntersectionWith(checkWall, interP))
-                        {
-                              if( (!std::isnan(interP._x)) && (!std::isnan(interP._y)))
-                                    count++;
-                        }
-                  }
-            }
-            auto transitions = subroom->GetAllTransitions();
-            auto crossings = subroom->GetAllCrossings();
-            //auto h = subroom.second->GetAllHlines();
-            for (auto transition: transitions)
-                  if (w.ShareCommonPointWith(*transition)) count++;
-            for (auto crossing: crossings)
-                  if (w.ShareCommonPointWith(*crossing)) count++;
-
-            if (count>=2)
-            {
-                  subroom->AddWall(w);
+     std::cout << "\n-----\nEnter add_wall with:\n";
+     for(const auto & w : WallPieces)
+          w.WriteToErrorLog();
+#endif
+     auto walls = subroom->GetAllWalls();
+     int maxCount = -1;
+     Wall choosenWall;
+     for(const auto & w : WallPieces) {
+          // std::cout <<"\n check wall: \n";
+          // w.WriteToErrorLog();
+          int count = 0;
+          for (const auto & checkWall: walls) {
+               if (checkWall==w) continue;// don't count big wall
+               if (w.ShareCommonPointWith(checkWall)) count++;
+               else
+               {   // first use the cheap ShareCommonPointWith() before entering
+                   // this else
+                    Point interP;
+                    if (w.IntersectionWith(checkWall, interP))
+                    {
+                         if( (!std::isnan(interP._x)) && (!std::isnan(interP._y)))
+                              count++;
+                    }
+               }
+          }
+          auto transitions = subroom->GetAllTransitions();
+          auto crossings = subroom->GetAllCrossings();
+          //auto h = subroom.second->GetAllHlines();
+          for (auto transition: transitions)
+               if (w.ShareCommonPointWith(*transition)) count++;
+          for (auto crossing: crossings)
+               if (w.ShareCommonPointWith(*crossing)) count++;
+
+          if (count>=2)
+          {
+               subroom->AddWall(w);
 #if DEBUG
-                  Log->Write("INFO: Wall candidate: ");
-                  w.WriteToErrorLog();
-#endif
-                  if (count > maxCount)
-                  {
-                        maxCount = count;
-                        choosenWall = w;
-                  }
+               Log->Write("INFO: Wall candidate: ");
+               w.WriteToErrorLog();
+#endif
+               if (count > maxCount)
+               {
+                    maxCount = count;
+                    choosenWall = w;
+               }
 #if DEBUG
-                  std::cout << "\n -- count= " << count << ",  maxCount= " << maxCount << "\n";
-#endif
-            }
-      }// WallPieces
-      if(maxCount<0)
-            return false;
-      else
-      {
+               std::cout << "\n -- count= " << count << ",  maxCount= " << maxCount << "\n";
+#endif
+          }
+     }// WallPieces
+     if(maxCount<0)
+          return false;
+     else
+     {
 #if DEBUG
-            std::cout << KGRN << "Choosen Wall: " << RESET << std::endl;
-            choosenWall.WriteToErrorLog();
-#endif
-            subroom->AddWall(choosenWall);
-            return true;
-      }
+          std::cout << KGRN << "Choosen Wall: " << RESET << std::endl;
+          choosenWall.WriteToErrorLog();
+#endif
+          subroom->AddWall(choosenWall);
+          return true;
+     }
 }
 
 void Building::WriteToErrorLog() const
 {
-      Log->Write("GEOMETRY: ");
-      for (int i = 0; i<GetNumberOfRooms(); i++) {
-            Room* r = GetRoom(i);
-            r->WriteToErrorLog();
-      }
-      Log->Write("ROUTING: ");
-
-      for (map<int, Crossing*>::const_iterator iter = _crossings.begin();
-           iter!=_crossings.end(); ++iter) {
-            iter->second->WriteToErrorLog();
-      }
-      for (map<int, Transition*>::const_iterator iter = _transitions.begin();
-           iter!=_transitions.end(); ++iter) {
-            iter->second->WriteToErrorLog();
-      }
-      for (map<int, Hline*>::const_iterator iter = _hLines.begin();
-           iter!=_hLines.end(); ++iter) {
-            iter->second->WriteToErrorLog();
-      }
-      Log->Write("\n");
+     Log->Write("GEOMETRY: ");
+     for (int i = 0; i<GetNumberOfRooms(); i++) {
+          Room* r = GetRoom(i);
+          r->WriteToErrorLog();
+     }
+     Log->Write("ROUTING: ");
+
+     for (map<int, Crossing*>::const_iterator iter = _crossings.begin();
+          iter!=_crossings.end(); ++iter) {
+          iter->second->WriteToErrorLog();
+     }
+     for (map<int, Transition*>::const_iterator iter = _transitions.begin();
+          iter!=_transitions.end(); ++iter) {
+          iter->second->WriteToErrorLog();
+     }
+     for (map<int, Hline*>::const_iterator iter = _hLines.begin();
+          iter!=_hLines.end(); ++iter) {
+          iter->second->WriteToErrorLog();
+     }
+     Log->Write("\n");
 }
 
 Room* Building::GetRoom(string caption) const
 {
-      for (const auto& it: _rooms) {
-            if (it.second->GetCaption()==caption)
-                  return it.second.get();
-      }
-      Log->Write("ERROR: Room not found with caption "+caption);
-      //return NULL;
-      exit(EXIT_FAILURE);
+     for (const auto& it: _rooms) {
+          if (it.second->GetCaption()==caption)
+               return it.second.get();
+     }
+     Log->Write("ERROR: Room not found with caption "+caption);
+     //return NULL;
+     exit(EXIT_FAILURE);
 }
 
 bool Building::AddCrossing(Crossing* line)
 {
-      int IDRoom = line->GetRoom1()->GetID();
-      int IDLine = line->GetUniqueID();
-      int IDCrossing = 1000 * IDRoom + IDLine;
-      if (_crossings.count(IDCrossing) != 0)
-      {
-            char tmp[CLENGTH];
-            sprintf(tmp,
-                    "ERROR: Duplicate index for crossing found [%d] in Routing::AddCrossing()",
-                    IDCrossing);
-            Log->Write(tmp);
-            exit(EXIT_FAILURE);
-      }
-      _crossings[IDCrossing] = line;
-      return true;
-}
-bool Building::RemoveTransition(Transition * line)
-{
-     // std::cout << "enter Building Remove Transitions with " << _transitions.size() << "\n";
-      if (_transitions.count(line->GetID())!=0) {
-           _transitions.erase(line->GetID());
-           // std::cout << " enter Nuilding  Remove Transitions with " << _transitions.size() << "\n";
-           return true;
-      }
-     // std::cout << "2 enter Nuilding  Remove Transitions with " << _transitions.size() << "\n";
-     return false;
-}
+         int IDRoom = line->GetRoom1()->GetID();
+         int IDLine = line->GetUniqueID();
+         int IDCrossing = 1000 * IDRoom + IDLine;
+         if (_crossings.count(IDCrossing) != 0)
+         {
+                 char tmp[CLENGTH];
+                 sprintf(tmp,
+                         "ERROR: Duplicate index for crossing found [%d] in Routing::AddCrossing()",
+                         IDCrossing);
+                 Log->Write(tmp);
+                 exit(EXIT_FAILURE);
+         }
+     _crossings[IDCrossing] = line;
+     return true;
+}
+
 bool Building::AddTransition(Transition* line)
 {
-      // std::cout << "building add transition "<< line->GetID()<< "\n";
-      if (_transitions.count(line->GetID())!=0) {
-            char tmp[CLENGTH];
-            sprintf(tmp,
+     if (_transitions.count(line->GetID())!=0) {
+          char tmp[CLENGTH];
+          sprintf(tmp,
                     "ERROR: Duplicate index for transition found [%d] in Routing::AddTransition()",
                     line->GetID());
-            Log->Write(tmp);
-            exit(EXIT_FAILURE);
-      }
-      _transitions[line->GetID()] = line;
-
-      return true;
+          Log->Write(tmp);
+          exit(EXIT_FAILURE);
+     }
+     _transitions[line->GetID()] = line;
+
+     return true;
 }
 
 bool Building::AddHline(Hline* line)
 {
-      if (_hLines.count(line->GetID())!=0) {
-            // check if the lines are identical
-            Hline* ori = _hLines[line->GetID()];
-            if (ori->operator==(*line)) {
-                  Log->Write("INFO: \tSkipping identical hlines with ID [%d]", line->GetID());
-                  return false;
-            }
-            else {
-                  Log->Write(
-                        "ERROR: Duplicate index for hlines found [%d] in Routing::AddHline(). You have [%d] hlines",
-                        line->GetID(), _hLines.size());
-                  exit(EXIT_FAILURE);
-            }
-      }
-      _hLines[line->GetID()] = line;
-      return true;
+     if (_hLines.count(line->GetID())!=0) {
+          // check if the lines are identical
+          Hline* ori = _hLines[line->GetID()];
+          if (ori->operator==(*line)) {
+               Log->Write("INFO: \tSkipping identical hlines with ID [%d]", line->GetID());
+               return false;
+          }
+          else {
+               Log->Write(
+                         "ERROR: Duplicate index for hlines found [%d] in Routing::AddHline(). You have [%d] hlines",
+                         line->GetID(), _hLines.size());
+               exit(EXIT_FAILURE);
+          }
+     }
+     _hLines[line->GetID()] = line;
+     return true;
 }
 
 bool Building::AddGoal(Goal* goal)
 {
-      if (_goals.count(goal->GetId())!=0) {
-            Log->Write(
-                  "ERROR: Duplicate index for goal found [%d] in Routing::AddGoal()",
-                  goal->GetId());
-            exit(EXIT_FAILURE);
-      }
-      _goals[goal->GetId()] = goal;
-
-
-      return true;
+     if (_goals.count(goal->GetId())!=0) {
+          Log->Write(
+                    "ERROR: Duplicate index for goal found [%d] in Routing::AddGoal()",
+                    goal->GetId());
+          exit(EXIT_FAILURE);
+     }
+     _goals[goal->GetId()] = goal;
+
+
+     return true;
 }
 
 bool Building::AddTrainType(std::shared_ptr<TrainType> TT)
@@ -1411,18 +1265,17 @@
 
 const map<int, Crossing*>& Building::GetAllCrossings() const
 {
-      return _crossings;
+     return _crossings;
 }
 
 const map<int, Transition*>& Building::GetAllTransitions() const
 {
-//      std::cout << "BUILDING " << _transitions.
-      return _transitions;
+     return _transitions;
 }
 
 const map<int, Hline*>& Building::GetAllHlines() const
 {
-      return _hLines;
+     return _hLines;
 }
 
 const std::map<std::string, std::shared_ptr<TrainType> >& Building::GetTrainTypes() const
@@ -1452,136 +1305,136 @@
 
 const map<int, Goal*>& Building::GetAllGoals() const
 {
-      return _goals;
-}
+     return _goals;
+}
+
 Transition* Building::GetTransition(string caption) const
 {
-      //eventually
-      map<int, Transition*>::const_iterator itr;
-      for (itr = _transitions.begin(); itr!=_transitions.end(); ++itr) {
-            if (itr->second->GetCaption()==caption)
-                  return itr->second;
-      }
-
-      Log->Write("WARNING: No Transition with Caption: "+caption);
-      exit(EXIT_FAILURE);
+     //eventually
+     map<int, Transition*>::const_iterator itr;
+     for (itr = _transitions.begin(); itr!=_transitions.end(); ++itr) {
+          if (itr->second->GetCaption()==caption)
+               return itr->second;
+     }
+
+     Log->Write("WARNING: No Transition with Caption: "+caption);
+     exit(EXIT_FAILURE);
 }
 
 Transition* Building::GetTransition(int ID) const //ar.graf: added const 2015-12-10
 {
-      if (_transitions.count(ID)==1) {
-            return _transitions.at(ID);
-      }
-      else {
-            if (ID==-1)
-                  return nullptr;
-            else {
-                  Log->Write(
-                        "ERROR: I could not find any transition with the 'ID' [%d]. You have defined [%d] transitions",
-                        ID, _transitions.size());
-                  exit(EXIT_FAILURE);
-            }
-      }
+     if (_transitions.count(ID)==1) {
+          return _transitions.at(ID);
+     }
+     else {
+          if (ID==-1)
+               return nullptr;
+          else {
+               Log->Write(
+                         "ERROR: I could not find any transition with the 'ID' [%d]. You have defined [%d] transitions",
+                         ID, _transitions.size());
+               exit(EXIT_FAILURE);
+          }
+     }
 }
 
 Crossing* Building::GetCrossing(int ID) const
 {
-      if (_crossings.count(ID)==1) {
-            return _crossings.at(ID);
-      }
-      else {
-            if (ID==-1)
-                  return nullptr;
-            else {
-                  Log->Write(
-                        "ERROR: I could not find any crossing with the 'ID' [%d]. You have defined [%d] transitions",
-                        ID, _crossings.size());
-                  exit(EXIT_FAILURE);
-            }
-      }
+     if (_crossings.count(ID)==1) {
+          return _crossings.at(ID);
+     }
+     else {
+          if (ID==-1)
+               return nullptr;
+          else {
+               Log->Write(
+                         "ERROR: I could not find any crossing with the 'ID' [%d]. You have defined [%d] transitions",
+                         ID, _crossings.size());
+               exit(EXIT_FAILURE);
+          }
+     }
 }
 
 Goal* Building::GetFinalGoal(int ID) const
 {
-      if (_goals.count(ID)==1) {
-            return _goals.at(ID);
-      }
-      else {
-            if (ID==-1)
-                  return nullptr;
-            else {
-                  Log->Write(
-                        "ERROR: I could not find any goal with the 'ID' [%d]. You have defined [%d] goals",
-                        ID, _goals.size());
-                  exit(EXIT_FAILURE);
-            }
-      }
+     if (_goals.count(ID)==1) {
+          return _goals.at(ID);
+     }
+     else {
+          if (ID==-1)
+               return nullptr;
+          else {
+               Log->Write(
+                         "ERROR: I could not find any goal with the 'ID' [%d]. You have defined [%d] goals",
+                         ID, _goals.size());
+               exit(EXIT_FAILURE);
+          }
+     }
 }
 
 Crossing* Building::GetTransOrCrossByName(string caption) const
 {
-      {
-            //eventually
-            map<int, Transition*>::const_iterator itr;
-            for (itr = _transitions.begin(); itr!=_transitions.end(); ++itr) {
-                  if (itr->second->GetCaption()==caption)
-                        return itr->second;
-            }
-      }
-      {
-            //finally the  crossings
-            map<int, Crossing*>::const_iterator itr;
-            for (itr = _crossings.begin(); itr!=_crossings.end(); ++itr) {
-                  if (itr->second->GetCaption()==caption)
-                        return itr->second;
-            }
-      }
-
-      Log->Write("WARNING: No Transition or Crossing with Caption: "+caption);
-      return nullptr;
+     {
+          //eventually
+          map<int, Transition*>::const_iterator itr;
+          for (itr = _transitions.begin(); itr!=_transitions.end(); ++itr) {
+               if (itr->second->GetCaption()==caption)
+                    return itr->second;
+          }
+     }
+     {
+          //finally the  crossings
+          map<int, Crossing*>::const_iterator itr;
+          for (itr = _crossings.begin(); itr!=_crossings.end(); ++itr) {
+               if (itr->second->GetCaption()==caption)
+                    return itr->second;
+          }
+     }
+
+     Log->Write("WARNING: No Transition or Crossing with Caption: "+caption);
+     return nullptr;
 }
 
 Hline* Building::GetTransOrCrossByUID(int id) const
 {
-      {
-            //eventually transitions
-            map<int, Transition*>::const_iterator itr;
-            for (itr = _transitions.begin(); itr!=_transitions.end(); ++itr) {
-                  if (itr->second->GetUniqueID()==id)
-                        return itr->second;
-            }
-      }
-      {
-            //then the  crossings
-            map<int, Crossing*>::const_iterator itr;
-            for (itr = _crossings.begin(); itr!=_crossings.end(); ++itr) {
-                  if (itr->second->GetUniqueID()==id)
-                        return itr->second;
-            }
-      }
-      {
-            //finally the  hlines
-            for (auto itr = _hLines.begin(); itr!=_hLines.end(); ++itr) {
-                  if (itr->second->GetUniqueID()==id)
-                        return itr->second;
-            }
-      }
-      Log->Write("ERROR: No Transition or Crossing or hline with ID %d: ", id);
-      return nullptr;
+     {
+          //eventually transitions
+          map<int, Transition*>::const_iterator itr;
+          for (itr = _transitions.begin(); itr!=_transitions.end(); ++itr) {
+               if (itr->second->GetUniqueID()==id)
+                    return itr->second;
+          }
+     }
+     {
+          //then the  crossings
+          map<int, Crossing*>::const_iterator itr;
+          for (itr = _crossings.begin(); itr!=_crossings.end(); ++itr) {
+               if (itr->second->GetUniqueID()==id)
+                    return itr->second;
+          }
+     }
+     {
+          //finally the  hlines
+          for (auto itr = _hLines.begin(); itr!=_hLines.end(); ++itr) {
+               if (itr->second->GetUniqueID()==id)
+                    return itr->second;
+          }
+     }
+     Log->Write("ERROR: No Transition or Crossing or hline with ID %d: ", id);
+     return nullptr;
 }
 
 SubRoom* Building::GetSubRoomByUID(int uid) const
 {
-      for (auto&& itr_room: _rooms) {
-            for (auto&& itr_subroom: itr_room.second->GetAllSubRooms()) {
-                  if (itr_subroom.second->GetUID()==uid)
-                        return itr_subroom.second.get();
-            }
-      }
-      Log->Write("ERROR:\t No subroom exits with the unique id %d", uid);
-      return nullptr;
-}
-
+     for (auto&& itr_room: _rooms) {
+          for (auto&& itr_subroom: itr_room.second->GetAllSubRooms()) {
+               if (itr_subroom.second->GetUID()==uid)
+                    return itr_subroom.second.get();
+          }
+     }
+     Log->Write("ERROR:\t No subroom exits with the unique id %d", uid);
+     return nullptr;
+}
 
 //bool Building::IsVisible(Line* l1, Line* l2, bool considerHlines)
 //{
@@ -1597,83 +1450,83 @@
 //}
 
 bool Building::IsVisible(const Point& p1, const Point& p2, const std::vector<SubRoom*>& subrooms,
-                         bool considerHlines)
-{
-      //loop over all subrooms if none is provided
-      if (subrooms.empty()) {
-            for (auto&& itr_room: _rooms) {
-                  for (auto&& itr_subroom: itr_room.second->GetAllSubRooms()) {
-                        if (!itr_subroom.second->IsVisible(p1, p2, considerHlines)) return false;
-                  }
-            }
-      }
-      else {
-            for (auto&& sub: subrooms) {
-                  if (sub && !sub->IsVisible(p1, p2, considerHlines)) return false;
-            }
-      }
-
-      return true;
+          bool considerHlines)
+{
+     //loop over all subrooms if none is provided
+     if (subrooms.empty()) {
+          for (auto&& itr_room: _rooms) {
+               for (auto&& itr_subroom: itr_room.second->GetAllSubRooms()) {
+                    if (!itr_subroom.second->IsVisible(p1, p2, considerHlines)) return false;
+               }
+          }
+     }
+     else {
+          for (auto&& sub: subrooms) {
+               if (sub && !sub->IsVisible(p1, p2, considerHlines)) return false;
+          }
+     }
+
+     return true;
 }
 
 bool Building::Triangulate()
 {
-      Log->Write("INFO:\tTriangulating the geometry");
-      for (auto&& itr_room: _rooms) {
-            for (auto&& itr_subroom: itr_room.second->GetAllSubRooms()) {
-                  if (!itr_subroom.second->Triangulate())
-                        return false;
-            }
-      }
-      Log->Write("INFO:\tDone...");
-      return true;
+     Log->Write("INFO:\tTriangulating the geometry");
+     for (auto&& itr_room: _rooms) {
+          for (auto&& itr_subroom: itr_room.second->GetAllSubRooms()) {
+               if (!itr_subroom.second->Triangulate())
+                    return false;
+          }
+     }
+     Log->Write("INFO:\tDone...");
+     return true;
 }
 
 std::vector<Point> Building::GetBoundaryVertices() const
 {
-      double xMin=FLT_MAX;
-      double yMin=FLT_MAX;
-      double xMax=-FLT_MAX;
-      double yMax=-FLT_MAX;
-      for(auto&& itr_room: _rooms)
-      {
-            for(auto&& itr_subroom: itr_room.second->GetAllSubRooms())
-            {
-                  const std::vector<Point> vertices = itr_subroom.second->GetPolygon();
-
-                  for (Point point:vertices)
-                  {
-                        if (point._x>xMax)
-                              xMax=point._x;
-                        else if (point._x<xMin)
-                              xMin=point._x;
-                        if (point._y>yMax)
-                              yMax=point._y;
-                        else if (point._y<yMin)
-                              yMin=point._y;
-                  }
-            }
-
-      }
-      return std::vector<Point>{Point(xMin,yMin),Point(xMin,yMax),Point(xMax,yMax),Point(xMax,yMin)};
+    double xMin=FLT_MAX;
+    double yMin=FLT_MAX;
+    double xMax=-FLT_MAX;
+    double yMax=-FLT_MAX;
+    for(auto&& itr_room: _rooms)
+    {
+         for(auto&& itr_subroom: itr_room.second->GetAllSubRooms())
+         {
+             const std::vector<Point> vertices = itr_subroom.second->GetPolygon();
+
+             for (Point point:vertices)
+             {
+                 if (point._x>xMax)
+                     xMax=point._x;
+                 else if (point._x<xMin)
+                     xMin=point._x;
+                 if (point._y>yMax)
+                     yMax=point._y;
+                 else if (point._y<yMin)
+                     yMin=point._y;
+             }
+         }
+
+    }
+    return std::vector<Point>{Point(xMin,yMin),Point(xMin,yMax),Point(xMax,yMax),Point(xMax,yMin)};
 }
 
 bool Building::SanityCheck()
 {
-      Log->Write("INFO: \tChecking the geometry for artifacts: (Ignore Warnings, if ff_[...] router is used!)");
-      bool status = true;
-
-      for(auto&& itr_room: _rooms)
-      {
-            for(auto&& itr_subroom: itr_room.second->GetAllSubRooms())
-            {
-                  if (!itr_subroom.second->SanityCheck())
-                        status = false;
-            }
-      }
-
-      Log->Write("INFO: \t...Done!!!\n");
-      return status;
+     Log->Write("INFO: \tChecking the geometry for artifacts: (Ignore Warnings, if ff_[...] router is used!)");
+     bool status = true;
+
+     for(auto&& itr_room: _rooms)
+     {
+          for(auto&& itr_subroom: itr_room.second->GetAllSubRooms())
+          {
+               if (!itr_subroom.second->SanityCheck())
+                    status = false;
+          }
+     }
+
+     Log->Write("INFO: \t...Done!!!\n");
+     return status;
 }
 
 #ifdef _SIMULATOR
@@ -1681,103 +1534,103 @@
 void Building::UpdateGrid()
 {
 //     std::cout << Pedestrian::GetGlobalTime() <<":\t\tBuilding::UpdateGrid from: " << std::this_thread::get_id() <<std::endl;
-      _linkedCellGrid->Update(_allPedestians);
+     _linkedCellGrid->Update(_allPedestians);
 }
 
 void Building::InitGrid()
 {
-      // first look for the geometry boundaries
-      double x_min = FLT_MAX;
-      double x_max = FLT_MIN;
-      double y_min = FLT_MAX;
-      double y_max = FLT_MIN;
-
-      //finding the bounding of the grid
-      // and collect the pedestrians
-      for (auto&& itr_room: _rooms) {
-            for (auto&& itr_subroom: itr_room.second->GetAllSubRooms()) {
-                  for (auto&& wall:itr_subroom.second->GetAllWalls()) {
-                        double x1 = wall.GetPoint1()._x;
-                        double y1 = wall.GetPoint1()._y;
-                        double x2 = wall.GetPoint2()._x;
-                        double y2 = wall.GetPoint2()._y;
-
-                        double xmax = (x1>x2) ? x1 : x2;
-                        double xmin = (x1>x2) ? x2 : x1;
-                        double ymax = (y1>y2) ? y1 : y2;
-                        double ymin = (y1>y2) ? y2 : y1;
-
-                        x_min = (xmin<=x_min) ? xmin : x_min;
-                        x_max = (xmax>=x_max) ? xmax : x_max;
-                        y_max = (ymax>=y_max) ? ymax : y_max;
-                        y_min = (ymin<=y_min) ? ymin : y_min;
-                  }
-            }
-      }
-
-      double cellSize = _configuration->GetLinkedCellSize();
-      //make the grid slightly larger.
-      x_min = x_min-1*cellSize;
-      x_max = x_max+1*cellSize;
-      y_min = y_min-1*cellSize;
-      y_max = y_max+1*cellSize;
-
-      double boundaries[4] = {x_min, x_max, y_min, y_max};
-
-      //no algorithms
-      // the domain is made of a single cell
-      if (cellSize==-1) {
-            Log->Write("INFO: \tBrute Force will be used for neighborhoods query");
-            if ((x_max-x_min)<(y_max-y_min)) {
-                  cellSize = (y_max-y_min);
-            }
-            else {
-                  cellSize = (x_max-x_min);
-            }
-
-      }
-      else {
-            Log->Write("INFO: \tInitializing the grid with cell size: %f ", cellSize);
-      }
-
-      //TODO: the number of pedestrian should be calculated using the capacity of the sources
-      //int nped= Pedestrian::GetAgentsCreated() +  for src:sources  src->GetMaxAgents()
-
-      _linkedCellGrid = new LCGrid(boundaries, cellSize, Pedestrian::GetAgentsCreated());
-      _linkedCellGrid->ShallowCopy(_allPedestians);
-
-      Log->Write("INFO: \tDone with Initializing the grid ");
+     // first look for the geometry boundaries
+     double x_min = FLT_MAX;
+     double x_max = FLT_MIN;
+     double y_min = FLT_MAX;
+     double y_max = FLT_MIN;
+
+     //finding the bounding of the grid
+     // and collect the pedestrians
+     for (auto&& itr_room: _rooms) {
+          for (auto&& itr_subroom: itr_room.second->GetAllSubRooms()) {
+               for (auto&& wall:itr_subroom.second->GetAllWalls()) {
+                    double x1 = wall.GetPoint1()._x;
+                    double y1 = wall.GetPoint1()._y;
+                    double x2 = wall.GetPoint2()._x;
+                    double y2 = wall.GetPoint2()._y;
+
+                    double xmax = (x1>x2) ? x1 : x2;
+                    double xmin = (x1>x2) ? x2 : x1;
+                    double ymax = (y1>y2) ? y1 : y2;
+                    double ymin = (y1>y2) ? y2 : y1;
+
+                    x_min = (xmin<=x_min) ? xmin : x_min;
+                    x_max = (xmax>=x_max) ? xmax : x_max;
+                    y_max = (ymax>=y_max) ? ymax : y_max;
+                    y_min = (ymin<=y_min) ? ymin : y_min;
+               }
+          }
+     }
+
+     double cellSize = _configuration->GetLinkedCellSize();
+     //make the grid slightly larger.
+     x_min = x_min-1*cellSize;
+     x_max = x_max+1*cellSize;
+     y_min = y_min-1*cellSize;
+     y_max = y_max+1*cellSize;
+
+     double boundaries[4] = {x_min, x_max, y_min, y_max};
+
+     //no algorithms
+     // the domain is made of a single cell
+     if (cellSize==-1) {
+          Log->Write("INFO: \tBrute Force will be used for neighborhoods query");
+          if ((x_max-x_min)<(y_max-y_min)) {
+               cellSize = (y_max-y_min);
+          }
+          else {
+               cellSize = (x_max-x_min);
+          }
+
+     }
+     else {
+          Log->Write("INFO: \tInitializing the grid with cell size: %f ", cellSize);
+     }
+
+     //TODO: the number of pedestrian should be calculated using the capacity of the sources
+     //int nped= Pedestrian::GetAgentsCreated() +  for src:sources  src->GetMaxAgents()
+
+     _linkedCellGrid = new LCGrid(boundaries, cellSize, Pedestrian::GetAgentsCreated());
+     _linkedCellGrid->ShallowCopy(_allPedestians);
+
+     Log->Write("INFO: \tDone with Initializing the grid ");
 }
 
 void Building::DeletePedestrian(Pedestrian*& ped)
 {
-      vector<Pedestrian*>::iterator it;
-      it = find(_allPedestians.begin(), _allPedestians.end(), ped);
-      if (it==_allPedestians.end()) {
-            Log->Write("\tERROR: \tPed not found with ID %d ", ped->GetID());
-            // exit(EXIT_FAILURE);
-            return;
-      }
-      else {
-            // save the path history for this pedestrian before removing from the simulation
-            if (_savePathway) {
-                  // string results;
-                  string path = (*it)->GetPath();
-                  vector<string> brokenpaths;
-                  StringExplode(path, ">", &brokenpaths);
-                  for (unsigned int i = 0; i<brokenpaths.size(); i++) {
-                        vector<string> tags;
-                        StringExplode(brokenpaths[i], ":", &tags);
-                        string room = _rooms[atoi(tags[0].c_str())]->GetCaption();
-                        string trans = GetTransition(atoi(tags[1].c_str()))->GetCaption();
-                        //ignore crossings/hlines
-                        if (trans!="")
-                              _pathWayStream << room << " " << trans << endl;
-                  }
-
-            }
-      }
-      //update the stats before deleting
+     vector<Pedestrian*>::iterator it;
+     it = find(_allPedestians.begin(), _allPedestians.end(), ped);
+     if (it==_allPedestians.end()) {
+          Log->Write("\tERROR: \tPed not found with ID %d ", ped->GetID());
+          // exit(EXIT_FAILURE);
+          return;
+     }
+     else {
+          // save the path history for this pedestrian before removing from the simulation
+          if (_savePathway) {
+               // string results;
+               string path = (*it)->GetPath();
+               vector<string> brokenpaths;
+               StringExplode(path, ">", &brokenpaths);
+               for (unsigned int i = 0; i<brokenpaths.size(); i++) {
+                    vector<string> tags;
+                    StringExplode(brokenpaths[i], ":", &tags);
+                    string room = _rooms[atoi(tags[0].c_str())]->GetCaption();
+                    string trans = GetTransition(atoi(tags[1].c_str()))->GetCaption();
+                    //ignore crossings/hlines
+                    if (trans!="")
+                         _pathWayStream << room << " " << trans << endl;
+               }
+
+          }
+     }
+     //update the stats before deleting
 //     Transition* trans =GetTransitionByUID(ped->GetExitIndex());
 //     if(trans)
 //     {
@@ -1787,233 +1640,233 @@
 //          // he will remain in the simulation in that case
 //          //if(trans->IsOpen()==false) return;
 //     }
-      _allPedestians.erase(it);
-      delete ped;
+     _allPedestians.erase(it);
+     delete ped;
 }
 
 const vector<Pedestrian*>& Building::GetAllPedestrians() const
 {
-      return _allPedestians;
+     return _allPedestians;
 }
 
 void Building::AddPedestrian(Pedestrian* ped)
 {
-      for (unsigned int p = 0; p<_allPedestians.size(); p++) {
-            Pedestrian* ped1 = _allPedestians[p];
-            if (ped->GetID()==ped1->GetID()) {
-                  cout << "Pedestrian " << ped->GetID() << " already in the room." << endl;
-                  return;
-            }
-      }
-      _allPedestians.push_back(ped);
+     for (unsigned int p = 0; p<_allPedestians.size(); p++) {
+          Pedestrian* ped1 = _allPedestians[p];
+          if (ped->GetID()==ped1->GetID()) {
+               cout << "Pedestrian " << ped->GetID() << " already in the room." << endl;
+               return;
+          }
+     }
+     _allPedestians.push_back(ped);
 }
 
 void Building::GetPedestrians(int room, int subroom, std::vector<Pedestrian*>& peds) const
 {
-      //for(unsigned int p = 0;p<_allPedestians.size();p++){
-      //     Pedestrian* ped=_allPedestians[p];
-
-      for (auto&& ped : _allPedestians) {
-            if ((room==ped->GetRoomID()) && (subroom==ped->GetSubRoomID())) {
-                  peds.push_back(ped);
-            }
-      }
+     //for(unsigned int p = 0;p<_allPedestians.size();p++){
+     //     Pedestrian* ped=_allPedestians[p];
+
+     for (auto&& ped : _allPedestians) {
+          if ((room==ped->GetRoomID()) && (subroom==ped->GetSubRoomID())) {
+               peds.push_back(ped);
+          }
+     }
 }
 
 //obsolete
 void Building::InitSavePedPathway(const string& filename)
 {
-      _pathWayStream.open(filename.c_str());
-      _savePathway = true;
-
-      if (_pathWayStream.is_open()) {
-            Log->Write("#INFO:\tsaving pedestrian paths to [ "+filename+" ]");
-            _pathWayStream << "##pedestrian ways" << endl;
-            _pathWayStream << "#nomenclature roomid  caption" << endl;
-            //              for (unsigned int r=0;r< pRooms.size();r++){
-            //                      Room* room= GetRoom(r);
-            //                      const vector<int>& goals=room->GetAllTransitionsIDs();
-            //
-            //                      for(unsigned int g=0;g<goals.size();g++){
-            //                              int exitid=goals[g];
-            //                              string exit_caption=pRouting->GetGoal(exitid)->GetCaption();
-            //                              PpathWayStream<<exitid<<" "<<exit_caption<<endl;
-            //                      }
-            //              }
-            //
-            _pathWayStream << "#data room exit_id" << endl;
-      }
-      else {
-            Log->Write("#INFO:\t Unable to open [ "+filename+" ]");
-            Log->Write("#INFO:\t saving to stdout");
-
-      }
+     _pathWayStream.open(filename.c_str());
+     _savePathway = true;
+
+     if (_pathWayStream.is_open()) {
+          Log->Write("#INFO:\tsaving pedestrian paths to [ "+filename+" ]");
+          _pathWayStream << "##pedestrian ways" << endl;
+          _pathWayStream << "#nomenclature roomid  caption" << endl;
+          //              for (unsigned int r=0;r< pRooms.size();r++){
+          //                      Room* room= GetRoom(r);
+          //                      const vector<int>& goals=room->GetAllTransitionsIDs();
+          //
+          //                      for(unsigned int g=0;g<goals.size();g++){
+          //                              int exitid=goals[g];
+          //                              string exit_caption=pRouting->GetGoal(exitid)->GetCaption();
+          //                              PpathWayStream<<exitid<<" "<<exit_caption<<endl;
+          //                      }
+          //              }
+          //
+          _pathWayStream << "#data room exit_id" << endl;
+     }
+     else {
+          Log->Write("#INFO:\t Unable to open [ "+filename+" ]");
+          Log->Write("#INFO:\t saving to stdout");
+
+     }
 }
 
 void Building::StringExplode(string str, string separator,
-                             vector<string>* results)
-{
-      size_t found;
-      found = str.find_first_of(separator);
-      while (found!=string::npos) {
-            if (found>0) {
-                  results->push_back(str.substr(0, found));
-            }
-            str = str.substr(found+1);
-            found = str.find_first_of(separator);
-      }
-      if (str.length()>0) {
-            results->push_back(str);
-      }
+          vector<string>* results)
+{
+     size_t found;
+     found = str.find_first_of(separator);
+     while (found!=string::npos) {
+          if (found>0) {
+               results->push_back(str.substr(0, found));
+          }
+          str = str.substr(found+1);
+          found = str.find_first_of(separator);
+     }
+     if (str.length()>0) {
+          results->push_back(str);
+     }
 }
 
 Pedestrian* Building::GetPedestrian(int pedID) const
 {
-      for (unsigned int p = 0; p<_allPedestians.size(); p++) {
-            Pedestrian* ped = _allPedestians[p];
-            if (ped->GetID()==pedID) {
-                  return ped;
-            }
-      }
-
-      return nullptr;
+     for (unsigned int p = 0; p<_allPedestians.size(); p++) {
+          Pedestrian* ped = _allPedestians[p];
+          if (ped->GetID()==pedID) {
+               return ped;
+          }
+     }
+
+     return nullptr;
 }
 
 Transition* Building::GetTransitionByUID(int uid) const
 {
 
-      for (auto&& trans: _transitions) {
-            if (trans.second->GetUniqueID()==uid)
-                  return trans.second;
-      }
-      return nullptr;
+     for (auto&& trans: _transitions) {
+          if (trans.second->GetUniqueID()==uid)
+               return trans.second;
+     }
+     return nullptr;
 }
 
 Crossing* Building::GetCrossingByUID(int uid) const
 {
 
-      for (auto&& cross : _crossings) {
-            if (cross.second->GetUniqueID() == uid)
-                  return cross.second;
-      }
-      return nullptr;
+	for (auto&& cross : _crossings) {
+		if (cross.second->GetUniqueID() == uid)
+			return cross.second;
+	}
+	return nullptr;
 }
 
 bool Building::SaveGeometry(const std::string& filename) const
 {
-      std::stringstream geometry;
-
-      //write the header
-      geometry << "<?xml version=\"1.0\" encoding=\"UTF-8\" standalone=\"yes\"?>" << endl;
-      geometry << "<geometry version=\"0.8\" caption=\"second life\" unit=\"m\"\n "
-            " xmlns:xsi=\"http://www.w3.org/2001/XMLSchema-instance\"\n  "
-            " xsi:noNamespaceSchemaLocation=\"http://134.94.2.137/jps_geoemtry.xsd\">" << endl << endl;
-
-      //write the rooms
-      geometry << "<rooms>" << endl;
-      for (auto&& itroom : _rooms) {
-            auto&& room = itroom.second;
-            geometry << "\t<room id =\"" << room->GetID() << "\" caption =\"" << room->GetCaption() << "\">" << endl;
-            for (auto&& itr_sub : room->GetAllSubRooms()) {
-                  auto&& sub = itr_sub.second;
-                  const double* plane = sub->GetPlaneEquation();
-                  geometry << "\t\t<subroom id =\"" << sub->GetSubRoomID()
-                           << "\" caption=\"dummy_caption"
-                           << "\" class=\"" << sub->GetType()
-                           << "\" A_x=\"" << plane[0]
-                           << "\" B_y=\"" << plane[1]
-                           << "\" C_z=\"" << plane[2] << "\">" << endl;
-
-                  for (auto&& wall : sub->GetAllWalls()) {
-                        const Point& p1 = wall.GetPoint1();
-                        const Point& p2 = wall.GetPoint2();
-
-                        geometry << "\t\t\t<polygon caption=\"wall\" type=\"" << wall.GetType() << "\">" << endl
-                                 << "\t\t\t\t<vertex px=\"" << p1._x << "\" py=\"" << p1._y << "\"/>" << endl
-                                 << "\t\t\t\t<vertex px=\"" << p2._x << "\" py=\"" << p2._y << "\"/>" << endl
-                                 << "\t\t\t</polygon>" << endl;
-                  }
-
-                  if (sub->GetType()=="stair") {
-                        const Point& up = ((Stair*) sub.get())->GetUp();
-                        const Point& down = ((Stair*) sub.get())->GetDown();
-                        geometry << "\t\t\t<up px=\"" << up._x << "\" py=\"" << up._y << "\"/>" << endl;
-                        geometry << "\t\t\t<down px=\"" << down._x << "\" py=\"" << down._y << "\"/>" << endl;
-                  }
-
-                  geometry << "\t\t</subroom>" << endl;
-            }
-
-            //write the crossings
-            geometry << "\t\t<crossings>" << endl;
-            for (auto const& mapcross : _crossings) {
-                  Crossing* cross = mapcross.second;
-
-                  //only write the crossings in this rooms
-                  if (cross->GetRoom1()->GetID()!=room->GetID()) continue;
-
-                  const Point& p1 = cross->GetPoint1();
-                  const Point& p2 = cross->GetPoint2();
-
-                  geometry << "\t<crossing id =\"" << cross->GetID()
-                           << "\" subroom1_id=\"" << cross->GetSubRoom1()->GetSubRoomID()
-                           << "\" subroom2_id=\"" << cross->GetSubRoom2()->GetSubRoomID() << "\">" << endl;
-
-                  geometry << "\t\t<vertex px=\"" << p1._x << "\" py=\"" << p1._y << "\"/>" << endl
-                           << "\t\t<vertex px=\"" << p2._x << "\" py=\"" << p2._y << "\"/>" << endl
-                           << "\t</crossing>" << endl;
-            }
-            geometry << "\t\t</crossings>" << endl;
-            geometry << "\t</room>" << endl;
-      }
-
-      geometry << "</rooms>" << endl;
-
-      //write the transitions
-      geometry << "<transitions>" << endl;
-
-      for (auto const& maptrans : _transitions) {
-            Transition* trans = maptrans.second;
-            const Point& p1 = trans->GetPoint1();
-            const Point& p2 = trans->GetPoint2();
-            int room2_id = -1;
-            int subroom2_id = -1;
-            if (trans->GetRoom2()) {
-                  room2_id = trans->GetRoom2()->GetID();
-                  subroom2_id = trans->GetSubRoom2()->GetSubRoomID();
-            }
-
-            geometry << "\t<transition id =\"" << trans->GetID()
-                     << "\" caption=\"" << trans->GetCaption()
-                     << "\" type=\"" << trans->GetType()
-                     << "\" room1_id=\"" << trans->GetRoom1()->GetID()
-                     << "\" subroom1_id=\"" << trans->GetSubRoom1()->GetSubRoomID()
-                     << "\" room2_id=\"" << room2_id
-                     << "\" subroom2_id=\"" << subroom2_id << "\">" << endl;
-
-            geometry << "\t\t<vertex px=\"" << p1._x << "\" py=\"" << p1._y << "\"/>" << endl
-                     << "\t\t<vertex px=\"" << p2._x << "\" py=\"" << p2._y << "\"/>" << endl
-                     << "\t</transition>" << endl;
-
-      }
-
-      geometry << "</transitions>" << endl;
-      geometry << "</geometry>" << endl;
-      //write the routing file
-
-      //cout<<endl<<geometry.str()<<endl;
-
-      ofstream geofile(filename);
-      if (geofile.is_open()) {
-            geofile << geometry.str();
-            Log->Write("INFO:\tfile saved to %s", filename.c_str());
-      }
-      else {
-            Log->Write("ERROR:\tunable to save the geometry to %s", filename.c_str());
-            return false;
-      }
-
-      return true;
+    std::stringstream geometry;
+
+    //write the header
+    geometry << "<?xml version=\"1.0\" encoding=\"UTF-8\" standalone=\"yes\"?>" << endl;
+    geometry << "<geometry version=\"0.8\" caption=\"second life\" unit=\"m\"\n "
+              " xmlns:xsi=\"http://www.w3.org/2001/XMLSchema-instance\"\n  "
+              " xsi:noNamespaceSchemaLocation=\"http://134.94.2.137/jps_geoemtry.xsd\">" << endl << endl;
+
+    //write the rooms
+    geometry << "<rooms>" << endl;
+    for (auto&& itroom : _rooms) {
+         auto&& room = itroom.second;
+         geometry << "\t<room id =\"" << room->GetID() << "\" caption =\"" << room->GetCaption() << "\">" << endl;
+         for (auto&& itr_sub : room->GetAllSubRooms()) {
+              auto&& sub = itr_sub.second;
+              const double* plane = sub->GetPlaneEquation();
+              geometry << "\t\t<subroom id =\"" << sub->GetSubRoomID()
+                       << "\" caption=\"dummy_caption"
+                        << "\" class=\"" << sub->GetType()
+                        << "\" A_x=\"" << plane[0]
+                        << "\" B_y=\"" << plane[1]
+                        << "\" C_z=\"" << plane[2] << "\">" << endl;
+
+              for (auto&& wall : sub->GetAllWalls()) {
+                   const Point& p1 = wall.GetPoint1();
+                   const Point& p2 = wall.GetPoint2();
+
+                   geometry << "\t\t\t<polygon caption=\"wall\" type=\"" << wall.GetType() << "\">" << endl
+                             << "\t\t\t\t<vertex px=\"" << p1._x << "\" py=\"" << p1._y << "\"/>" << endl
+                             << "\t\t\t\t<vertex px=\"" << p2._x << "\" py=\"" << p2._y << "\"/>" << endl
+                             << "\t\t\t</polygon>" << endl;
+              }
+
+              if (sub->GetType()=="stair") {
+                   const Point& up = ((Stair*) sub.get())->GetUp();
+                   const Point& down = ((Stair*) sub.get())->GetDown();
+                   geometry << "\t\t\t<up px=\"" << up._x << "\" py=\"" << up._y << "\"/>" << endl;
+                   geometry << "\t\t\t<down px=\"" << down._x << "\" py=\"" << down._y << "\"/>" << endl;
+              }
+
+              geometry << "\t\t</subroom>" << endl;
+         }
+
+         //write the crossings
+         geometry << "\t\t<crossings>" << endl;
+         for (auto const& mapcross : _crossings) {
+              Crossing* cross = mapcross.second;
+
+              //only write the crossings in this rooms
+              if (cross->GetRoom1()->GetID()!=room->GetID()) continue;
+
+              const Point& p1 = cross->GetPoint1();
+              const Point& p2 = cross->GetPoint2();
+
+              geometry << "\t<crossing id =\"" << cross->GetID()
+                        << "\" subroom1_id=\"" << cross->GetSubRoom1()->GetSubRoomID()
+                        << "\" subroom2_id=\"" << cross->GetSubRoom2()->GetSubRoomID() << "\">" << endl;
+
+              geometry << "\t\t<vertex px=\"" << p1._x << "\" py=\"" << p1._y << "\"/>" << endl
+                        << "\t\t<vertex px=\"" << p2._x << "\" py=\"" << p2._y << "\"/>" << endl
+                        << "\t</crossing>" << endl;
+         }
+         geometry << "\t\t</crossings>" << endl;
+         geometry << "\t</room>" << endl;
+    }
+
+    geometry << "</rooms>" << endl;
+
+    //write the transitions
+    geometry << "<transitions>" << endl;
+
+    for (auto const& maptrans : _transitions) {
+         Transition* trans = maptrans.second;
+         const Point& p1 = trans->GetPoint1();
+         const Point& p2 = trans->GetPoint2();
+         int room2_id = -1;
+         int subroom2_id = -1;
+         if (trans->GetRoom2()) {
+              room2_id = trans->GetRoom2()->GetID();
+              subroom2_id = trans->GetSubRoom2()->GetSubRoomID();
+         }
+
+         geometry << "\t<transition id =\"" << trans->GetID()
+                   << "\" caption=\"" << trans->GetCaption()
+                   << "\" type=\"" << trans->GetType()
+                   << "\" room1_id=\"" << trans->GetRoom1()->GetID()
+                   << "\" subroom1_id=\"" << trans->GetSubRoom1()->GetSubRoomID()
+                   << "\" room2_id=\"" << room2_id
+                   << "\" subroom2_id=\"" << subroom2_id << "\">" << endl;
+
+         geometry << "\t\t<vertex px=\"" << p1._x << "\" py=\"" << p1._y << "\"/>" << endl
+                   << "\t\t<vertex px=\"" << p2._x << "\" py=\"" << p2._y << "\"/>" << endl
+                   << "\t</transition>" << endl;
+
+    }
+
+    geometry << "</transitions>" << endl;
+    geometry << "</geometry>" << endl;
+    //write the routing file
+
+    //cout<<endl<<geometry.str()<<endl;
+
+    ofstream geofile(filename);
+    if (geofile.is_open()) {
+         geofile << geometry.str();
+         Log->Write("INFO:\tfile saved to %s", filename.c_str());
+    }
+    else {
+         Log->Write("ERROR:\tunable to save the geometry to %s", filename.c_str());
+         return false;
+    }
+
+    return true;
 }
 
 #endif // _SIMULATOR